--- conflicted
+++ resolved
@@ -94,32 +94,20 @@
     // 'what-do-you-manage-mdm'
     //  - no-use-case-yet: » Stage 2/3 (depends on answer from 'have-you-ever-used-fleet' step)
     //  - All other options » Stage 4
-<<<<<<< HEAD
-    // 'is-it-any-good':  Stage 2/3/4 (depends on answer from 'have-you-ever-used-fleet' & the buying situation specific step)
-    // 'what-did-you-think'
-    //  - deploy-fleet-in-environment » Stage 5
-    //  - let-me-think-about-it »  Stage 3
-=======
     // 'is-it-any-good': Stage 2/3/4 (depends on answer from 'have-you-ever-used-fleet' & the buying situation specific step)
     // 'what-did-you-think'
     //  - deploy-fleet-in-environment » Stage 5
     //  - let-me-think-about-it »  Stage 2
->>>>>>> d74f5cd6
     //  - host-fleet-for-me » N/A (currently not selectable, but should set the user's psychologicalStage to stage 5)
 
     let psychologicalStage = userRecord.psychologicalStage;
     // Get the value of the submitted formData, we do this so we only need to check one variable, instead of (formData.attribute === 'foo');
     let valueFromFormData = _.values(formData)[0];
-<<<<<<< HEAD
     // console.log('currentStep:', currentStep)
     // console.log('answer selected:', valueFromFormData)
     // console.log('current psyStage:', psychologicalStage)
     if(currentStep === 'start') {
-      psychologicalStage = '2 - Aware';
-=======
-    if(currentStep === 'start') {
       // There is change when the user completes the start step.
->>>>>>> d74f5cd6
     } else if(currentStep === 'what-are-you-using-fleet-for') {
       psychologicalStage = '2 - Aware';
     } else if(currentStep === 'have-you-ever-used-fleet') {
@@ -157,11 +145,7 @@
           // be selected,  we'll check the user's previous answers befroe changing their psyStage
           if(questionnaireProgress['what-do-you-manage-mdm'].mdmUseCase === 'no-use-case-yet'){
             // Check the user's answer to the have-you-ever-used-fleet question.
-<<<<<<< HEAD
-            if(hasUsedFleetAnswer === 'yes-deployed-local'){
-=======
             if(hasUsedFleetAnswer === 'yes-deployed-local') {
->>>>>>> d74f5cd6
               // If they've tried Fleet locally, set their stage to 3.
               psychologicalStage = '3 - Intrigued';
             } else {
@@ -175,12 +159,12 @@
           // FUTURE: check previous answers for other selected buying situations.
         }
       } else if(currentStep === 'what-did-you-think') {
-        // If the user is ready to deploy Fleet in their work environemnt, then they're ready to get buy-in from their team, so set their psyStage to 5.
-        if(valueFromFormData === 'deploy-fleet-in-environment') {
+        // If the user selects "Let me think about it", set their psyStage to 2.
+        if(valueFromFormData === 'let-me-think-about-it') {
+          psychologicalStage = '2 - Aware';
+        } else {// If the user is ready to deploy Fleet in their work environemnt, then they're ready to get buy-in from their team, so set their psyStage to 5.
           psychologicalStage = '5 - Personally confident';
-<<<<<<< HEAD
-        }
-        // If the user selects "Let me think about it", their stage will not change (They are sent back to the previous step).
+        }
         // If the user selects "I’d like you to host Fleet for me", the form is not submitted, and they are taken to the /contact page instead. FUTURE: set stage to stage 5.
       } else if(currentStep === 'how-many-hosts') {
         if(['yes-deployed', 'yes-recently-deployed'].includes(hasUsedFleetAnswer)) {
@@ -197,34 +181,17 @@
           psychologicalStage = '5 - Personally confident';
         }
       }//ﬁ
-=======
-        } else if(valueFromFormData === 'let-me-think-about-it') {
-        // If the user selects "Let me think about it", their stage change to 2
-          psychologicalStage = '2 - Aware';
-        }
-        // If the user selects "I’d like you to host Fleet for me", the form is not submitted, and they are taken to the /contact page instead. FUTURE: set stage to stage 5.
-      } else if(currentStep === 'how-many-hosts') {
-        // If they have Fleet deployed, they have team buy-in
-        psychologicalStage = '6 - Has team buy-in';
-      } else if(currentStep === 'will-you-be-self-hosting') {
-        // If they have Fleet deployed, they have team buy-in
-        psychologicalStage = '6 - Has team buy-in';
-      }//ﬁ
-
->>>>>>> d74f5cd6
     }//ﬁ
 
-    if(psychologicalStage !== userRecord.psychologicalStage){
-      await sails.helpers.salesforce.updateOrCreateContactAndAccount.with({
-        emailAddress: this.req.me.emailAddress,
-        firstName: this.req.me.firstName,
-        lastName: this.req.me.lastName,
-        primaryBuyingSituation: primaryBuyingSituation === 'eo-security' ? 'Endpoint operations - Security' : primaryBuyingSituation === 'eo-it' ? 'Endpoint operations - IT' : primaryBuyingSituation === 'mdm' ? 'Device management (MDM)' : primaryBuyingSituation === 'vm' ? 'Vulnerability management' : undefined,
-        organization: this.req.me.organization,
-        psychologicalStage,
-      });
-      // console.log('New psyStage:', psychologicalStage);
-    }
+    await sails.helpers.salesforce.updateOrCreateContactAndAccount.with({
+      emailAddress: this.req.me.emailAddress,
+      firstName: this.req.me.firstName,
+      lastName: this.req.me.lastName,
+      primaryBuyingSituation: primaryBuyingSituation === 'eo-security' ? 'Endpoint operations - Security' : primaryBuyingSituation === 'eo-it' ? 'Endpoint operations - IT' : primaryBuyingSituation === 'mdm' ? 'Device management (MDM)' : primaryBuyingSituation === 'vm' ? 'Vulnerability management' : undefined,
+      organization: this.req.me.organization,
+      psychologicalStage,
+    });
+    // console.log('New psyStage:', psychologicalStage);
     // TODO: send all other answers to Salesforce (when there are fields for them)
 
     // await sails.helpers.http.post.with({
