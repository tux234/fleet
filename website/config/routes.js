/**
 * Route Mappings
 * (sails.config.routes)
 *
 * Your routes tell Sails what to do each time it receives a request.
 *
 * For more information on configuring custom routes, check out:
 * https://sailsjs.com/anatomy/config/routes-js
 */

module.exports.routes = {

  //  ╦ ╦╔═╗╔╗ ╔═╗╔═╗╔═╗╔═╗╔═╗
  //  ║║║║╣ ╠╩╗╠═╝╠═╣║ ╦║╣ ╚═╗
  //  ╚╩╝╚═╝╚═╝╩  ╩ ╩╚═╝╚═╝╚═╝
  'GET /': {
    action: 'view-homepage-or-redirect',
    locals: { isHomepage: true }
  },

  'GET /company/contact': {
    action: 'view-contact',
    locals: {
      pageTitleForMeta: 'Contact us | Fleet for osquery',
      pageDescriptionForMeta: 'Get in touch with our team.'
    }
  },

  'GET /fleetctl-preview': {
    action: 'view-get-started',
    locals: {
      pageTitleForMeta: 'fleetctl preview | Fleet for osquery',
      pageDescriptionForMeta: 'Learn about getting started with Fleet using fleetctl.'
    }
  },

  'GET /pricing': {
    action: 'view-pricing',
    locals: {
      currentSection: 'pricing',
      pageTitleForMeta: 'Pricing | Fleet for osquery',
      pageDescriptionForMeta: 'View Fleet plans and pricing details.'
    }
  },

  'GET /logos': {
    action: 'view-press-kit',
    locals: {
      pageTitleForMeta: 'Logos | Fleet for osquery',
      pageDescriptionForMeta: 'Download Fleet logos, wallpapers, and screenshots.'
    }
  },

  'GET /queries': {
    action: 'view-query-library',
    locals: {
      currentSection: 'documentation',
      pageTitleForMeta: 'Queries | Fleet for osquery',
      pageDescriptionForMeta: 'A growing collection of useful queries for organizations deploying Fleet and osquery.'
    }
  },

  'GET /queries/:slug': {
    action: 'view-query-detail',
    locals: {
      currentSection: 'documentation',
    }
  },

  'r|^/((success-stories|securing|releases|engineering|guides|announcements|podcasts|report|deploy)/(.+))$|': {
    skipAssets: false,
    action: 'articles/view-basic-article',
  },// Handles /device-management/foo, /securing/foo, /releases/foo, /engineering/foo, /guides/foo, /announcements/foo, /deploy/foo, /podcasts/foo, /report/foo

  'r|^/((success-stories|securing|releases|engineering|guides|announcements|articles|podcasts|report|deploy))/*$|category': {
    skipAssets: false,
    action: 'articles/view-articles',
  },// Handles the article landing page /articles, and the article cateogry pages (e.g. /device-management, /securing, /releases, etc)

  'GET /docs/?*': {
    skipAssets: false,
    action: 'docs/view-basic-documentation',
    locals: {
      currentSection: 'documentation',
    }
  },// handles /docs and /docs/foo/bar

  'GET /handbook/?*':  {
    skipAssets: false,
    action: 'handbook/view-basic-handbook',
    locals: {
      currentSection: 'community',
    }
  },// handles /handbook and /handbook/foo/bar

  'GET /transparency': {
    action: 'view-transparency',
    locals: {
      pageTitleForMeta: 'Transparency | Fleet for osquery',
      pageDescriptionForMeta: 'Learn what data osquery can see.',
    }
  },
  'GET /customers/new-license': {
    action: 'customers/view-new-license',
    locals: {
      layout: 'layouts/layout-customer',
      pageTitleForMeta: 'Get Fleet Premium | Fleet for osquery',
      pageDescriptionForMeta: 'Generate your quote and start using Fleet Premium today.',
    }
  },
  'GET /customers/register': {
    action: 'entrance/view-signup',
    locals: {
      layout: 'layouts/layout-customer',
      pageTitleForMeta: 'Sign up | Fleet for osquery',
      pageDescriptionForMeta: 'Sign up for a Fleet Premium license.',
    }
  },
  'GET /customers/login': {
    action: 'entrance/view-login',
    locals: {
      layout: 'layouts/layout-customer',
      pageTitleForMeta: 'Log in | Fleet for osquery',
      pageDescriptionForMeta: 'Log in to the Fleet customer portal.',
    }
  },
  'GET /customers/dashboard': {
    action: 'customers/view-dashboard',
    locals: {
      layout: 'layouts/layout-customer',
      pageTitleForMeta: 'Customer dashboard | Fleet for osquery',
      pageDescriptionForMeta: 'View and edit information about your Fleet Premium license.',
    }
  },
  'GET /customers/forgot-password': {
    action: 'entrance/view-forgot-password',
    locals: {
      layout: 'layouts/layout-customer',
      pageTitleForMeta: 'Forgot password | Fleet for osquery',
      pageDescriptionForMeta: 'Recover the password for your Fleet customer account.',
    }
  },
  'GET /customers/new-password': {
    action: 'entrance/view-new-password',
    locals: {
      layout: 'layouts/layout-customer',
      pageTitleForMeta: 'New password | Fleet for osquery',
      pageDescriptionForMeta: 'Change the password for your Fleet customer account.',
    }
  },

  'GET /reports/state-of-device-management': {
    action: 'reports/view-state-of-device-management',
    locals: {
      pageTitleForMeta: 'State of device management | Fleet for osquery',
      pageDescriptionForMeta: 'We surveyed 200+ security practitioners to discover the state of device management in 2022. Click here to learn about their struggles and best practices.',
      headerCTAHidden: true,
    }
  },

  'GET /overview': {
    action: 'view-sales-one-pager',
    locals: {
      pageTitleForMeta: 'Overview | Fleet for osquery',
      pageDescriptionForMeta: 'Fleet helps security and IT teams protect their devices. We\'re the single source of truth for workstation and server telemetry. Click to learn more!',
      layout: 'layouts/layout-landing'
    },
  },

  'GET /try-fleet/register': {
    action: 'try-fleet/view-register',
    locals: {
      layout: 'layouts/layout-sandbox',
      pageTitleForMeta: 'Fleet Sandbox | Fleet for osquery',
      pageDescriptionForMeta: 'Fleet Sandbox - The fastest way to test Fleet. Get up and running in minutes to try out Fleet.',
    }
  },

  'GET /try-fleet/login': {
    action: 'try-fleet/view-sandbox-login',
    locals: {
      layout: 'layouts/layout-sandbox',
      pageTitleForMeta: 'Log in to Fleet Sandbox | Fleet for osquery',
      pageDescriptionForMeta: 'Log in to Fleet Sandbox.',
    }
  },

  'GET /try-fleet/sandbox': {
    action: 'try-fleet/view-sandbox-teleporter-or-redirect-because-expired',
    locals: {
      layout: 'layouts/layout-sandbox',
    },
  },

  'GET /try-fleet/sandbox-expired': {
    action: 'try-fleet/view-sandbox-expired',
    locals: {
      layout: 'layouts/layout-sandbox',
    },
  },

  'GET /admin/email-preview': {
    action: 'admin/view-email-templates',
    locals: {
      layout: 'layouts/layout-customer'
    },
  },

  'GET /admin/email-preview/*': {
    action: 'admin/view-email-template-preview',
    skipAssets: true,
    locals: {
      layout: 'layouts/layout-customer'
    },
  },

  'GET /tables/:tableName': {
    action: 'view-osquery-table-details',
    locals: {
      currentSection: 'documentation',
    }
  },

  'GET /admin/generate-license': {
    action: 'admin/view-generate-license',
    locals: {
      layout: 'layouts/layout-customer'
    }
  },


  'GET /connect-vanta': {
    action: 'view-connect-vanta',
    locals: {
      layout: 'layouts/layout-sandbox',
    }
  },

  'GET /vanta-authorization': {
    action: 'view-vanta-authorization',
    locals: {
      layout: 'layouts/layout-sandbox',
    }
  },

  'GET /device-management': {
    action: 'view-fleet-mdm',
    locals: {
      pageTitleForMeta: 'Device management | Fleet for osquery',
      pageDescriptionForMeta: 'GitOps-driven MDM. Automate the management of your fleet of devices with increased visibility, control, and improved stability.',
      currentSection: 'platform',
    }
  },

  'GET /upgrade': {
    action: 'view-upgrade',
    locals: {
      pageTitleForMeta: 'Upgrade to Fleet Premium | Fleet for osquery',
      pageDescriptionForMeta: 'Learn about the benefits of upgrading to Fleet Premium',
    }
  },

  'GET /compliance': {
    action: 'view-compliance',
    locals: {
      currentSection: 'platform',
      pageTitleForMeta: 'Security compliance | Fleet for osquery',
      pageDescriptionForMeta: 'Automate security workflows by creating or installing policies to maintain your organization\'s compliance goals. Simplify security compliance with Fleet.',
    }
  },

  'GET /osquery-management': {
    action: 'view-osquery-management',
    locals: {
      pageTitleForMeta: 'Osquery management | Fleet for osquery',
      pageDescriptionForMeta: 'Fleet lets you harness the power of osquery to stream accurate, real-time data from all your endpoints.',
    }
  },

  'GET /vulnerability-management': {
    action: 'view-vulnerability-management',
    locals: {
      pageTitleForMeta: 'Vulnerability management | Fleet for osquery',
      pageDescriptionForMeta: 'Know what\’s going on with your computers. Measure and automate risk across your laptops and servers.',
    }
  },

  'GET /support': {
    action: 'view-support',
    locals: {
      pageTitleForMeta: 'Support | Fleet for osquery',
      pageDescriptionForMeta: 'Ask a question, chat with other engineers, or get in touch with the Fleet team.',
      currentSection: 'documentation',
    }
  },


  //  ╦╔╦╗╔═╗╔═╗╦╔╗╔╔═╗  ┌─┬  ┌─┐┌┐┌┌┬┐┬┌┐┌┌─┐  ┌─┐┌─┐┌─┐┌─┐┌─┐─┐
  //  ║║║║╠═╣║ ╦║║║║║╣   │ │  ├─┤│││ │││││││ ┬  ├─┘├─┤│ ┬├┤ └─┐ │
  //  ╩╩ ╩╩ ╩╚═╝╩╝╚╝╚═╝  └─┴─┘┴ ┴┘└┘─┴┘┴┘└┘└─┘  ┴  ┴ ┴└─┘└─┘└─┘─┘
  'GET /imagine/unused-software': { action: 'imagine/view-unused-software' },
  'GET /imagine/higher-education': {
    action: 'imagine/view-higher-education',
    locals: {
      pageTitleForMeta: 'Fleet for higher education',
      pageDescriptionForMeta: 'Automate security workflows in a single application by creating or installing policies to identify which devices comply with your security guidelines.',
    }
  },
  'GET /imagine/rapid-7-alternative': {
    action: 'imagine/view-rapid-7-alternative',
    locals: {
      pageTitleForMeta: 'An open-source alternative to Rapid7',
      pageDescriptionForMeta: 'Simplify vulnerability management with Fleet, an open-source platform with superior visibility.',
    }
  },

  //  ╦  ╔═╗╔═╗╔═╗╔═╗╦ ╦  ╦═╗╔═╗╔╦╗╦╦═╗╔═╗╔═╗╔╦╗╔═╗
  //  ║  ║╣ ║ ╦╠═╣║  ╚╦╝  ╠╦╝║╣  ║║║╠╦╝║╣ ║   ║ ╚═╗
  //  ╩═╝╚═╝╚═╝╩ ╩╚═╝ ╩   ╩╚═╚═╝═╩╝╩╩╚═╚═╝╚═╝ ╩ ╚═╝
  //  ┌─  ┌─┐┌─┐┬─┐  ┌┐ ┌─┐┌─┐┬┌─┬ ┬┌─┐┬─┐┌┬┐┌─┐  ┌─┐┌─┐┌┬┐┌─┐┌─┐┌┬┐  ─┐
  //  │   ├┤ │ │├┬┘  ├┴┐├─┤│  ├┴┐│││├─┤├┬┘ ││└─┐  │  │ ││││├─┘├─┤ │    │
  //  └─  └  └─┘┴└─  └─┘┴ ┴└─┘┴ ┴└┴┘┴ ┴┴└──┴┘└─┘  └─┘└─┘┴ ┴┴  ┴ ┴ ┴o  ─┘
  // Add redirects here for deprecated/legacy links, so that they go to an appropriate new place instead of just being broken when pages move or get renamed.
  //
  // For example:
  // If we were going to change fleetdm.com/company/about to fleetdm.com/company/story, we might do something like:
  // ```
  // 'GET /company/about': '/company/story',
  // ```
  //
  // Or another example, if we were to rename a doc page:
  // ```
  // 'GET /docs/using-fleet/learn-how-to-use-fleet': '/docs/using-fleet/fleet-for-beginners',
  // ```
  'GET /try-fleet':                  '/get-started',
  'GET /try': '/get-started',
  'GET /docs/deploying/fleet-public-load-testing': '/docs/deploying/load-testing',
  'GET /handbook/customer-experience': '/handbook/customers',
  'GET /handbook/brand': '/handbook/digital-experience',
  'GET /guides/deploying-fleet-on-aws-with-terraform': '/deploy/deploying-fleet-on-aws-with-terraform',
  'GET /guides/deploy-fleet-on-hetzner-cloud':'/deploy/deploy-fleet-on-hetzner-cloud',
  'GET /guides/deploying-fleet-on-render': '/deploy/deploying-fleet-on-render',
  'GET /use-cases/correlate-network-connections-with-community-id-in-osquery': '/guides/correlate-network-connections-with-community-id-in-osquery',
  'GET /use-cases/converting-unix-timestamps-with-osquery': '/guides/converting-unix-timestamps-with-osquery',
  'GET /use-cases/ebpf-the-future-of-osquery-on-linux': '/securing/ebpf-the-future-of-osquery-on-linux',
  'GET /use-cases/fleet-quick-tips-querying-procdump-eula-has-been-accepted': '/guides/fleet-quick-tips-querying-procdump-eula-has-been-accepted',
  'GET /use-cases/generate-process-trees-with-osquery': '/guides/generate-process-trees-with-osquery',
  'GET /use-cases/get-and-stay-compliant-across-your-devices-with-fleet': '/securing/get-and-stay-compliant-across-your-devices-with-fleet',
  'GET /use-cases/import-and-export-queries-and-packs-in-fleet': '/guides/import-and-export-queries-and-packs-in-fleet',
  'GET /guides/import-and-export-queries-and-packs-in-fleet': '/guides/import-and-export-queries-in-fleet',
  'GET /use-cases/locate-assets-with-osquery': '/guides/locate-assets-with-osquery',
  'GET /use-cases/osquery-a-tool-to-easily-ask-questions-about-operating-systems': '/guides/osquery-a-tool-to-easily-ask-questions-about-operating-systems',
  'GET /use-cases/osquery-consider-joining-against-the-users-table': '/guides/osquery-consider-joining-against-the-users-table',
  'GET /use-cases/stay-on-course-with-your-security-compliance-goals': '/guides/stay-on-course-with-your-security-compliance-goals',
  'GET /use-cases/using-elasticsearch-and-kibana-to-visualize-osquery-performance': '/guides/using-elasticsearch-and-kibana-to-visualize-osquery-performance',
  'GET /use-cases/work-may-be-watching-but-it-might-not-be-as-bad-as-you-think': '/securing/work-may-be-watching-but-it-might-not-be-as-bad-as-you-think',
  'GET /docs/contributing/testing':  '/docs/contributing/testing-and-local-development',
  'GET /handbook/sales': '/handbook/customers#sales',
  'GET /handbook/people': '/handbook/business-operations',
  'GET /handbook/people/ceo-handbook': '/handbook/business-operations/ceo-handbook',
  'GET /handbook/growth': '/handbook/marketing#growth',
  'GET /handbook/community': '/handbook/marketing#community',
  'GET /handbook/digital-experience': '/handbook/marketing#digital-experience',
  'GET /handbook/digital-experience/article-formatting-guide': '/handbook/marketing/article-formatting-guide',
  'GET /handbook/digital-experience/commonly-used-terms': '/handbook/marketing/commonly-used-terms',
  'GET /handbook/digital-experience/how-to-submit-and-publish-an-article': '/handbook/marketing/how-to-submit-and-publish-an-article',
  'GET /handbook/digital-experience/markdown-guide': '/handbook/marketing/markdown-guide',
  'GET /handbook/quality': '/handbook/engineering#quality',
  'GET /device-management/fleet-user-stories-f100': '/success-stories/fleet-user-stories-wayfair',
  'GET /device-management/fleet-user-stories-schrodinger': '/success-stories/fleet-user-stories-wayfair',
  'GET /device-management/fleet-user-stories-wayfair': '/success-stories/fleet-user-stories-wayfair',
  'GET /handbook/security': '/handbook/business-operations/security',
  'GET /handbook/security/security-policies':'/handbook/business-operations/security-policies#information-security-policy-and-acceptable-use-policy',// « reasoning: https://github.com/fleetdm/fleet/pull/9624
  'GET /handbook/handbook': '/handbook/company/handbook',
  'GET /handbook/company/product-groups': '/handbook/company/development-groups',
  'GET /docs/using-fleet/mdm-macos-settings': '/docs/using-fleet/mdm-custom-macos-settings',
  'GET /platform': (req,res)=> {return res.redirect(302, '/');},// FUTURE: change this to a 301 (permanent) redirect once we are sure what the page that replaces this is.
  'GET /handbook/company/senior-software-backend-engineer': 'https://www.linkedin.com/posts/mikermcneil_in-addition-to-our-product-quality-specialist-activity-7067711903166279680-6CMH',
  'GET /handbook/business-operations/ceo-handbook': '/handbook/company/ceo-handbook',
<<<<<<< HEAD
  'GET /docs': '/docs/get-started/why-fleet',
  'GET /docs/get-started': '/docs/get-started/why-fleet',
  'GET /docs/rest-api': '/docs/rest-api/rest-api',
  'GET /docs/using-fleet': '/docs/using-fleet/fleet-ui',
  'GET /docs/configuration': '/docs/configuration/fleet-server-configuration',
  'GET /docs/contributing': 'https://github.com/fleetdm/fleet/tree/main/docs/Contributing',
  'GET /docs/deploy': '/docs/deploy/introduction',
  'GET /docs/using-fleet/faq': '/docs/get-started/faq',
  'GET /docs/using-fleet/monitoring-fleet': '/docs/deploy/monitoring-fleet',
  'GET /docs/using-fleet/adding-hosts': '/docs/using-fleet/enroll-hosts',
  'GET /docs/using-fleet/teams': '/docs/using-fleet/segment-hosts',
  'GET /docs/using-fleet/permissions': '/docs/using-fleet/manage-access',
  'GET /docs/using-fleet/chromeos': '/docs/using-fleet/enroll-chromebooks',
  'GET /docs/using-fleet/rest-api': '/docs/rest-api/rest-api',
  'GET /docs/using-fleet/configuration-files': '/docs/configuration/configuration-files/',
  'GET /docs/using-fleet/application-security': '/handbook/business-operations/application-security',
  'GET /docs/using-fleet/security-audits': '/handbook/business-operations/security-audits',
  'GET /docs/using-fleet/process-file-events': '/guides/querying-process-file-events-table-on-centos-7',
  'GET /docs/using-fleet/audit-activities': '/docs/using-fleet/audit-logs',
  'GET /docs/using-fleet/detail-queries-summary': '/docs/using-fleet/understanding-host-vitals',
  'GET /docs/deploying': '/docs/deploy',
  'GET /docs/deploying/faq': '/docs/get-started/faq',
  'GET /docs/deploying/introduction': '/docs/deploy/introduction',
  'GET /docs/deploying/reference-architectures': '/docs/deploy/reference-architectures ',
  'GET /docs/deploying/upgrading-fleet': '/docs/deploy/upgrading-fleet',
  'GET /docs/deploying/server-installation': '/docs/deploy/server-installation',
  'GET /docs/deploying/cloudgov': '/docs/deploy/cloudgov',
  'GET /docs/deploying/configuration': '/docs/configuration/fleet-server-configuration',
  'GET /docs/deploying/fleetctl-agent-updates': '/docs/using-fleet/update-agents',
  'GET /docs/deploying/debugging': '/handbook/engineering/debugging',
  'GET /docs/deploying/load-testing': '/handbook/engineering/load-testing',
  'GET /docs/contributing/configuration': '/docs/configuration/configuration-files',


=======
  'GET /docs/using-fleet/orbit': '/docs/using-fleet/fleetd',
  'GET /docs/contributing/orbit-development-and-release-strategy': '/docs/contributing/fleetd-development-and-release-strategy',
  'GET /docs/contributing/run-locally-built-orbit': '/docs/contributing/run-locally-built-fleetd',
>>>>>>> fa1f4e96

  //  ╔╦╗╦╔═╗╔═╗  ╦═╗╔═╗╔╦╗╦╦═╗╔═╗╔═╗╔╦╗╔═╗   ┬   ╔╦╗╔═╗╦ ╦╔╗╔╦  ╔═╗╔═╗╔╦╗╔═╗
  //  ║║║║╚═╗║    ╠╦╝║╣  ║║║╠╦╝║╣ ║   ║ ╚═╗  ┌┼─   ║║║ ║║║║║║║║  ║ ║╠═╣ ║║╚═╗
  //  ╩ ╩╩╚═╝╚═╝  ╩╚═╚═╝═╩╝╩╩╚═╚═╝╚═╝ ╩ ╚═╝  └┘   ═╩╝╚═╝╚╩╝╝╚╝╩═╝╚═╝╩ ╩═╩╝╚═╝

  // Convenience
  // =============================================================================================================
  // Things that people are used to typing in to the URL and just randomly trying.
  //
  // For example, a clever user might try to visit fleetdm.com/documentation, not knowing that Fleet's website
  // puts this kind of thing under /docs, NOT /documentation.  These "convenience" redirects are to help them out.
  'GET /renew':                      'https://calendly.com/zayhanlon/fleet-renewal-discussion',
  'GET /documentation':              '/docs',
  'GET /contribute':                 '/docs/contributing',
  'GET /install':                    '/fleetctl-preview',
  'GET /company':                    '/company/about',
  'GET /company/about':              '/handbook', // FUTURE: brief "about" page explaining the origins of the company
  'GET /contact':                    '/company/contact',
  'GET /legal':                      '/legal/terms',
  'GET /terms':                      '/legal/terms',
  'GET /handbook/security/github':   '/handbook/security#git-hub-security',
  'GET /login':                      '/customers/login',
  'GET /slack':                      'https://join.slack.com/t/osquery/shared_invite/zt-1wkw5fzba-lWEyke60sjV6C4cdinFA1w',
  'GET /docs/using-fleet/updating-fleet': '/docs/deploying/upgrading-fleet',
  'GET /blog':                   '/articles',
  'GET /brand':                  '/logos',
  'GET /get-started':            '/try-fleet/register',
  'GET /g':                       (req,res)=> { let originalQueryStringWithAmp = req.url.match(/\?(.+)$/) ? '&'+req.url.match(/\?(.+)$/)[1] : ''; return res.redirect(301, sails.config.custom.baseUrl+'/?meet-fleet'+originalQueryStringWithAmp); },
  'GET /test-fleet-sandbox':     '/try-fleet/register',
  'GET /unsubscribe':             (req,res)=> { let originalQueryString = req.url.match(/\?(.+)$/) ? req.url.match(/\?(.+)$/)[1] : ''; return res.redirect(301, sails.config.custom.baseUrl+'/api/v1/unsubscribe-from-all-newsletters?'+originalQueryString);},
  'GET /tables':                 '/tables/account_policy_data',
  'GET /imagine/launch-party':   'https://www.eventbrite.com/e/601763519887',

  // Fleet UI
  // =============================================================================================================
  // These are external links not maintained by Fleet. We can point the Fleet UI to redirects here instead of the
  // original sources to help avoid broken links.
  'GET /learn-more-about/chromeos-updates': 'https://support.google.com/chrome/a/answer/6220366',

  // Sitemap
  // =============================================================================================================
  // This is for search engines, not humans.  Search engines know to visit fleetdm.com/sitemap.xml to download this
  // XML file, which helps search engines know which pages are available on the website.
  'GET /sitemap.xml':            { action: 'download-sitemap' },

  // RSS feeds
  // =============================================================================================================
  'GET /rss/:categoryName': {action: 'download-rss-feed'},

  // Potential future pages
  // =============================================================================================================
  // Things that are not webpages here (in the Sails app) yet, but could be in the future.  For now they are just
  // redirects to somewhere else EXTERNAL to the Sails app.
  'GET /security':               'https://github.com/fleetdm/fleet/security/policy',
  'GET /trust':                  'https://trust.fleetdm.com',
  'GET /status':                 'https://status.fleetdm.com',
  'GET /hall-of-fame':           'https://github.com/fleetdm/fleet/pulse',
  'GET /apply':                  '/jobs',
  'GET /jobs':                   'https://fleetdm.com/handbook/company#open-positions',
  'GET /company/stewardship':    'https://github.com/fleetdm/fleet', // FUTURE: page about how we approach open source and our commitments to the community
  'GET /legal/terms':            'https://docs.google.com/document/d/1OM6YDVIs7bP8wg6iA3VG13X086r64tWDqBSRudG4a0Y/edit',
  'GET /legal/privacy':          'https://docs.google.com/document/d/17i_g1aGpnuSmlqj35-yHJiwj7WRrLdC_Typc1Yb7aBE/edit',
  'GET /logout':                 '/api/v1/account/logout',
  'GET /defcon':                 'https://kqphpqst851.typeform.com/to/Y6NYxM5A',
  'GET /osquery-stickers':       'https://kqphpqst851.typeform.com/to/JxJ8YnxG',
  'GET /swag':                   'https://kqphpqst851.typeform.com/to/Y6NYxM5A',
  'GET /community':              'https://join.slack.com/t/osquery/shared_invite/zt-1wkw5fzba-lWEyke60sjV6C4cdinFA1w',


  //  ╦ ╦╔═╗╔╗ ╦ ╦╔═╗╔═╗╦╔═╔═╗
  //  ║║║║╣ ╠╩╗╠═╣║ ║║ ║╠╩╗╚═╗
  //  ╚╩╝╚═╝╚═╝╩ ╩╚═╝╚═╝╩ ╩╚═╝
  'POST /api/v1/webhooks/receive-usage-analytics': { action: 'webhooks/receive-usage-analytics', csrf: false },
  '/api/v1/webhooks/github': { action: 'webhooks/receive-from-github', csrf: false },
  'POST /api/v1/webhooks/receive-from-stripe': { action: 'webhooks/receive-from-stripe', csrf: false },
  'POST /api/v1/webhooks/receive-from-customer-fleet-instance': { action: 'webhooks/receive-from-customer-fleet-instance', csrf: false},

  //  ╔═╗╔═╗╦  ╔═╗╔╗╔╔╦╗╔═╗╔═╗╦╔╗╔╔╦╗╔═╗
  //  ╠═╣╠═╝║  ║╣ ║║║ ║║╠═╝║ ║║║║║ ║ ╚═╗
  //  ╩ ╩╩  ╩  ╚═╝╝╚╝═╩╝╩  ╚═╝╩╝╚╝ ╩ ╚═╝
  // Note that, in this app, these API endpoints may be accessed using the `Cloud.*()` methods
  // from the Parasails library, or by using those method names as the `action` in <ajax-form>.
  'POST /api/v1/deliver-contact-form-message':        { action: 'deliver-contact-form-message' },
  'POST /api/v1/entrance/send-password-recovery-email': { action: 'entrance/send-password-recovery-email' },
  'POST /api/v1/customers/signup':                     { action: 'entrance/signup' },
  'POST /api/v1/account/update-profile':               { action: 'account/update-profile' },
  'POST /api/v1/account/update-password':              { action: 'account/update-password' },
  'POST /api/v1/account/update-billing-card':          { action: 'account/update-billing-card'},
  'POST /api/v1/customers/login':                      { action: 'entrance/login' },
  '/api/v1/account/logout':                            { action: 'account/logout' },
  'POST /api/v1/customers/create-quote':               { action: 'customers/create-quote' },
  'POST /api/v1/customers/save-billing-info-and-subscribe': { action: 'customers/save-billing-info-and-subscribe' },
  'POST /api/v1/entrance/update-password-and-login':    { action: 'entrance/update-password-and-login' },
  'POST /api/v1/deliver-demo-signup':                   { action: 'deliver-demo-signup' },
  'POST /api/v1/create-or-update-one-newsletter-subscription': { action: 'create-or-update-one-newsletter-subscription' },
  '/api/v1/unsubscribe-from-all-newsletters': { action: 'unsubscribe-from-all-newsletters' },
  'POST /api/v1/admin/generate-license-key': { action: 'admin/generate-license-key' },
  'POST /api/v1/create-vanta-authorization-request': { action: 'create-vanta-authorization-request' },
  'POST /api/v1/deliver-mdm-beta-signup':                   { action: 'deliver-mdm-beta-signup' },
  'POST /api/v1/deliver-apple-csr ': { action: 'deliver-apple-csr', csrf: false},
  'POST /api/v1/deliver-premium-upgrade-form': { action: 'deliver-premium-upgrade-form' },
  'POST /api/v1/deliver-launch-party-signup':          { action: 'imagine/deliver-launch-party-signup' },
  'POST /api/v1/deliver-mdm-demo-email':               { action: 'deliver-mdm-demo-email' },
};<|MERGE_RESOLUTION|>--- conflicted
+++ resolved
@@ -377,7 +377,7 @@
   'GET /platform': (req,res)=> {return res.redirect(302, '/');},// FUTURE: change this to a 301 (permanent) redirect once we are sure what the page that replaces this is.
   'GET /handbook/company/senior-software-backend-engineer': 'https://www.linkedin.com/posts/mikermcneil_in-addition-to-our-product-quality-specialist-activity-7067711903166279680-6CMH',
   'GET /handbook/business-operations/ceo-handbook': '/handbook/company/ceo-handbook',
-<<<<<<< HEAD
+
   'GET /docs': '/docs/get-started/why-fleet',
   'GET /docs/get-started': '/docs/get-started/why-fleet',
   'GET /docs/rest-api': '/docs/rest-api/rest-api',
@@ -410,13 +410,7 @@
   'GET /docs/deploying/debugging': '/handbook/engineering/debugging',
   'GET /docs/deploying/load-testing': '/handbook/engineering/load-testing',
   'GET /docs/contributing/configuration': '/docs/configuration/configuration-files',
-
-
-=======
   'GET /docs/using-fleet/orbit': '/docs/using-fleet/fleetd',
-  'GET /docs/contributing/orbit-development-and-release-strategy': '/docs/contributing/fleetd-development-and-release-strategy',
-  'GET /docs/contributing/run-locally-built-orbit': '/docs/contributing/run-locally-built-fleetd',
->>>>>>> fa1f4e96
 
   //  ╔╦╗╦╔═╗╔═╗  ╦═╗╔═╗╔╦╗╦╦═╗╔═╗╔═╗╔╦╗╔═╗   ┬   ╔╦╗╔═╗╦ ╦╔╗╔╦  ╔═╗╔═╗╔╦╗╔═╗
   //  ║║║║╚═╗║    ╠╦╝║╣  ║║║╠╦╝║╣ ║   ║ ╚═╗  ┌┼─   ║║║ ║║║║║║║║  ║ ║╠═╣ ║║╚═╗
