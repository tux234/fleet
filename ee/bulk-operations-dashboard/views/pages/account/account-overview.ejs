<div id="account-overview" v-cloak>
  <div class="container pt-5 pb-5">
    <h1>My account</h1>
    <hr/>
    <div class="row mb-3">
      <div class="col-sm-6">
        <h4>Personal information</h4>
      </div>
      <div class="col-sm-6">
        <span class="float-sm-right">
          <a style="width: 150px" class="btn btn-sm btn-outline-info" href="/account/profile">Edit profile</a>
        </span>
      </div>
    </div>
    <div class="row">
      <div class="col-2">Name:</div>
      <div class="col"><strong>{{me.fullName}}</strong></div>
    </div>
    <div class="row">
      <div class="col-2">Email:</div>
      <div class="col">
        <strong :class="[me.emailStatus === 'unconfirmed' || me.emailStatus === 'change-requested' ? 'text-muted' : '']">{{me.emailChangeCandidate ? me.emailChangeCandidate : me.emailAddress}}</strong>
        <span v-if="me.emailStatus === 'unconfirmed' || me.emailStatus === 'change-requested'" class="badge badge-pill badge-warning">Unverified</span>
      </div>
    </div>
    <hr/ v-if="!replaceBuiltInAuthWithEntra">
    <div class="row mb-3" v-if="!replaceBuiltInAuthWithEntra">
      <div class="col-sm-6">
        <h4>Password</h4>
      </div>
      <div class="col-sm-6">
        <span class="float-sm-right">
          <a style="width: 150px" class="btn btn-sm btn-outline-info" :disabled="replaceBuiltInAuthWithEntra" href="/account/password">Change password</a>
        </span>
      </div>
    </div>
<<<<<<< HEAD
    <div class="row">
      <div class="col-2">Password:</div>
=======
    <div class="row" v-if="!replaceBuiltInAuthWithEntra">
      <div class="col-3">Password:</div>
>>>>>>> ba359ea6
      <div class="col"><strong>••••••••••</strong></div>
    </div>
    <hr/>
    <div class="row mb-3" v-if="isBillingEnabled">
      <div class="col-sm-6">
        <h4>Billing</h4>
      </div>
      <div class="col-sm-6">
        <span class="float-sm-right">
          <button style="width: 150px;" class="btn btn-sm btn-outline-info" @click="clickUpdateBillingCardButton()">{{ me.hasBillingCard ? 'Change card' : '+ Add card' }}</button>
        </span>
      </div>
    </div>
    <div class="alert alert-danger" v-else-if="isBillingEnabled && cloudError">
      There was an error updating your credit card information. Please check your information and try again, or <a href="/contact">contact support</a> if the error persists.
    </div>
    <div class="alert alert-secondary" v-else-if="isBillingEnabled">
      You have not linked a payment source to your account. In order to access paid features, you'll need to provide your credit card information. (Don't worry: you will only be charged when you've reached the limit of your free plan.)
    </div>
  </div>

</div>
<%- /* Expose locals as `window.SAILS_LOCALS` :: */ exposeLocalsToBrowser() %><|MERGE_RESOLUTION|>--- conflicted
+++ resolved
@@ -34,13 +34,8 @@
         </span>
       </div>
     </div>
-<<<<<<< HEAD
-    <div class="row">
-      <div class="col-2">Password:</div>
-=======
     <div class="row" v-if="!replaceBuiltInAuthWithEntra">
       <div class="col-3">Password:</div>
->>>>>>> ba359ea6
       <div class="col"><strong>••••••••••</strong></div>
     </div>
     <hr/>
