--- conflicted
+++ resolved
@@ -8,14 +8,10 @@
       "installer_url": "https://desktop-release.notion-static.com/Notion-4.9.1-arm64.dmg",
       "install_script_ref": "11cbfa59",
       "uninstall_script_ref": "21cd1000",
-<<<<<<< HEAD
-      "sha256": "7e61fe7f644a12be7e355676e8f78a5c525dcb1e70dadd4bb0f952ef6bcff3a7",
+      "sha256": "7e61fe7f644a12be7e355676e8f78a5c525dcb1e70dadd4bb0f952ef6bcff3a7"
       "default_categories": [
         "Productivity"
       ]
-=======
-      "sha256": "7e61fe7f644a12be7e355676e8f78a5c525dcb1e70dadd4bb0f952ef6bcff3a7"
->>>>>>> 174322e8
     }
   ],
   "refs": {
