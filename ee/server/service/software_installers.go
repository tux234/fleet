package service

import (
	"bytes"
	"context"
	"encoding/hex"
	"encoding/json"
	"errors"
	"fmt"
	"io"
	"mime"
	"net/http"
	"net/url"
	"path/filepath"
	"regexp"
	"strings"

	"github.com/fleetdm/fleet/v4/pkg/file"
	"github.com/fleetdm/fleet/v4/pkg/fleethttp"
	"github.com/fleetdm/fleet/v4/server/authz"
	"github.com/fleetdm/fleet/v4/server/contexts/ctxerr"
	hostctx "github.com/fleetdm/fleet/v4/server/contexts/host"
	"github.com/fleetdm/fleet/v4/server/contexts/viewer"
	"github.com/fleetdm/fleet/v4/server/fleet"
	"github.com/fleetdm/fleet/v4/server/mdm/apple/vpp"
	"github.com/fleetdm/fleet/v4/server/ptr"
	"github.com/go-kit/log/level"
	"github.com/google/uuid"
	"golang.org/x/sync/errgroup"
)

const softwareInstallerTokenMaxLength = 36 // UUID length

func (svc *Service) UploadSoftwareInstaller(ctx context.Context, payload *fleet.UploadSoftwareInstallerPayload) error {
	if err := svc.authz.Authorize(ctx, &fleet.SoftwareInstaller{TeamID: payload.TeamID}, fleet.ActionWrite); err != nil {
		return err
	}

	vc, ok := viewer.FromContext(ctx)
	if !ok {
		return fleet.ErrNoContext
	}
	payload.UserID = vc.UserID()

	// make sure all scripts use unix-style newlines to prevent errors when
	// running them, browsers use windows-style newlines, which breaks the
	// shebang when the file is directly executed.
	payload.InstallScript = file.Dos2UnixNewlines(payload.InstallScript)
	payload.PostInstallScript = file.Dos2UnixNewlines(payload.PostInstallScript)

	if _, err := svc.addMetadataToSoftwarePayload(ctx, payload); err != nil {
		return ctxerr.Wrap(ctx, err, "adding metadata to payload")
	}

	if err := svc.storeSoftware(ctx, payload); err != nil {
		return ctxerr.Wrap(ctx, err, "storing software installer")
	}

	// TODO: basic validation of install and post-install script (e.g., supported interpreters)?
	// TODO: any validation of pre-install query?

	// Update $PACKAGE_ID in uninstall script
	preProcessUninstallScript(payload)

	installerID, err := svc.ds.MatchOrCreateSoftwareInstaller(ctx, payload)
	if err != nil {
		return ctxerr.Wrap(ctx, err, "matching or creating software installer")
	}
	level.Debug(svc.logger).Log("msg", "software installer uploaded", "installer_id", installerID)

	// TODO: QA what breaks when you have a software title with no versions?

	var teamName *string
	if payload.TeamID != nil && *payload.TeamID != 0 {
		t, err := svc.ds.Team(ctx, *payload.TeamID)
		if err != nil {
			return err
		}
		teamName = &t.Name
	}

	// Create activity
	if err := svc.NewActivity(ctx, vc.User, fleet.ActivityTypeAddedSoftware{
		SoftwareTitle:   payload.Title,
		SoftwarePackage: payload.Filename,
		TeamName:        teamName,
		TeamID:          payload.TeamID,
		SelfService:     payload.SelfService,
	}); err != nil {
		return ctxerr.Wrap(ctx, err, "creating activity for added software")
	}

	return nil
}

var packageIDRegex = regexp.MustCompile(`((\$PACKAGE_ID)|(\${PACKAGE_ID}))(\W|$)`)

func preProcessUninstallScript(payload *fleet.UploadSoftwareInstallerPayload) {
	// We assume that we already validated that payload.PackageIDs is not empty.
	// Replace $PACKAGE_ID in the uninstall script with the package ID(s).
	var packageID string
	switch payload.Extension {
	case "pkg":
		var sb strings.Builder
		_, _ = sb.WriteString("(\n")
		for _, pkgID := range payload.PackageIDs {
			_, _ = sb.WriteString(fmt.Sprintf("  \"%s\"\n", pkgID))
		}
		_, _ = sb.WriteString(")") // no ending newline
		packageID = sb.String()
	default:
		packageID = fmt.Sprintf("\"%s\"", payload.PackageIDs[0])
	}
	payload.UninstallScript = packageIDRegex.ReplaceAllString(payload.UninstallScript, fmt.Sprintf("%s$4", packageID))
}

func (svc *Service) DeleteSoftwareInstaller(ctx context.Context, titleID uint, teamID *uint) error {
	if teamID == nil {
		return fleet.NewInvalidArgumentError("team_id", "is required")
	}

	// we authorize with SoftwareInstaller here, but it uses the same AuthzType
	// as VPPApp, so this is correct for both software installers and VPP apps.
	if err := svc.authz.Authorize(ctx, &fleet.SoftwareInstaller{TeamID: teamID}, fleet.ActionWrite); err != nil {
		return err
	}

	// first, look for a software installer
	meta, err := svc.ds.GetSoftwareInstallerMetadataByTeamAndTitleID(ctx, teamID, titleID, false)
	if err != nil {
		if fleet.IsNotFound(err) {
			// no software installer, look for a VPP app
			meta, err := svc.ds.GetVPPAppMetadataByTeamAndTitleID(ctx, teamID, titleID)
			if err != nil {
				return ctxerr.Wrap(ctx, err, "getting software app metadata")
			}
			return svc.deleteVPPApp(ctx, teamID, meta)
		}
		return ctxerr.Wrap(ctx, err, "getting software installer metadata")
	}
	return svc.deleteSoftwareInstaller(ctx, meta)
}

func (svc *Service) deleteVPPApp(ctx context.Context, teamID *uint, meta *fleet.VPPAppStoreApp) error {
	vc, ok := viewer.FromContext(ctx)
	if !ok {
		return fleet.ErrNoContext
	}

	if err := svc.ds.DeleteVPPAppFromTeam(ctx, teamID, meta.VPPAppID); err != nil {
		return ctxerr.Wrap(ctx, err, "deleting VPP app")
	}

	var teamName *string
	if teamID != nil && *teamID != 0 {
		t, err := svc.ds.Team(ctx, *teamID)
		if err != nil {
			return ctxerr.Wrap(ctx, err, "getting team name for deleted VPP app")
		}
		teamName = &t.Name
	}

	if err := svc.NewActivity(ctx, vc.User, fleet.ActivityDeletedAppStoreApp{
		AppStoreID:    meta.AdamID,
		SoftwareTitle: meta.Name,
		TeamName:      teamName,
		TeamID:        teamID,
		Platform:      meta.Platform,
	}); err != nil {
		return ctxerr.Wrap(ctx, err, "creating activity for deleted VPP app")
	}

	return nil
}

func (svc *Service) deleteSoftwareInstaller(ctx context.Context, meta *fleet.SoftwareInstaller) error {
	vc, ok := viewer.FromContext(ctx)
	if !ok {
		return fleet.ErrNoContext
	}

	if err := svc.ds.DeleteSoftwareInstaller(ctx, meta.InstallerID); err != nil {
		return ctxerr.Wrap(ctx, err, "deleting software installer")
	}

	var teamName *string
	if meta.TeamID != nil {
		t, err := svc.ds.Team(ctx, *meta.TeamID)
		if err != nil {
			return ctxerr.Wrap(ctx, err, "getting team name for deleted software")
		}
		teamName = &t.Name
	}

	var teamID *uint
	switch {
	case meta.TeamID == nil:
		teamID = ptr.Uint(0)
	case meta.TeamID != nil:
		teamID = meta.TeamID
	}

	if err := svc.NewActivity(ctx, vc.User, fleet.ActivityTypeDeletedSoftware{
		SoftwareTitle:   meta.SoftwareTitle,
		SoftwarePackage: meta.Name,
		TeamName:        teamName,
		TeamID:          teamID,
		SelfService:     meta.SelfService,
	}); err != nil {
		return ctxerr.Wrap(ctx, err, "creating activity for deleted software")
	}

	return nil
}

func (svc *Service) GetSoftwareInstallerMetadata(ctx context.Context, skipAuthz bool, titleID uint, teamID *uint) (*fleet.SoftwareInstaller,
	error,
) {
	if !skipAuthz {
		if err := svc.authz.Authorize(ctx, &fleet.SoftwareInstaller{TeamID: teamID}, fleet.ActionRead); err != nil {
			return nil, err
		}
	}

	meta, err := svc.ds.GetSoftwareInstallerMetadataByTeamAndTitleID(ctx, teamID, titleID, true)
	if err != nil {
		return nil, ctxerr.Wrap(ctx, err, "getting software installer metadata")
	}

	return meta, nil
}

func (svc *Service) GenerateSoftwareInstallerToken(ctx context.Context, alt string, titleID uint, teamID *uint) (string, error) {
	downloadRequested := alt == "media"
	if !downloadRequested {
		svc.authz.SkipAuthorization(ctx)
		return "", fleet.NewInvalidArgumentError("alt", "only alt=media is supported")
	}

	if teamID == nil {
		svc.authz.SkipAuthorization(ctx)
		return "", fleet.NewInvalidArgumentError("team_id", "is required")
	}

	if err := svc.authz.Authorize(ctx, &fleet.SoftwareInstaller{TeamID: teamID}, fleet.ActionRead); err != nil {
		return "", err
	}

	meta := fleet.SoftwareInstallerTokenMetadata{
		TitleID: titleID,
		TeamID:  *teamID,
	}
	metaByte, err := json.Marshal(meta)
	if err != nil {
		return "", ctxerr.Wrap(ctx, err, "marshaling software installer metadata")
	}

	// Generate token and store in Redis
	token := uuid.NewString()
	const tokenExpirationMs = 10 * 60 * 1000 // 10 minutes
	ok, err := svc.distributedLock.SetIfNotExist(ctx, fmt.Sprintf("software_installer_token:%s", token), string(metaByte),
		tokenExpirationMs)
	if err != nil {
		return "", ctxerr.Wrap(ctx, err, "saving software installer token")
	}
	if !ok {
		// Should not happen since token is unique
		return "", ctxerr.Errorf(ctx, "failed to save software installer token")
	}

	return token, nil
}

func (svc *Service) GetSoftwareInstallerTokenMetadata(ctx context.Context, token string,
	titleID uint,
) (*fleet.SoftwareInstallerTokenMetadata, error) {
	// We will manually authorize this endpoint based on the token.
	svc.authz.SkipAuthorization(ctx)

	if len(token) > softwareInstallerTokenMaxLength {
		return nil, fleet.NewPermissionError("invalid token")
	}

	metaStr, err := svc.distributedLock.GetAndDelete(ctx, fmt.Sprintf("software_installer_token:%s", token))
	if err != nil {
		return nil, ctxerr.Wrap(ctx, err, "getting software installer token metadata")
	}
	if metaStr == nil {
		return nil, ctxerr.Wrap(ctx, fleet.NewPermissionError("invalid token"))
	}

	var meta fleet.SoftwareInstallerTokenMetadata
	if err := json.Unmarshal([]byte(*metaStr), &meta); err != nil {
		return nil, ctxerr.Wrap(ctx, err, "unmarshaling software installer token metadata")
	}

	if titleID != meta.TitleID {
		return nil, ctxerr.Wrap(ctx, fleet.NewPermissionError("invalid token"))
	}

	// The token is valid.
	return &meta, nil
}

func (svc *Service) DownloadSoftwareInstaller(ctx context.Context, skipAuthz bool, alt string, titleID uint,
	teamID *uint,
) (*fleet.DownloadSoftwareInstallerPayload, error) {
	downloadRequested := alt == "media"
	if !downloadRequested {
		svc.authz.SkipAuthorization(ctx)
		return nil, fleet.NewInvalidArgumentError("alt", "only alt=media is supported")
	}

	if teamID == nil {
		svc.authz.SkipAuthorization(ctx)
		return nil, fleet.NewInvalidArgumentError("team_id", "is required")
	}

	meta, err := svc.GetSoftwareInstallerMetadata(ctx, skipAuthz, titleID, teamID)
	if err != nil {
		return nil, err
	}

	return svc.getSoftwareInstallerBinary(ctx, meta.StorageID, meta.Name)
}

func (svc *Service) OrbitDownloadSoftwareInstaller(ctx context.Context, installerID uint) (*fleet.DownloadSoftwareInstallerPayload, error) {
	// this is not a user-authenticated endpoint
	svc.authz.SkipAuthorization(ctx)

	_, ok := hostctx.FromContext(ctx)
	if !ok {
		return nil, fleet.OrbitError{Message: "internal error: missing host from request context"}
	}

	// get the installer's metadata
	meta, err := svc.ds.GetSoftwareInstallerMetadataByID(ctx, installerID)
	if err != nil {
		return nil, ctxerr.Wrap(ctx, err, "getting software installer metadata")
	}

	// Note that we do allow downloading an installer that is on a different team
	// than the host's team, because the install request might have come while
	// the host was on that team, and then the host got moved to a different team
	// but the request is still pending execution.

	return svc.getSoftwareInstallerBinary(ctx, meta.StorageID, meta.Name)
}

func (svc *Service) getSoftwareInstallerBinary(ctx context.Context, storageID string, filename string) (*fleet.DownloadSoftwareInstallerPayload, error) {
	// check if the installer exists in the store
	exists, err := svc.softwareInstallStore.Exists(ctx, storageID)
	if err != nil {
		return nil, ctxerr.Wrap(ctx, err, "checking if installer exists")
	}
	if !exists {
		return nil, ctxerr.Wrap(ctx, notFoundError{}, "does not exist in software installer store")
	}

	// get the installer from the store
	installer, size, err := svc.softwareInstallStore.Get(ctx, storageID)
	if err != nil {
		return nil, ctxerr.Wrap(ctx, err, "getting installer from store")
	}

	return &fleet.DownloadSoftwareInstallerPayload{
		Filename:  filename,
		Installer: installer,
		Size:      size,
	}, nil
}

func (svc *Service) InstallSoftwareTitle(ctx context.Context, hostID uint, softwareTitleID uint) error {
	// we need to use ds.Host because ds.HostLite doesn't return the orbit
	// node key
	host, err := svc.ds.Host(ctx, hostID)
	if err != nil {
		// if error is because the host does not exist, check first if the user
		// had access to install software (to prevent leaking valid host ids).
		if fleet.IsNotFound(err) {
			if err := svc.authz.Authorize(ctx, &fleet.HostSoftwareInstallerResultAuthz{}, fleet.ActionWrite); err != nil {
				return err
			}
		}
		svc.authz.SkipAuthorization(ctx)
		return ctxerr.Wrap(ctx, err, "get host")
	}

	platform := host.FleetPlatform()
	mobileAppleDevice := fleet.AppleDevicePlatform(platform) == fleet.IOSPlatform || fleet.AppleDevicePlatform(platform) == fleet.IPadOSPlatform

	if !mobileAppleDevice && (host.OrbitNodeKey == nil || *host.OrbitNodeKey == "") {
		// fleetd is required to install software so if the host is
		// enrolled via plain osquery we return an error
		svc.authz.SkipAuthorization(ctx)
		return fleet.NewUserMessageError(errors.New("Host doesn't have fleetd installed"), http.StatusUnprocessableEntity)
	}

	// authorize with the host's team
	if err := svc.authz.Authorize(ctx, &fleet.HostSoftwareInstallerResultAuthz{HostTeamID: host.TeamID}, fleet.ActionWrite); err != nil {
		return err
	}

	if !mobileAppleDevice {
		installer, err := svc.ds.GetSoftwareInstallerMetadataByTeamAndTitleID(ctx, host.TeamID, softwareTitleID, false)
		if err != nil {
			if !fleet.IsNotFound(err) {
				return ctxerr.Wrap(ctx, err, "finding software installer for title")
			}
			installer = nil
		}

		// if we found an installer, use that
		if installer != nil {
			lastInstallRequest, err := svc.ds.GetHostLastInstallData(ctx, host.ID, installer.InstallerID)
			if err != nil {
				return ctxerr.Wrapf(ctx, err, "getting last install data for host %d and installer %d", host.ID, installer.InstallerID)
			}
			if lastInstallRequest != nil && lastInstallRequest.Status != nil &&
				(*lastInstallRequest.Status == fleet.SoftwareInstallPending || *lastInstallRequest.Status == fleet.SoftwareUninstallPending) {
				return &fleet.BadRequestError{
<<<<<<< HEAD
					Message: "Could not install software. Host has a pending install/uninstall request.",
=======
					Message: "Couldn't install software. Host has a pending install/uninstall request.",
>>>>>>> 78c534b4
					InternalErr: ctxerr.WrapWithData(
						ctx, err, "host already has a pending install/uninstall for this installer",
						map[string]any{
							"host_id":               host.ID,
							"software_installer_id": installer.InstallerID,
							"team_id":               host.TeamID,
							"title_id":              softwareTitleID,
						},
					),
				}
			}
			return svc.installSoftwareTitleUsingInstaller(ctx, host, installer)
		}
	}

	vppApp, err := svc.ds.GetVPPAppByTeamAndTitleID(ctx, host.TeamID, softwareTitleID)
	if err != nil {
		// if we couldn't find an installer or a VPP app, return a bad
		// request error
		if fleet.IsNotFound(err) {
			return &fleet.BadRequestError{
				Message: "Couldn't install software. Software title is not available for install. Please add software package or App Store app to install.",
				InternalErr: ctxerr.WrapWithData(
					ctx, err, "couldn't find an installer or VPP app for software title",
					map[string]any{"host_id": host.ID, "team_id": host.TeamID, "title_id": softwareTitleID},
				),
			}
		}

		return ctxerr.Wrap(ctx, err, "finding VPP app for title")
	}

	return svc.installSoftwareFromVPP(ctx, host, vppApp, mobileAppleDevice || fleet.AppleDevicePlatform(platform) == fleet.MacOSPlatform, false)
}

func (svc *Service) installSoftwareFromVPP(ctx context.Context, host *fleet.Host, vppApp *fleet.VPPApp, appleDevice bool, selfService bool) error {
	if !appleDevice {
		return &fleet.BadRequestError{
			Message: "VPP apps can only be installed only on Apple hosts.",
			InternalErr: ctxerr.NewWithData(
				ctx, "invalid host platform for requested installer",
				map[string]any{"host_id": host.ID, "team_id": host.TeamID, "title_id": vppApp.TitleID},
			),
		}
	}

	config, err := svc.ds.AppConfig(ctx)
	if err != nil {
		return ctxerr.Wrap(ctx, err, "fetching config to check MDM status")
	}

	if !config.MDM.EnabledAndConfigured {
		return fleet.NewUserMessageError(errors.New("Couldn't install. MDM is turned off. Please make sure that MDM is turned on to install App Store apps."), http.StatusUnprocessableEntity)
	}

	mdmConnected, err := svc.ds.IsHostConnectedToFleetMDM(ctx, host)
	if err != nil {
		return ctxerr.Wrapf(ctx, err, "checking MDM status for host %d", host.ID)
	}

	if !mdmConnected {
		return &fleet.BadRequestError{
			Message: "VPP apps can only be installed only on hosts enrolled in MDM.",
			InternalErr: ctxerr.NewWithData(
				ctx, "VPP install attempted on non-MDM host",
				map[string]any{"host_id": host.ID, "team_id": host.TeamID, "title_id": vppApp.TitleID},
			),
		}
	}

	token, err := svc.getVPPToken(ctx, host.TeamID)
	if err != nil {
		return ctxerr.Wrap(ctx, err, "getting VPP token")
	}

	// at this moment, neither the UI or the back-end are prepared to
	// handle [asyncronous errors][1] on assignment, so before assigning a
	// device to a license, we need to:
	//
	// 1. Check if the app is already assigned to the serial number.
	// 2. If it's not assigned yet, check if we have enough licenses.
	//
	// A race still might happen, so async error checking needs to be
	// implemented anyways at some point.
	//
	// [1]: https://developer.apple.com/documentation/devicemanagement/app_and_book_management/handling_error_responses#3729433
	assignments, err := vpp.GetAssignments(token, &vpp.AssignmentFilter{AdamID: vppApp.AdamID, SerialNumber: host.HardwareSerial})
	if err != nil {
		return ctxerr.Wrap(ctx, err, "getting assignments from VPP API")
	}

	var eventID string

	// this app is not assigned to this device, check if we have licenses
	// left and assign it.
	if len(assignments) == 0 {
		assets, err := vpp.GetAssets(token, &vpp.AssetFilter{AdamID: vppApp.AdamID})
		if err != nil {
			return ctxerr.Wrap(ctx, err, "getting assets from VPP API")
		}

		if len(assets) == 0 {
			level.Debug(svc.logger).Log(
				"msg", "trying to assign VPP asset to host",
				"adam_id", vppApp.AdamID,
				"host_serial", host.HardwareSerial,
			)
			return &fleet.BadRequestError{
				Message:     "Couldn't add software. <app_store_id> isn't available in Apple Business Manager. Please purchase license in Apple Business Manager and try again.",
				InternalErr: ctxerr.Errorf(ctx, "VPP API didn't return any assets for adamID %s", vppApp.AdamID),
			}
		}

		if len(assets) > 1 {
			return ctxerr.Errorf(ctx, "VPP API returned more than one asset for adamID %s", vppApp.AdamID)
		}

		if assets[0].AvailableCount <= 0 {
			return &fleet.BadRequestError{
				Message: "Couldn't install. No available licenses. Please purchase license in Apple Business Manager and try again.",
				InternalErr: ctxerr.NewWithData(
					ctx, "license available count <= 0",
					map[string]any{
						"host_id": host.ID,
						"team_id": host.TeamID,
						"adam_id": vppApp.AdamID,
						"count":   assets[0].AvailableCount,
					},
				),
			}
		}

		eventID, err = vpp.AssociateAssets(token, &vpp.AssociateAssetsRequest{Assets: assets, SerialNumbers: []string{host.HardwareSerial}})
		if err != nil {
			return ctxerr.Wrapf(ctx, err, "associating asset with adamID %s to host %s", vppApp.AdamID, host.HardwareSerial)
		}

	}

	// add command to install
	cmdUUID := uuid.NewString()
	err = svc.mdmAppleCommander.InstallApplication(ctx, []string{host.UUID}, cmdUUID, vppApp.AdamID)
	if err != nil {
		return ctxerr.Wrapf(ctx, err, "sending command to install VPP %s application to host with serial %s", vppApp.AdamID, host.HardwareSerial)
	}

	err = svc.ds.InsertHostVPPSoftwareInstall(ctx, host.ID, vppApp.VPPAppID, cmdUUID, eventID, selfService)
	if err != nil {
		return ctxerr.Wrapf(ctx, err, "inserting host vpp software install for host with serial %s and app with adamID %s", host.HardwareSerial, vppApp.AdamID)
	}

	return nil
}

func (svc *Service) installSoftwareTitleUsingInstaller(ctx context.Context, host *fleet.Host, installer *fleet.SoftwareInstaller) error {
	ext := filepath.Ext(installer.Name)
	requiredPlatform := packageExtensionToPlatform(ext)
	if requiredPlatform == "" {
		// this should never happen
		return ctxerr.Errorf(ctx, "software installer has unsupported type %s", ext)
	}

	if host.FleetPlatform() != requiredPlatform {
		return &fleet.BadRequestError{
			Message: fmt.Sprintf("Package (%s) can be installed only on %s hosts.", ext, requiredPlatform),
			InternalErr: ctxerr.NewWithData(
				ctx, "invalid host platform for requested installer",
				map[string]any{"host_id": host.ID, "team_id": host.TeamID, "title_id": installer.TitleID},
			),
		}
	}

	_, err := svc.ds.InsertSoftwareInstallRequest(ctx, host.ID, installer.InstallerID, false)
	return ctxerr.Wrap(ctx, err, "inserting software install request")
}

func (svc *Service) UninstallSoftwareTitle(ctx context.Context, hostID uint, softwareTitleID uint) error {
	// First check if scripts are disabled globally. If so, no need for further processing.
	cfg, err := svc.ds.AppConfig(ctx)
	if err != nil {
		svc.authz.SkipAuthorization(ctx)
		return err
	}

	if cfg.ServerSettings.ScriptsDisabled {
		svc.authz.SkipAuthorization(ctx)
		return fleet.NewUserMessageError(errors.New(fleet.RunScriptScriptsDisabledGloballyErrMsg), http.StatusForbidden)
	}

	// we need to use ds.Host because ds.HostLite doesn't return the orbit node key
	host, err := svc.ds.Host(ctx, hostID)
	if err != nil {
		// if error is because the host does not exist, check first if the user
		// had access to install/uninstall software (to prevent leaking valid host ids).
		if fleet.IsNotFound(err) {
			if err := svc.authz.Authorize(ctx, &fleet.HostSoftwareInstallerResultAuthz{}, fleet.ActionWrite); err != nil {
				return err
			}
		}
		svc.authz.SkipAuthorization(ctx)
		return ctxerr.Wrap(ctx, err, "get host")
	}

	if host.OrbitNodeKey == nil || *host.OrbitNodeKey == "" {
		// fleetd is required to install software so if the host is enrolled via plain osquery we return an error
		svc.authz.SkipAuthorization(ctx)
		return fleet.NewUserMessageError(errors.New("host does not have fleetd installed"), http.StatusUnprocessableEntity)
	}

	// If scripts are disabled (according to the last detail query), we return an error.
	// host.ScriptsEnabled may be nil for older orbit versions.
	if host.ScriptsEnabled != nil && !*host.ScriptsEnabled {
		svc.authz.SkipAuthorization(ctx)
		return fleet.NewUserMessageError(errors.New(fleet.RunScriptsOrbitDisabledErrMsg), http.StatusUnprocessableEntity)
	}

	// authorize with the host's team
	if err := svc.authz.Authorize(ctx, &fleet.HostSoftwareInstallerResultAuthz{HostTeamID: host.TeamID}, fleet.ActionWrite); err != nil {
		return err
	}

	installer, err := svc.ds.GetSoftwareInstallerMetadataByTeamAndTitleID(ctx, host.TeamID, softwareTitleID, false)
	if err != nil {
		if fleet.IsNotFound(err) {
			return &fleet.BadRequestError{
<<<<<<< HEAD
				Message: "Could not uninstall software. Software title is not available for uninstall. Please add software package to install/uninstall.",
=======
				Message: "Couldn't uninstall software. Software title is not available for uninstall. Please add software package to install/uninstall.",
>>>>>>> 78c534b4
				InternalErr: ctxerr.WrapWithData(
					ctx, err, "couldn't find an installer for software title",
					map[string]any{"host_id": host.ID, "team_id": host.TeamID, "title_id": softwareTitleID},
				),
			}
		}
		return ctxerr.Wrap(ctx, err, "finding software installer for title")
	}

	lastInstallRequest, err := svc.ds.GetHostLastInstallData(ctx, host.ID, installer.InstallerID)
	if err != nil {
		return ctxerr.Wrapf(ctx, err, "getting last install data for host %d and installer %d", host.ID, installer.InstallerID)
	}
	if lastInstallRequest != nil && lastInstallRequest.Status != nil &&
		(*lastInstallRequest.Status == fleet.SoftwareInstallPending || *lastInstallRequest.Status == fleet.SoftwareUninstallPending) {
		return &fleet.BadRequestError{
<<<<<<< HEAD
			Message: "Could not uninstall software. Host has a pending install/uninstall request.",
=======
			Message: "Couldn't uninstall software. Host has a pending install/uninstall request.",
>>>>>>> 78c534b4
			InternalErr: ctxerr.WrapWithData(
				ctx, err, "host already has a pending install/uninstall for this installer",
				map[string]any{
					"host_id":               host.ID,
					"software_installer_id": installer.InstallerID,
					"team_id":               host.TeamID,
					"title_id":              softwareTitleID,
				},
			),
		}
	}

	// Validate platform
	ext := filepath.Ext(installer.Name)
	requiredPlatform := packageExtensionToPlatform(ext)
	if requiredPlatform == "" {
		// this should never happen
		return ctxerr.Errorf(ctx, "software installer has unsupported type %s", ext)
	}

	if host.FleetPlatform() != requiredPlatform {
		return &fleet.BadRequestError{
			Message: fmt.Sprintf("Package (%s) can be uninstalled only on %s hosts.", ext, requiredPlatform),
			InternalErr: ctxerr.NewWithData(
				ctx, "invalid host platform for requested uninstall",
				map[string]any{"host_id": host.ID, "team_id": host.TeamID, "title_id": installer.TitleID},
			),
		}
	}

	// Get the uninstall script and use the standard script infrastructure to run it.
	contents, err := svc.ds.GetAnyScriptContents(ctx, installer.UninstallScriptContentID)
	if err != nil {
		if fleet.IsNotFound(err) {
			return fleet.NewInvalidArgumentError("software_title_id", `No uninstall script exists for the provided "software_title_id".`).
				WithStatus(http.StatusNotFound)
		}
		return err
	}

	var teamID uint
	if host.TeamID != nil {
		teamID = *host.TeamID
	}
	// create the script execution request, the host will be notified of the
	// script execution request via the orbit config's Notifications mechanism.
	request := fleet.HostScriptRequestPayload{
		HostID:          host.ID,
		ScriptContents:  string(contents),
		ScriptContentID: installer.UninstallScriptContentID,
		TeamID:          teamID,
	}
	if ctxUser := authz.UserFromContext(ctx); ctxUser != nil {
		request.UserID = &ctxUser.ID
	}
	scriptResult, err := svc.ds.NewHostScriptExecutionRequest(ctx, &request)
	if err != nil {
		return ctxerr.Wrap(ctx, err, "create script execution request")
	}

<<<<<<< HEAD
	// Update the host software installs table with the uninstall request
=======
	// Update the host software installs table with the uninstall request.
	// Pending uninstalls will automatically show up in the UI Host Details -> Activity -> Upcoming tab.
>>>>>>> 78c534b4
	if err = svc.insertSoftwareUninstallRequest(ctx, scriptResult.ExecutionID, host, installer); err != nil {
		return err
	}

<<<<<<< HEAD
	// TODO: Add host activity -- pending uninstall request (upcoming)

=======
>>>>>>> 78c534b4
	return nil
}

func (svc *Service) insertSoftwareUninstallRequest(ctx context.Context, executionID string, host *fleet.Host,
	installer *fleet.SoftwareInstaller) error {
	if err := svc.ds.InsertSoftwareUninstallRequest(ctx, executionID, host.ID, installer.InstallerID); err != nil {
		return ctxerr.Wrap(ctx, err, "inserting software uninstall request")
	}
	return nil
}

func (svc *Service) GetSoftwareInstallResults(ctx context.Context, resultUUID string) (*fleet.HostSoftwareInstallerResult, error) {
	// Basic auth check
	if err := svc.authz.Authorize(ctx, &fleet.Host{}, fleet.ActionList); err != nil {
		return nil, err
	}

	res, err := svc.ds.GetSoftwareInstallResults(ctx, resultUUID)
	if err != nil {
		if fleet.IsNotFound(err) {
			if err := svc.authz.Authorize(ctx, &fleet.HostSoftwareInstallerResultAuthz{}, fleet.ActionRead); err != nil {
				return nil, err
			}
		}
		svc.authz.SkipAuthorization(ctx)
		return nil, ctxerr.Wrap(ctx, err, "get software install result")
	}

	if res.HostDeletedAt == nil {
		// host is not deleted, get it and authorize for the host's team
		host, err := svc.ds.HostLite(ctx, res.HostID)
		// if error is because the host does not exist, check first if the user
		// had access to run a script (to prevent leaking valid host ids).
		if err != nil {
			if fleet.IsNotFound(err) {
				if err := svc.authz.Authorize(ctx, &fleet.HostSoftwareInstallerResultAuthz{}, fleet.ActionRead); err != nil {
					return nil, err
				}
			}
			svc.authz.SkipAuthorization(ctx)
			return nil, ctxerr.Wrap(ctx, err, "get host lite")
		}
		// Team specific auth check
		if err := svc.authz.Authorize(ctx, &fleet.HostSoftwareInstallerResultAuthz{HostTeamID: host.TeamID}, fleet.ActionRead); err != nil {
			return nil, err
		}
	} else {
		// host was deleted, authorize for no-team as a fallback
		if err := svc.authz.Authorize(ctx, &fleet.HostSoftwareInstallerResultAuthz{}, fleet.ActionRead); err != nil {
			return nil, err
		}
	}

	res.EnhanceOutputDetails()
	return res, nil
}

func (svc *Service) storeSoftware(ctx context.Context, payload *fleet.UploadSoftwareInstallerPayload) error {
	// check if exists in the installer store
	exists, err := svc.softwareInstallStore.Exists(ctx, payload.StorageID)
	if err != nil {
		return ctxerr.Wrap(ctx, err, "checking if installer exists")
	}
	if !exists {
		if err := svc.softwareInstallStore.Put(ctx, payload.StorageID, payload.InstallerFile); err != nil {
			return ctxerr.Wrap(ctx, err, "storing installer")
		}
	}

	return nil
}

func (svc *Service) addMetadataToSoftwarePayload(ctx context.Context, payload *fleet.UploadSoftwareInstallerPayload) (extension string, err error) {
	if payload == nil {
		return "", ctxerr.New(ctx, "payload is required")
	}

	if payload.InstallerFile == nil {
		return "", ctxerr.New(ctx, "installer file is required")
	}

	meta, err := file.ExtractInstallerMetadata(payload.InstallerFile)
	if err != nil {
		if errors.Is(err, file.ErrUnsupportedType) {
			return "", &fleet.BadRequestError{
				Message:     "Couldn't edit software. File type not supported. The file should be .pkg, .msi, .exe or .deb.",
				InternalErr: ctxerr.Wrap(ctx, err, "extracting metadata from installer"),
			}
		}
		return "", ctxerr.Wrap(ctx, err, "extracting metadata from installer")
	}

	if meta.Version == "" {
		return "", &fleet.BadRequestError{
			Message:     fmt.Sprintf("Couldn't add. Fleet couldn't read the version from %s.", payload.Filename),
			InternalErr: ctxerr.New(ctx, "extracting version from installer metadata"),
		}
	}

	if len(meta.PackageIDs) == 0 {
		return "", &fleet.BadRequestError{
			Message:     fmt.Sprintf("Couldn't add. Fleet couldn't read the package IDs, product code, or name from %s.", payload.Filename),
			InternalErr: ctxerr.New(ctx, "extracting package IDs from installer metadata"),
		}
	}

	payload.Title = meta.Name
	if payload.Title == "" {
		// use the filename if no title from metadata
		payload.Title = payload.Filename
	}
	payload.Version = meta.Version
	payload.StorageID = hex.EncodeToString(meta.SHASum)
	payload.BundleIdentifier = meta.BundleIdentifier
	payload.PackageIDs = meta.PackageIDs
	payload.Extension = meta.Extension

	// reset the reader (it was consumed to extract metadata)
	if _, err := payload.InstallerFile.Seek(0, 0); err != nil {
		return "", ctxerr.Wrap(ctx, err, "resetting installer file reader")
	}

	if payload.InstallScript == "" {
		payload.InstallScript = file.GetInstallScript(meta.Extension)
	}

	if payload.UninstallScript == "" {
		payload.UninstallScript = file.GetUninstallScript(meta.Extension)
	}

	source, err := fleet.SofwareInstallerSourceFromExtensionAndName(meta.Extension, meta.Name)
	if err != nil {
		return "", ctxerr.Wrap(ctx, err, "determining source from extension and name")
	}
	payload.Source = source

	platform, err := fleet.SofwareInstallerPlatformFromExtension(meta.Extension)
	if err != nil {
		return "", ctxerr.Wrap(ctx, err, "determining platform from extension")
	}
	payload.Platform = platform

	return meta.Extension, nil
}

const maxInstallerSizeBytes int64 = 1024 * 1024 * 500

func (svc *Service) BatchSetSoftwareInstallers(ctx context.Context, tmName string, payloads []fleet.SoftwareInstallerPayload, dryRun bool) error {
	if err := svc.authz.Authorize(ctx, &fleet.Team{}, fleet.ActionRead); err != nil {
		return err
	}

	var teamID *uint
	if tmName != "" {
		tm, err := svc.ds.TeamByName(ctx, tmName)
		if err != nil {
			// If this is a dry run, the team may not have been created yet
			if dryRun && fleet.IsNotFound(err) {
				return nil
			}
			return err
		}
		teamID = &tm.ID
	}

	if err := svc.authz.Authorize(ctx, &fleet.SoftwareInstaller{TeamID: teamID}, fleet.ActionWrite); err != nil {
		return ctxerr.Wrap(ctx, err, "validating authorization")
	}

	vc, ok := viewer.FromContext(ctx)
	if !ok {
		return fleet.ErrNoContext
	}

	g, workerCtx := errgroup.WithContext(ctx)
	g.SetLimit(3)
	// critical to avoid data race, the slice is pre-allocated and each
	// goroutine only writes to its index.
	installers := make([]*fleet.UploadSoftwareInstallerPayload, len(payloads))

	client := fleethttp.NewClient()
	client.Transport = fleethttp.NewSizeLimitTransport(maxInstallerSizeBytes)
	for i, p := range payloads {
		i, p := i, p

		g.Go(func() error {
			// validate the URL before doing the request
			_, err := url.ParseRequestURI(p.URL)
			if err != nil {
				return fleet.NewInvalidArgumentError(
					"software.url",
					fmt.Sprintf("Couldn't edit software. URL (%q) is invalid", p.URL),
				)
			}

			req, err := http.NewRequestWithContext(workerCtx, http.MethodGet, p.URL, nil)
			if err != nil {
				return ctxerr.Wrapf(ctx, err, "creating request for URL %s", p.URL)
			}

			resp, err := client.Do(req)
			if err != nil {
				var maxBytesErr *http.MaxBytesError
				if errors.Is(err, fleethttp.ErrMaxSizeExceeded) || errors.As(err, &maxBytesErr) {
					return fleet.NewInvalidArgumentError(
						"software.url",
						fmt.Sprintf("Couldn't edit software. URL (%q). The maximum file size is %d MB", p.URL, maxInstallerSizeBytes/(1024*1024)),
					)
				}

				return ctxerr.Wrapf(ctx, err, "performing request for URL %s", p.URL)
			}
			defer resp.Body.Close()

			if resp.StatusCode == http.StatusNotFound {
				return fleet.NewInvalidArgumentError(
					"software.url",
					fmt.Sprintf("Couldn't edit software. URL (%q) doesn't exist. Please make sure that URLs are publicy accessible to the internet.", p.URL),
				)
			}

			// Allow all 2xx and 3xx status codes in this pass.
			if resp.StatusCode > 400 {
				return fleet.NewInvalidArgumentError(
					"software.url",
					fmt.Sprintf("Couldn't edit software. URL (%q) received response status code %d.", p.URL, resp.StatusCode),
				)
			}

			bodyBytes, err := io.ReadAll(resp.Body)
			if err != nil {
				// the max size error can be received either at client.Do or here when
				// reading the body if it's caught via a limited body reader.
				var maxBytesErr *http.MaxBytesError
				if errors.Is(err, fleethttp.ErrMaxSizeExceeded) || errors.As(err, &maxBytesErr) {
					return fleet.NewInvalidArgumentError(
						"software.url",
						fmt.Sprintf("Couldn't edit software. URL (%q). The maximum file size is %d MB", p.URL, maxInstallerSizeBytes/(1024*1024)),
					)
				}
				return ctxerr.Wrapf(ctx, err, "reading installer %q contents", p.URL)
			}

			installer := &fleet.UploadSoftwareInstallerPayload{
				TeamID:            teamID,
				InstallScript:     p.InstallScript,
				PreInstallQuery:   p.PreInstallQuery,
				PostInstallScript: p.PostInstallScript,
				InstallerFile:     bytes.NewReader(bodyBytes),
				SelfService:       p.SelfService,
				UserID:            vc.UserID(),
			}

			// set the filename before adding metadata, as it is used as fallback
			var filename string
			cdh, ok := resp.Header["Content-Disposition"]
			if ok && len(cdh) > 0 {
				_, params, err := mime.ParseMediaType(cdh[0])
				if err == nil {
					filename = params["filename"]
				}
			}
			installer.Filename = filename

			ext, err := svc.addMetadataToSoftwarePayload(ctx, installer)
			if err != nil {
				return err
			}

			// if filename was empty, try to extract it from the URL with the
			// now-known extension
			if filename == "" {
				filename = file.ExtractFilenameFromURLPath(p.URL, ext)
			}
			// if empty, resort to a default name
			if filename == "" {
				filename = fmt.Sprintf("package.%s", ext)
			}
			installer.Filename = filename
			if installer.Title == "" {
				installer.Title = filename
			}

			installers[i] = installer

			return nil
		})
	}

	if err := g.Wait(); err != nil {
		// NOTE: intentionally not wrapping to avoid polluting user
		// errors.
		return err
	}

	if dryRun {
		return nil
	}

	for _, payload := range installers {
		if err := svc.storeSoftware(ctx, payload); err != nil {
			return ctxerr.Wrap(ctx, err, "storing software installer")
		}
	}

	if err := svc.ds.BatchSetSoftwareInstallers(ctx, teamID, installers); err != nil {
		return ctxerr.Wrap(ctx, err, "batch set software installers")
	}

	// Note: per @noahtalerman we don't want activity items for CLI actions
	// anymore, so that's intentionally skipped.

	return nil
}

func (svc *Service) SelfServiceInstallSoftwareTitle(ctx context.Context, host *fleet.Host, softwareTitleID uint) error {
	installer, err := svc.ds.GetSoftwareInstallerMetadataByTeamAndTitleID(ctx, host.TeamID, softwareTitleID, false)
	if err != nil {
		if !fleet.IsNotFound(err) {
			return ctxerr.Wrap(ctx, err, "finding software installer for title")
		}
		installer = nil
	}

	if installer != nil {
		if !installer.SelfService {
			return &fleet.BadRequestError{
				Message: "Software title is not available through self-service",
				InternalErr: ctxerr.NewWithData(
					ctx, "software title not available through self-service",
					map[string]any{"host_id": host.ID, "team_id": host.TeamID, "title_id": softwareTitleID},
				),
			}
		}

		ext := filepath.Ext(installer.Name)
		requiredPlatform := packageExtensionToPlatform(ext)
		if requiredPlatform == "" {
			// this should never happen
			return ctxerr.Errorf(ctx, "software installer has unsupported type %s", ext)
		}

		if host.FleetPlatform() != requiredPlatform {
			return &fleet.BadRequestError{
				Message: fmt.Sprintf("Package (%s) can be installed only on %s hosts.", ext, requiredPlatform),
				InternalErr: ctxerr.WrapWithData(
					ctx, err, "invalid host platform for requested installer",
					map[string]any{"host_id": host.ID, "team_id": host.TeamID, "title_id": softwareTitleID},
				),
			}
		}

		_, err = svc.ds.InsertSoftwareInstallRequest(ctx, host.ID, installer.InstallerID, true)
		return ctxerr.Wrap(ctx, err, "inserting self-service software install request")
	}

	vppApp, err := svc.ds.GetVPPAppByTeamAndTitleID(ctx, host.TeamID, softwareTitleID)
	if err != nil {
		// if we couldn't find an installer or a VPP app, return a bad
		// request error
		if fleet.IsNotFound(err) {
			return &fleet.BadRequestError{
				Message: "Couldn't install software. Software title is not available for install. Please add software package or App Store app to install.",
				InternalErr: ctxerr.WrapWithData(
					ctx, err, "couldn't find an installer or VPP app for software title",
					map[string]any{"host_id": host.ID, "team_id": host.TeamID, "title_id": softwareTitleID},
				),
			}
		}

		return ctxerr.Wrap(ctx, err, "finding VPP app for title")
	}

	if !vppApp.SelfService {
		return &fleet.BadRequestError{
			Message: "Software title is not available through self-service",
			InternalErr: ctxerr.NewWithData(
				ctx, "software title not available through self-service",
				map[string]any{"host_id": host.ID, "team_id": host.TeamID, "title_id": softwareTitleID},
			),
		}
	}

	platform := host.FleetPlatform()
	mobileAppleDevice := fleet.AppleDevicePlatform(platform) == fleet.IOSPlatform || fleet.AppleDevicePlatform(platform) == fleet.IPadOSPlatform

	return svc.installSoftwareFromVPP(ctx, host, vppApp, mobileAppleDevice || fleet.AppleDevicePlatform(platform) == fleet.MacOSPlatform, true)
}

// packageExtensionToPlatform returns the platform name based on the
// package extension. Returns an empty string if there is no match.
func packageExtensionToPlatform(ext string) string {
	var requiredPlatform string
	switch ext {
	case ".msi", ".exe":
		requiredPlatform = "windows"
	case ".pkg":
		requiredPlatform = "darwin"
	case ".deb":
		requiredPlatform = "linux"
	default:
		return ""
	}

	return requiredPlatform
}<|MERGE_RESOLUTION|>--- conflicted
+++ resolved
@@ -419,11 +419,7 @@
 			if lastInstallRequest != nil && lastInstallRequest.Status != nil &&
 				(*lastInstallRequest.Status == fleet.SoftwareInstallPending || *lastInstallRequest.Status == fleet.SoftwareUninstallPending) {
 				return &fleet.BadRequestError{
-<<<<<<< HEAD
-					Message: "Could not install software. Host has a pending install/uninstall request.",
-=======
 					Message: "Couldn't install software. Host has a pending install/uninstall request.",
->>>>>>> 78c534b4
 					InternalErr: ctxerr.WrapWithData(
 						ctx, err, "host already has a pending install/uninstall for this installer",
 						map[string]any{
@@ -649,11 +645,7 @@
 	if err != nil {
 		if fleet.IsNotFound(err) {
 			return &fleet.BadRequestError{
-<<<<<<< HEAD
-				Message: "Could not uninstall software. Software title is not available for uninstall. Please add software package to install/uninstall.",
-=======
 				Message: "Couldn't uninstall software. Software title is not available for uninstall. Please add software package to install/uninstall.",
->>>>>>> 78c534b4
 				InternalErr: ctxerr.WrapWithData(
 					ctx, err, "couldn't find an installer for software title",
 					map[string]any{"host_id": host.ID, "team_id": host.TeamID, "title_id": softwareTitleID},
@@ -670,11 +662,7 @@
 	if lastInstallRequest != nil && lastInstallRequest.Status != nil &&
 		(*lastInstallRequest.Status == fleet.SoftwareInstallPending || *lastInstallRequest.Status == fleet.SoftwareUninstallPending) {
 		return &fleet.BadRequestError{
-<<<<<<< HEAD
-			Message: "Could not uninstall software. Host has a pending install/uninstall request.",
-=======
 			Message: "Couldn't uninstall software. Host has a pending install/uninstall request.",
->>>>>>> 78c534b4
 			InternalErr: ctxerr.WrapWithData(
 				ctx, err, "host already has a pending install/uninstall for this installer",
 				map[string]any{
@@ -735,21 +723,12 @@
 		return ctxerr.Wrap(ctx, err, "create script execution request")
 	}
 
-<<<<<<< HEAD
-	// Update the host software installs table with the uninstall request
-=======
 	// Update the host software installs table with the uninstall request.
 	// Pending uninstalls will automatically show up in the UI Host Details -> Activity -> Upcoming tab.
->>>>>>> 78c534b4
 	if err = svc.insertSoftwareUninstallRequest(ctx, scriptResult.ExecutionID, host, installer); err != nil {
 		return err
 	}
 
-<<<<<<< HEAD
-	// TODO: Add host activity -- pending uninstall request (upcoming)
-
-=======
->>>>>>> 78c534b4
 	return nil
 }
 
