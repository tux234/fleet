--- conflicted
+++ resolved
@@ -37,15 +37,14 @@
 		return 0, fleet.ErrNoContext
 	}
 
-<<<<<<< HEAD
 	// validate labels before we do anything else
 	validatedLabels, err := ValidateSoftwareLabels(ctx, svc, labelsIncludeAny, labelsExcludeAny)
 	if err != nil {
 		return 0, ctxerr.Wrap(ctx, err, "validating software labels")
-=======
+	}
+
 	if err := svc.ds.ValidateEmbeddedSecrets(ctx, []string{installScript, postInstallScript, uninstallScript}); err != nil {
 		return 0, ctxerr.Wrap(ctx, fleet.NewInvalidArgumentError("script", err.Error()))
->>>>>>> ad6d4731
 	}
 
 	app, err := svc.ds.GetMaintainedAppByID(ctx, appID)
