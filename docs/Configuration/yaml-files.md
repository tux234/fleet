# YAML files

Use Fleet's best practice GitOps workflow to manage your computers as code.

To learn how to set up a GitOps workflow see the [Fleet GitOps repo](https://github.com/fleetdm/fleet-gitops).


The following are the required keys in the `default.yml` and any `teams/team-name.yml` files:

```yaml
name: # Only teams/team-name.yml. To edit a team's name, change `name` but don't change the filename.
policies:
queries:
agent_options:
controls: # Can be defined in teams/no-team.yml too.
org_settings: # Only default.yml
team_settings: # Only teams/team-name.yml
```

## policies

Policies can be specified inline in your `default.yml`, `teams/team-name.yml`, or `teams/no-team.yml` files. They can also be specified in separate files in your `lib/` folder.

### Options

For possible options, see the parameters for the [Add policy API endpoint](https://fleetdm.com/docs/rest-api/rest-api#add-policy).

### Example

#### Inline
  
`default.yml`, `teams/team-name.yml`, or `teams/no-team.yml`

```yaml
policies:
  - name: macOS - Enable FileVault
    description: This policy checks if FileVault (disk encryption) is enabled.
    resolution: As an IT admin, turn on disk encryption in Fleet.
    query: SELECT 1 FROM filevault_status WHERE status = 'FileVault is On.';
    platform: darwin
    critical: false
```

#### Separate file
 
`lib/policies-name.policies.yml`

```yaml
- name: macOS - Enable FileVault
  description: This policy checks if FileVault (disk encryption) is enabled.
  resolution: As an IT admin, turn on disk encryption in Fleet.
  query: SELECT 1 FROM filevault_status WHERE status = 'FileVault is On.';
  platform: darwin
  critical: false
  calendar_event_enabled: false
- name: macOS - Disable guest account
  description: This policy checks if the guest account is disabled.
  resolution: An an IT admin, deploy a macOS, login window profile with the DisableGuestAccount option set to true.
  query: SELECT 1 FROM managed_policies WHERE domain='com.apple.loginwindow' AND username = '' AND name='DisableGuestAccount' AND CAST(value AS INT) = 1;
  platform: darwin
  critical: false
  calendar_event_enabled: false
  run_script:
    path: "../lib/disable-guest-account.sh"
- name: Firefox on Linux installed and up to date
  platform: linux
  description: "This policy checks that Firefox is installed and up to date."
  resolution: "Install Firefox version 129.0.2 or higher."
  query: "SELECT 1 FROM deb_packages WHERE name = 'firefox' AND version_compare(version, '129.0.2') >= 0;"
  install_software:
    package_path: "../lib/linux-firefox.deb.package.yml"
```

`default.yml` (for policies that neither install software nor run scripts), `teams/team-name.yml`, or `teams/no-team.yml`

```yaml
policies:
  - path: ../lib/policies-name.policies.yml
# path is relative to default.yml, teams/team-name.yml, or teams/no-team.yml
```

> Currently, the `run_script` and `install_software` policy automations can only be configured for a team (`teams/team-name.yml`) or "No team" (`teams/no-team.yml`). The automations can only be added to policies in which the script (or software) is defined in the same team (or "No team"). `calendar_event_enabled` can only be configured for policies on a team.

## queries

Queries can be specified inline in your `default.yml` file or `teams/team-name.yml` files. They can also be specified in separate files in your `lib/` folder.

Note that the `team_id` option isn't supported in GitOps.

### Options

For possible options, see the parameters for the [Create query API endpoint](https://fleetdm.com/docs/rest-api/rest-api#create-query).

### Example

#### Inline
  
`default.yml` or `teams/team-name.yml`

```yaml
queries:
  - name: Collect failed login attempts
    description: Lists the users at least one failed login attempt and timestamp of failed login. Number of failed login attempts reset to zero after a user successfully logs in.
    query: SELECT users.username, account_policy_data.failed_login_count, account_policy_data.failed_login_timestamp FROM users INNER JOIN account_policy_data using (uid) WHERE account_policy_data.failed_login_count > 0;
    platform: darwin,linux,windows
    interval: 300
    observer_can_run: false
    automations_enabled: false
```

#### Separate file
 
`lib/queries-name.queries.yml`

```yaml
- name: Collect failed login attempts
  description: Lists the users at least one failed login attempt and timestamp of failed login. Number of failed login attempts reset to zero after a user successfully logs in.
  query: SELECT users.username, account_policy_data.failed_login_count, account_policy_data.failed_login_timestamp FROM users INNER JOIN account_policy_data using (uid) WHERE account_policy_data.failed_login_count > 0;
  platform: darwin,linux,windows
  interval: 300
  observer_can_run: false
  automations_enabled: false
- name: Collect USB devices
  description: Collects the USB devices that are currently connected to macOS and Linux hosts.
  query: SELECT model, vendor FROM usb_devices;
  platform: darwin,linux
  interval: 300
  observer_can_run: true
  automations_enabled: false
```

`default.yml` or `teams/team-name.yml`

```yaml
queries:
  - path: ../lib/queries-name.queries.yml
# path is relative to default.yml, teams/team-name.yml, or teams/no-team.yml
```

## agent_options

Agent options can be specified inline in your `default.yml` file or `teams/team-name.yml` files. They can also be specified in separate files in your `lib/` folder.

See "[Agent configuration](https://fleetdm.com/docs/configuration/agent-configuration)" to find all possible options.

### Example

#### Inline
  
`default.yml` or `teams/team-name.yml`

```yaml
agent_options:
  config:
    decorators:
      load:
        - SELECT uuid AS host_uuid FROM system_info;
        - SELECT hostname AS hostname FROM system_info;
    options:
      disable_distributed: false
      distributed_interval: 10
      distributed_plugin: tls
      distributed_tls_max_attempts: 3
      logger_tls_endpoint: /api/osquery/log
      logger_tls_period: 10
      pack_delimiter: /
```

#### Separate file
 
`lib/agent-options.yml`

```yaml
config:
  decorators:
    load:
      - SELECT uuid AS host_uuid FROM system_info;
      - SELECT hostname AS hostname FROM system_info;
  options:
    disable_distributed: false
    distributed_interval: 10
    distributed_plugin: tls
    distributed_tls_max_attempts: 3
    logger_tls_endpoint: /api/osquery/log
    logger_tls_period: 10
    pack_delimiter: /
```

`default.yml` or `teams/team-name.yml`

> We want `-` for policies and queries because it’s an array. Agent Options we do not use `-` for `path`.

```yaml
queries:
  path: ../lib/agent-options.yml
# path is relative to default.yml, teams/team-name.yml, or teams/no-team.yml
```

## controls

The `controls` section allows you to configure scripts and device management (MDM) features in Fleet.

- `scripts` is a list of paths to macOS, Windows, or Linux scripts.
- `windows_enabled_and_configured` specifies whether or not to turn on Windows MDM features (default: `false`). Can only be configured for all teams (`default.yml`).
- `enable_disk_encryption` specifies whether or not to enforce disk encryption on macOS and Windows hosts (default: `false`).

#### Example

```yaml
controls:
  scripts: 
    - path: ../lib/macos-script.sh 
    - path: ../lib/windows-script.ps1
    - path: ../lib/linux-script.sh
  windows_enabled_and_configured: true
  enable_disk_encryption: true # Available in Fleet Premium
  macos_updates: # Available in Fleet Premium
    deadline: "2023-06-13"
    minimum_version: 13.4.1
  windows_updates: # Available in Fleet Premium
    deadline_days: 5
    grace_period_days: 2
  macos_settings:
    custom_settings:
      - path: ../lib/macos-profile1.mobileconfig
        labels_exclude_any:
          - Macs on Sequoia
      - path: ../lib/macos-profile2.json
        labels_include_all:
          - Macs on Sonoma
  windows_settings:
    custom_settings:
      - path: ../lib/windows-profile.xml
  macos_setup: # Available in Fleet Premium
    bootstrap_package: https://example.org/bootstrap_package.pkg
    enable_end_user_authentication: true
    macos_setup_assistant: ../lib/dep-profile.json
  macos_migration: # Available in Fleet Premium
    enable: true
    mode: voluntary
    webhook_url: https://example.org/webhook_handler
# paths are relative to default.yml or teams/team-name.yml 
```

### macos_updates

- `deadline` specifies the deadline in the form of `YYYY-MM-DD`. The exact deadline time is at 04:00:00 (UTC-8) (default: `""`).
- `minimum_version` specifies the minimum required macOS version (default: `""`).

### windows_updates

- `deadline_days` (default: null)
- `grace_period_days` (default: null)

### ios_updates

- `deadline` specifies the deadline in the form of `YYYY-MM-DD`. The exact deadline time is at 04:00:00 (UTC-8) (default: `""`).
- `minimum_version` specifies the minimum required iOS version (default: `""`).

### ipados_updates

- `deadline` specifies the deadline in the form of `YYYY-MM-DD`. The exact deadline time is at 04:00:00 (UTC-8) (default: `""`).
- `minimum_version` specifies the minimum required iPadOS version (default: `""`).

### macos_settings and windows_settings

- `macos_settings.custom_settings` is a list of paths to macOS configuration profiles (.mobileconfig) or declaration profiles (.json).
- `windows_settings.custom_settings` is a list of paths to Windows configuration profiles (.xml).

Fleet supports adding [GitHub environment variables](https://docs.github.com/en/actions/learn-github-actions/variables#defining-environment-variables-for-a-single-workflow) in your configuration profiles. Use `$ENV_VARIABLE` format.

Use `labels_include_all` to only apply (scope) profiles to hosts that have all those labels or `labels_exclude_any` to apply profiles to hosts that don't have any of those labels.

### macos_setup

The `macos_setup` section lets you control the out-of-the-box macOS [setup experience](https://fleetdm.com/guides/macos-setup-experience) for hosts that use Automated Device Enrollment (ADE).

- `bootstrap_package` is the URL to a bootstap package. Fleet will download the bootstrap package (default: `""`).
- `enable_end_user_authentication` specifies whether or not to require end user authentication when the user first sets up their macOS host. 
- `macos_setup_assistant` is a path to a custom automatic enrollment (ADE) profile (.json).

### macos_migration

The `macos_migration` section lets you control the [end user migration workflow](https://fleetdm.com/docs/using-fleet/mdm-migration-guide#end-user-workflow) for macOS hosts that enrolled to your old MDM solution.

- `enable` specifies whether or not to enable end user migration workflow (default: `false`)
- `mode` specifies whether the end user initiates migration (`voluntary`) or they're nudged every 15-20 minutes to migrate (`forced`) (default: `""`).
- `webhook_url` is the URL that Fleet sends a webhook to when the end user selects **Start**. Receive this webhook using your automation tool (ex. Tines) to unenroll your end users from your old MDM solution.

Can only be configure for all teams (`default.yml`).

## software

> **Experimental feature**. This feature is undergoing rapid improvement, which may result in breaking changes to the API or configuration surface. It is not recommended for use in automated workflows.

The `software` section allows you to configure packages and Apple App Store apps that you want to install on your hosts.

<<<<<<< HEAD
- `packages` is a list of software packages (.pkg, .msi, .exe, .rpm, or .deb) and software specific options.
=======
- `packages` is a list of paths to custom packages (.pkg, .msi, .exe, .rpm, or .deb).
>>>>>>> 6e9955d7
- `app_store_apps` is a list of Apple App Store apps.

#### Example

`default.yml`, `teams/team-name.yml`, or `teams/no-team.yml`

```yaml
software:
  packages:
    - path: ../lib/software-name.package.yml
  # path is relative to default.yml, teams/team-name.yml, or teams/no-team.yml
  app_store_apps:
    - app_store_id: '1091189122'
```

### packages

- `url` specifies the URL at which the software is located. Fleet will download the software and upload it to S3 (default: `""`).
- `install_script.path` specifies the command Fleet will run on hosts to install software. The [default script](https://github.com/fleetdm/fleet/tree/main/pkg/file/scripts) is dependent on the software type (i.e. .pkg).
- `pre_install_query.path` is the osquery query Fleet runs before installing the software. Software will be installed only if the [query returns results](https://fleetdm.com/tables) (default: `""`).
- `post_install_script.path` is the script Fleet will run on hosts after installing software (default: `""`).
- `self_service` specifies whether or not end users can install from **Fleet Desktop > Self-service**.

#### Example

`lib/software-name.package.yml`:

```yaml
url: https://dl.tailscale.com/stable/tailscale-setup-1.72.0.exe
install_script:
  path: ../lib/software/tailscale-install-script.ps1
self_service: true
```

### app_store_apps

- `app_store_id` is the ID of the Apple App Store app. You can find this at the end of the app's App Store URL. For example, "Bear - Markdown Notes" URL is "https://apps.apple.com/us/app/bear-markdown-notes/id1016366447" and the `app_store_id` is `1016366447`.

> Make sure to include only the ID itself, and not the `id` prefix shown in the URL. The ID must be wrapped in quotes as shown in the example so that it is processed as a string.

`self_service` only applies to macOS, and is ignored for other platforms. For example, if the app is supported on macOS, iOS, and iPadOS, and `self_service` is set to `true`, it will be self-service on macOS workstations but not iPhones or iPads.

## org_settings and team_settings

### features

The `features` section of the configuration YAML lets you define what predefined queries are sent to the hosts and later on processed by Fleet for different functionalities.
- `additional_queries` adds extra host details. This information will be updated at the same time as other host details and is returned by the API when host objects are returned (default: empty).
- `enable_host_users` specifies whether or not Fleet collects user data from hosts (default: `true`).
- `enable_software_inventory` specifies whether or not Fleet collects softwre inventory from hosts (default: `true`).

#### Example

```yaml
org_settings:
  features:
    additional_queries:
      time: SELECT * FROM time
      macs: SELECT mac FROM interface_details
    enable_host_users: true
    enable_software_inventory: true
```

### fleet_desktop

Direct end users to a custom URL when they select **Transparency** in the Fleet Desktop dropdown (default: [https://fleetdm.com/transparency](https://fleetdm.com/transparency)).

Can only be configured for all teams (`org_settings`).

#### Example

```yaml
org_settings:
  fleet_desktop:
    transparency_url: "https://example.org/transparency"
```

### host_expiry_settings

The `host_expiry_settings` section lets you define if and when hosts should be automatically deleted from Fleet if they have not checked in.
- `host_expiry_enabled` (default: `false`)
- `host_expiry_window` if a host has not communicated with Fleet in the specified number of days, it will be removed. Must be > `0` when host expiry is enabled (default: `0`).

#### Example

```yaml
org_settings:
  host_expiry_settings:
  	host_expiry_enabled: true
    host_expiry_window: 10
```

### org_info

- `name` is the name of your organization (default: `""`)
- `logo_url` is a public URL of the logo for your organization (default: Fleet logo).
- `org_logo_url_light_background` is a public URL of the logo for your organization that can be used with light backgrounds (default: Fleet logo).
- `contact_url` is a URL that appears in error messages presented to end users (default: `"https://fleetdm.com/company/contact"`)

Can only be configured for all teams (`org_settings`).

#### Example

```yaml
org_settings:
  org_info:
    org_name: Fleet
    org_logo_url: https://example.com/logo.png
    org_logo_url_light_background: https://example.com/logo-light.png
    contact_url: https://fleetdm.com/company/contact
```

### secrets

The `secrets` section defines the valid secrets that hosts can use to enroll to Fleet. Supply one of these secrets when generating the fleetd agent you'll use to enroll hosts. Learn more [here](https://fleetdm.com/docs/using-fleet/enroll-hosts).

#### Example

```yaml
org_settings:
  secrets: 
  - $ENROLL_SECRET
```

### server_settings

- `enable_analytics` specifies whether or not to enable Fleet's [usage statistics](https://fleetdm.com/docs/using-fleet/usage-statistics) (default: `true`).
- `live_query_disabled` disables the ability to run live queries (ad hoc queries executed via the UI or fleetctl) (default: `false`).
- `query_reports_disabled` disables query reports and deletes existing repors (default: `false`).
- `query_report_cap` sets the maximum number of results to store per query report before the report is clipped. If increasing this cap, we recommend enabling reports for one query at time and monitoring your infrastructure. (Default: `1000`)
- `scripts_disabled` blocks access to run scripts. Scripts may still be added in the UI and CLI (default: `false`).
- `server_url` is the base URL of the Fleet instance (default: provided during Fleet setup)

Can only be configured for all teams (`org_settings`).

#### Example

  ```yaml
org_settings:
  server_settings:
    enable_analytics: true
    live_query_disabled: false
    query_reports_disabled: false
    scripts_disabled: false
    server_url: https://instance.fleet.com
  ```


### sso_settings

The `sso_settings` section lets you define single sign-on (SSO) settings. Learn more about SSO in Fleet [here](https://fleetdm.com/docs/deploying/configuration#configuring-single-sign-on-sso).

- `enable_sso` (default: `false`)
- `idp_name` is the human-friendly name for the identity provider that will provide single sign-on authentication (default: `""`).
- `entity_id` is the entity ID: a Uniform Resource Identifier (URI) that you use to identify Fleet when configuring the identity provider. It must exactly match the Entity ID field used in identity provider configuration (default: `""`).
- `metadata` is the metadata (in XML format) provided by the identity provider. (default: `""`)
- `metadata_url` is the URL that references the identity provider metadata. Only one of  `metadata` or `metadata_url` is required (default: `""`).
- `enable_jit_provisioning` specified whether or not to allow single sign-on login initiated by identity provider (default: `false`). 
- `enable_sso_idp_login` specifies whether or not to enables [just-in-time user provisioning](https://fleetdm.com/docs/deploy/single-sign-on-sso#just-in-time-jit-user-provisioning) (default: `false`).

Can only be configured for all teams (`org_settings`).

#### Example

```yaml
org_settings:
  sso_settings:
    enable_sso: true
    idp_name: SimpleSAML
    entity_id: https://example.com
    metadata: $SSO_METADATA
    enable_jit_provisioning: true # Available in Fleet Premium
    enable_sso_idp_login: true
```

### integrations

The `integrations` section lets you define calendar events and ticket settings for failing policy and vulnerablity automations. Learn more about automations in Fleet [here](https://fleetdm.com/docs/using-fleet/automations).

#### Example

```yaml
org_settings:
  integrations:
    google_calendar:
      - api_key_json: $GOOGLE_CALENDAR_API_KEY_JSON
        domain: fleetdm.com
    jira:
      - url: https://example.atlassian.net
        username: user1
        api_token: $JIRA_API_TOKEN
        project_key: PJ1
    zendesk:
      - url: https://example.zendesk.com
        email: user1@example.com
        api_token: $ZENDESK_API_TOKEN
        group_id: 1234
```

For secrets, you can add [GitHub environment variables](https://docs.github.com/en/actions/learn-github-actions/variables#defining-environment-variables-for-a-single-workflow)

#### google_calendar

- `api_key_json` is the contents of the JSON file downloaded when you create your Google Workspace service account API key (default: `""`).
- `domain` is the primary domain used to identify your end user's work calendar (default: `""`).

#### jira

- `url` is the URL of your Jira (default: `""`)
- `username` is the username of your Jira account (default: `""`).
- `api_token` is the Jira API token (default: `""`).
- `project_key` is the project key location in your Jira project's URL. For example, in "jira.example.com/projects/EXMPL," "EXMPL" is the project key (default: `""`).

#### zendesk

  - `url` is the URL of your Zendesk (default: `""`)
- `username` is the username of your Zendesk account (default: `""`).
- `api_token` is the Zendesk API token (default: `""`).
- `group_id`is found by selecting **Admin > People > Groups** in Zendesk. Find your group and select it. The group ID will appear in the search field.

### webhook_settings

The `webhook_settings` section lets you define webhook settings for failing policy, vulnerability, and host status automations. Learn more about automations in Fleet [here](https://fleetdm.com/docs/using-fleet/automations).

#### failing_policies_webhook

- `enable_failing_policies_webhook` (default: `false`)
- `destination_url` is the URL to `POST` to when the condition for the webhook triggers (default: `""`).
- `policy_ids` is the list of policies that will trigger a webhook.
- `host_batch_size` is the maximum number of hosts to batch in each webhook. A value of `0` means no batching (default: `0`).

#### Example

```yaml
org_settings:
  webhook_settings:
    failing_policies_webhook:
      enable_failing_policies_webhook: true
      destination_url: https://example.org/webhook_handler
      host_batch_size: 0
      policy_ids:
        - 1
        - 2
        - 3
```

#### host_status_webhook

- `enable_host_status_webhook` (default: `false`)
- `destination_url` is the URL to `POST` to when the condition for the webhook triggers (default: `""`).
- `days_count` is the number of days that hosts need to be offline to count as part of the percentage (default: `0`).
- `host_percentage` is the percentage of hosts that need to be offline to trigger the webhook. (default: `0`).

#### Example

```yaml
org_settings:
  webhook_settings:
    host_status_webhook:
      enable_host_status_webhook: true
      destination_url: https://example.org/webhook_handler
      days_count: 7
      host_percentage: 25
```

#### vulnerabilities_webhook

- `enable_vulnerabilities_webhook` (default: `false`)
- `destination_url` is the URL to `POST` to when the condition for the webhook triggers (default: `""`).
- `days_count` is the number of days that hosts need to be offline to count as part of the percentage (default: `0`).
- `host_batch_size` is the maximum number of hosts to batch in each webhook. A value of `0` means no batching (default: `0`).

#### Example

```yaml
org_settings:
  webhook_settings:
    vulnerabilities_webhook:
      enable_vulnerabilities_webhook: true
      destination_url: https://example.org/webhook_handler
      host_batch_size: 0
```

Can only be configured for all teams (`org_settings`).

### mdm

#### apple_business_manager

- `organization_name` is the organization name associated with the Apple Business Manager account.
- `macos_team` is the team where macOS hosts are automatically added when they appear in Apple Business Manager.
- `ios_team` is the the team where iOS hosts are automatically added when they appear in Apple Business Manager.
- `ipados_team` is the team where iPadOS hosts are automatically added when they appear in Apple Business Manager.

#### Example

```yaml
org_settings:
  mdm:
    apple_business_manager: # Available in Fleet Premium
    - organization_name: Fleet Device Management Inc.
      macos_team: "💻 Workstations" 
      ios_team: "📱🏢 Company-owned iPhones"
      ipados_team: "🔳🏢 Company-owned iPads"
```

> Apple Business Manager settings can only be configured for all teams (`org_settings`).

#### volume_purchasing_program

- `location` is the name of the location in the Apple Business Manager account.
- `teams` is a list of team names. If you choose specific teams, App Store apps in this VPP account will only be available to install on hosts in these teams. If not specified, App Store apps are available to install on hosts in all teams.

#### Example

```yaml
org_settings:
  mdm:
    volume_purchasing_program: # Available in Fleet Premium
    - location: Fleet Device Management Inc.
      teams: 
      - "💻 Workstations" 
      - "💻🐣 Workstations (canary)"
      - "📱🏢 Company-owned iPhones"
      - "🔳🏢 Company-owned iPads"
```

Can only be configured for all teams (`org_settings`).

#### end_user_authentication

The `end_user_authentication` section lets you define the identity provider (IdP) settings used for end user authentication during Automated Device Enrollment (ADE). Learn more about end user authentication in Fleet [here](https://fleetdm.com/guides/macos-setup-experience#end-user-authentication-and-eula).

Once the IdP settings are configured, you can use the [`controls.macos_setup.enable_end_user_authentication`](#macos_setup) key to control the end user experience during ADE.

- `idp_name` is the human-friendly name for the identity provider that will provide single sign-on authentication (default: `""`).
- `entity_id` is the entity ID: a Uniform Resource Identifier (URI) that you use to identify Fleet when configuring the identity provider. It must exactly match the Entity ID field used in identity provider configuration (default: `""`).
- `metadata` is the metadata (in XML format) provided by the identity provider. (default: `""`)
- `metadata_url` is the URL that references the identity provider metadata. Only one of  `metadata` or `metadata_url` is required (default: `""`).

Can only be configured for all teams (`org_settings`).

#### end_user_authentication

The `end_user_authentication` section lets you define the identity provider (IdP) settings used for end user authentication during Automated Device Enrollment (ADE). Learn more about end user authentication in Fleet [here](https://fleetdm.com/guides/macos-setup-experience#end-user-authentication-and-eula).

Once the IdP settings are configured, you can use the [`controls.macos_setup.enable_end_user_authentication`](#macos_setup) key to control the end user experience during ADE.

- `idp_name` is the human-friendly name for the identity provider that will provide single sign-on authentication (default: `""`).
- `entity_id` is the entity ID: a Uniform Resource Identifier (URI) that you use to identify Fleet when configuring the identity provider. It must exactly match the Entity ID field used in identity provider configuration (default: `""`).
- `metadata` is the metadata (in XML format) provided by the identity provider. (default: `""`)
- `metadata_url` is the URL that references the identity provider metadata. Only one of  `metadata` or `metadata_url` is required (default: `""`).

Can only be configured for all teams (`org_settings`).

<meta name="title" value="YAML files">
<meta name="description" value="Reference documentation for Fleet's GitOps workflow. See examples and configuration options.">
<meta name="pageOrderInSection" value="1500"><|MERGE_RESOLUTION|>--- conflicted
+++ resolved
@@ -295,11 +295,7 @@
 
 The `software` section allows you to configure packages and Apple App Store apps that you want to install on your hosts.
 
-<<<<<<< HEAD
 - `packages` is a list of software packages (.pkg, .msi, .exe, .rpm, or .deb) and software specific options.
-=======
-- `packages` is a list of paths to custom packages (.pkg, .msi, .exe, .rpm, or .deb).
->>>>>>> 6e9955d7
 - `app_store_apps` is a list of Apple App Store apps.
 
 #### Example
