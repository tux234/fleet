# Testing and local development

- [Testing and local development](#testing-and-local-development)
  - [License key](#license-key)
  - [Simulated hosts](#simulated-hosts)
  - [Test suite](#test-suite)
    - [Go unit tests](#go-unit-tests)
    - [Go linters](#go-linters)
    - [Javascript unit and integration tests](#javascript-unit-and-integration-tests)
    - [Javascript linters](#javascript-linters)
    - [MySQL tests](#mysql-tests)
    - [Email tests](#email-tests)
    - [Network tests](#network-tests)
    - [Viewing test coverage](#viewing-test-coverage)
  - [End-to-end tests](#end-to-end-tests)
    - [Preparation](#preparation)
    - [Run tests](#run-tests)
    - [Interactive](#interactive)
    - [Command line](#command-line)
  - [Test hosts](#test-hosts)
  - [Email](#email)
    - [Manually testing email with MailHog and Mailpit](#manually-testing-email-with-mailhog-and-mailpit)
      - [MailHog SMTP server without authentication](#mailhog-smtp-server-without-authentication)
      - [Mailpit SMTP server with plain authentication](#mailpit-smtp-server-with-plain-authentication)
  - [Development database management](#development-database-management)
  - [MySQL shell](#mysql-shell)
  - [Redis REPL](#redis-repl)
  - [Testing SSO](#testing-sso)
    - [Configuration](#configuration)
  - [Testing Kinesis Logging](#testing-kinesis-logging)
  - [Testing pre-built installers](#testing-pre-built-installers)
  - [Telemetry](#telemetry)
  - [Fleetd Chrome extension](#fleetd-chrome-extension)
  - [fleetd-base installers](#fleetd-base-installers)
  - [MDM setup and testing](#mdm-setup-and-testing)
    - [ABM setup](#abm-setup)
      - [Private key, certificate, and encrypted token](#private-key-certificate-and-encrypted-token)
    - [APNs and SCEP setup](#apns-and-scep-setup)
    - [Running the server](#running-the-server)
    - [Testing MDM](#testing-mdm)
      - [Testing manual enrollment](#testing-manual-enrollment)
      - [Testing DEP enrollment](#testing-dep-enrollment)
        - [Gating the DEP profile behind SSO](#gating-the-dep-profile-behind-sso)
    - [Nudge](#nudge)
      - [Debugging tips](#debugging-tips)
    - [Bootstrap package](#bootstrap-package)
    - [Puppet module](#puppet-module)
    - [Testing the end user flow for MDM migrations](#testing-the-end-user-flow-for-mdm-migrations)
  - [Software packages](#software-packages)
    - [Troubleshooting installation](#troubleshooting-installation)

## License key

Do you need to test Fleet Premium features locally?

Use the `--dev_license` flag to use the default development license key.

For example:

```sh
./build/fleet serve --dev --dev_license
```

## Simulated hosts

It can be helpful to quickly populate the UI with simulated hosts when developing or testing features that require host information.

Check out [`/tools/osquery` directory instructions](https://github.com/fleetdm/fleet/tree/main/tools/osquery) for starting up simulated hosts in your development environment.

## Test suite

You must install the [`golangci-lint`](https://golangci-lint.run/) command to run `make test[-go]` or `make lint[-go]`, using:

```sh
go install github.com/golangci/golangci-lint/cmd/golangci-lint@v1.64.8
```

Make sure it is available in your `PATH`. To execute the basic unit and integration tests, run the following from the root of the repository:

```sh
REDIS_TEST=1 MYSQL_TEST=1 make test
```

The integration tests in the `server/service` package can generate a lot of logs mixed with the test results output. To make it easier to identify a failing test in this package, you can set the `FLEET_INTEGRATION_TESTS_DISABLE_LOG=1` environment variable so that logging is disabled.

The MDM integration tests are run with a random selection of software installer storage backends (local filesystem or S3/minio), and similar for the bootstrap packages storage (DB or S3/minio). You can force usage of the S3 backend by setting `FLEET_INTEGRATION_TESTS_SOFTWARE_INSTALLER_STORE=s3`. Note that `MINIO_STORAGE_TEST=1` must also be set for the S3 backend to be used.

When the S3 backend is used, this line will be printed in the tests' output (as this could be relevant to understand and debug the test failure):

```
    integration_mdm_test.go:196: >>> using S3/minio software installer store
```

Note that on a Linux system, the Redis tests will include running in cluster mode, so the docker Redis Cluster setup must be running. This implies starting the docker dependencies as follows:

```sh
# start both the default docker-compose.yml and the redis cluster-specific
# docker-compose-redis-cluster.yml
$ docker-compose -f docker-compose.yml -f docker-compose-redis-cluster.yml up
```

### Go unit tests

To run all Go unit tests, run the following:

```bash
REDIS_TEST=1 MYSQL_TEST=1 MINIO_STORAGE_TEST=1 SAML_IDP_TEST=1 NETWORK_TEST=1 make test-go
```

### Go linters

To run all Go linters and static analyzers, run the following:

```sh
make lint-go
```

### Javascript unit and integration tests

To run all JS unit tests, run the following:

```sh
make test-js
```

or

```sh
yarn test
```

### Javascript linters

To run all JS linters and static analyzers, run the following:

```sh
make lint-js
```

or

```sh
yarn lint
```

### MySQL tests

To run MySQL integration tests, set environment variables as follows:

```sh
MYSQL_TEST=1 make test-go
```

### Email tests

To run email related integration tests using MailHog set environment as follows:

```sh
MAIL_TEST=1 make test-go
```

### Network tests

A few tests require network access as they make requests to external hosts. Given that the network is unreliable and may not be available. Those hosts may also be unavailable so these tests are skipped by default. They are opt-in via the `NETWORK_TEST` environment variable. To run them:

```sh
NETWORK_TEST=1 make test-go
```

### Viewing test coverage

When you run `make test` or `make test-go` from the root of the repository, a test coverage report is generated at the root of the repo in a filed named `coverage.txt`

To explore a test coverage report on a line-by-line basis in the browser, run the following:

```bash
go tool cover -html=coverage.txt
```

To view test a test coverage report in a terminal, run the following:

```bash
go tool cover -func=coverage.txt
```

## End-to-end tests

We have partnered with [QA Wolf](https://www.qawolf.com/) to help manage and maintain our E2E testing suite.
The code is deployed and tested once daily on the testing instance.

QA Wolf manages any issues found from these tests and will raise github issues. Engineers should not
have to worry about working with E2E testing code or raising issues themselves.

However, development may necessitate running E2E tests on demand. To run E2E tests live on a branch such as the `main` branch, developers can navigate to [Deploy Cloud Environments](https://github.com/fleetdm/confidential/actions/workflows/cloud-deploy.yml) in our [/confidential](https://github.com/fleetdm/confidential) repo's Actions and select "Run workflow".

For Fleet employees, if you would like access to the QA Wolf platform you can reach out in the [#help-engineering](https://fleetdm.slack.com/archives/C019WG4GH0A) slack channel.

### Preparation

Make sure dependencies are up to date and to build the [Fleet binaries locally](https://fleetdm.com/docs/contributing/building-fleet).

For Fleet Free tests:

```sh
make e2e-reset-db
make e2e-serve-free
```

For Fleet Premium tests:

```sh
make e2e-reset-db
make e2e-serve-premium
```

This will start a local Fleet server connected to the E2E database. Leave this server running for the duration of end-to-end testing.

```sh
make e2e-setup
```

This will initialize the E2E instance with a user.

### Run tests

Tests can be run in interactive mode or from the command line.

### Interactive

For Fleet Free tests:

```sh
yarn e2e-browser:free
```

For Fleet Premium tests:

```sh
yarn e2e-browser:premium
```

Use the graphical UI controls to run and view tests.

### Command line

For Fleet Free tests:

```sh
yarn e2e-cli:free
```

For Fleet Premium tests:

```sh
yarn e2e-cli:premium
```

Tests will run automatically, and results are reported to the shell.

## Test hosts

The Fleet repo includes tools to start testing osquery hosts. Please see the documentation in [/tools/osquery](https://github.com/fleetdm/fleet/tree/main/tools/osquery) for more information.

## Email

### Manually testing email with MailHog and Mailpit

#### MailHog SMTP server without authentication

To intercept sent emails while running a Fleet development environment, first, as an Admin in the Fleet UI, navigate to the Organization settings.

Then, in the "SMTP options" section, set:
- "Sender address" to any email address. Note that you may use any active or inactive sender address.
- "SMTP server" to `localhost` on port `1025`.
- "Use SSL/TLS to connect (recommended)" to unchecked. 
- "Authentication type" to `None`.

Visit [localhost:8025](http://localhost:8025) to view MailHog's admin interface displaying all emails sent using the simulated mail server.

#### Mailpit SMTP server with plain authentication

Alternatively, if you need to test a SMTP server with plain basic authentication enabled, set:
- "SMTP server" to `localhost` on port `1026`
- "Use SSL/TLS to connect (recommended)" to unchecked.
- "Authentication type" to `Username and password`
- "SMTP username" to `mailpit-username`
- "SMTP password" to `mailpit-password`
- "Auth method" to `Plain`
- Note that you may use any active or inactive sender address.

Visit [localhost:8026](http://localhost:8026) to view Mailpit's admin interface displaying all emails sent using the simulated mail server.

## Development database management

In the course of development (particularly when crafting database migrations), it may be useful to
backup, restore, and reset the MySQL database. This can be achieved with the following commands:

Backup:

```sh
make db-backup
```

The database dump is stored in `backup.sql.gz`.

Restore:

```sh
make db-restore
```

Note that a "restore" will replace the state of the development database with the state from the backup.

Reset:

```sh
make db-reset
```


## MySQL shell

Connect to the MySQL shell to view and interact directly with the contents of the development database.

To connect via Docker:

```sh
docker-compose exec mysql mysql -uroot -ptoor -Dfleet
```

## Redis REPL

Connect to the `redis-cli` in REPL mode to view and interact directly with the contents stored in Redis.

```sh
docker-compose exec redis redis-cli
```

## Testing SSO

Fleet's `docker-compose` file includes a SAML identity provider (IdP) for testing SAML-based SSO locally.

### Configuration

<<<<<<< HEAD
Configure SSO on the Organization Settings page with the following:
=======
Configure SSO on the **Integration settings** page with the following:

>>>>>>> c247a2b7
```
Identity Provider Name: SimpleSAML
Entity ID: https://localhost:8080
Metadata URL: http://127.0.0.1:9080/simplesaml/saml2/idp/metadata.php
```

The identity provider is configured with these users:
```
Username: sso_user
Email: sso_user@example.com
Password: user123#
Display name: SSO User 1

Username: sso_user2
Email: sso_user2@example.com
Password: user123#
Display name: SSO User 2

# sso_user_3_global_admin is automatically added as Global admin.
Username: sso_user_3_global_admin
Email: sso_user_3_global_admin@example.com
Password: user123#
Display name: SSO User 3

# sso_user_4_team_maintainer is automatically added as maintainer of Team with ID = 1.
# If a team with ID 1 doesn't exist then the login with this user will fail.
Username: sso_user_4_team_maintainer
Email: sso_user_4_team_maintainer@example.com
Password: user123#
Display name: SSO User 4

Username: sso_user_5_team_admin
Email: sso_user_5_team_admin@example.com
Password: user123#
Display name: SSO User 5

Username: sso_user_6_global_observer
Email: sso_user_6_global_observer@example.com
Password: user123#
Display name: SSO User 6

Username: sso_user_no_displayname
Email: sso_user_no_displayname@example.com
Password: user123#
```

Use the Fleet UI to invite one of these users with the associated email. Be sure the "Enable single sign-on" box is checked for that user. Now, after accepting the invitation, you should be able to log in as that user by clicking "Sign on with SimpleSAML" on the login page.

To add additional users, modify [tools/saml/users.php](https://github.com/fleetdm/fleet/tree/main/tools/saml/users.php) and restart the `simplesaml` container.

### Testing IdP initiated login

To test the "IdP initiated flow" with SimpleSAML you can visit the following URL on your browser:
http://127.0.0.1:9080/simplesaml/saml2/idp/SSOService.php?spentityid=sso.test.com
After login, SimpleSAML should redirect the user to Fleet.

<meta name="pageOrderInSection" value="200">

## Testing Kinesis Logging

Tip: Install [AwsLocal](https://github.com/localstack/awscli-local) to ease interaction with
[LocalStack](https://github.com/localstack/localstack). Alternatively, you can use the `aws` client
and use `--endpoint-url=http://localhost:4566` on all invocations.

The following guide assumes you have server dependencies running:
```sh
docker-compose up
#
# (Starts LocalStack with kinesis enabled.)
#
```

First, create one stream for "status" logs and one for "result" logs (see
https://osquery.readthedocs.io/en/stable/deployment/logging/ for more information around the two
types of logs):

```sh
$ awslocal kinesis create-stream --stream-name "sample_status" --shard-count 1
$ awslocal kinesis create-stream --stream-name "sample_result" --shard-count 1
$ awslocal kinesis list-streams
{
    "StreamNames": [
        "sample_result",
        "sample_status"
    ]
}
```

Use the following configuration to run Fleet:
```sh
FLEET_OSQUERY_RESULT_LOG_PLUGIN=kinesis
FLEET_OSQUERY_STATUS_LOG_PLUGIN=kinesis
FLEET_KINESIS_REGION=us-east-1
FLEET_KINESIS_ENDPOINT_URL=http://localhost:4566
FLEET_KINESIS_ACCESS_KEY_ID=default
FLEET_KINESIS_SECRET_ACCESS_KEY=default
FLEET_KINESIS_STATUS_STREAM=sample_status
FLEET_KINESIS_RESULT_STREAM=sample_result
```

Here's a sample command for running `fleet serve`:
```sh
make fleet && FLEET_OSQUERY_RESULT_LOG_PLUGIN=kinesis FLEET_OSQUERY_STATUS_LOG_PLUGIN=kinesis FLEET_KINESIS_REGION=us-east-1 FLEET_KINESIS_ENDPOINT_URL=http://localhost:4566 FLEET_KINESIS_ACCESS_KEY_ID=default FLEET_KINESIS_SECRET_ACCESS_KEY=default FLEET_KINESIS_STATUS_STREAM=sample_status FLEET_KINESIS_RESULT_STREAM=sample_result ./build/fleet serve --dev --dev_license --logging_debug
```
Fleet will now be relaying "status" and "result" logs from osquery agents to the LocalStack's
kinesis.

Let's work on inspecting "status" logs received by Kinesis ("status" logs are easier to verify, to generate "result" logs so you need to configure "schedule queries").

Get "status" logging stream shard ID:
```
$ awslocal kinesis list-shards --stream-name sample_status

{
    "Shards": [
        {
            "ShardId": "shardId-000000000000",
            "HashKeyRange": {
                "StartingHashKey": "0",
                "EndingHashKey": "340282366920938463463374607431768211455"
            },
            "SequenceNumberRange": {
                "StartingSequenceNumber": "49627262640659126499334026974892685537161954570981605378"
            }
        }
    ]
}
```

Get the shard-iterator for the status logging stream:
```
awslocal kinesis get-shard-iterator --shard-id shardId-000000000000 --shard-iterator-type TRIM_HORIZON --stream-name sample_status

{
    "ShardIterator": "AAAAAAAAAAERtiUrWGI0sq99TtpKnmDu6haj/80llVpP80D4A5XSUBFqWqcUvlwWPsTAiGin/pDYt0qJ683PeuSFP0gkNISIkGZVcW3cLvTYtERGh2QYVv+TrAlCs6cMpNvPuW0LwILTJDFlwWXdkcRaFMjtFUwikuOmWX7N4hIJA+1VsTx4A0kHfcDxHkjYi1WDe+8VMfYau+fB1XTEJx9AerfxdTBm"
}
```

Finally, you can use the above `ShardIterator` to get "status" log records:
```
awslocal kinesis get-records --shard-iterator AAAAAAAAAAERtiUrWGI0sq99TtpKnmDu6haj/80llVpP80D4A5XSUBFqWqcUvlwWPsTAiGin/pDYt0qJ683PeuSFP0gkNISIkGZVcW3cLvTYtERGh2QYVv+TrAlCs6cMpNvPuW0LwILTJDFlwWXdkcRaFMjtFUwikuOmWX7N4hIJA+1VsTx4A0kHfcDxHkjYi1WDe+8VMfYau+fB1XTEJx9AerfxdTBm
[...]
        {
            "SequenceNumber": "49627262640659126499334026986980734807488684740304699394",
            "ApproximateArrivalTimestamp": "2022-03-02T19:45:54-03:00",
            "Data": "eyJob3N0SWRlbnRpZmllciI6Ijg3OGE2ZWRmLTcxMzEtNGUyOC05NWEyLWQzNDQ5MDVjYWNhYiIsImNhbGVuZGFyVGltZSI6IldlZCBNYXIgIDIgMjI6MDI6NTQgMjAyMiBVVEMiLCJ1bml4VGltZSI6IjE2NDYyNTg1NzQiLCJzZXZlcml0eSI6IjAiLCJmaWxlbmFtZSI6Imdsb2dfbG9nZ2VyLmNwcCIsImxpbmUiOiI0OSIsIm1lc3NhZ2UiOiJDb3VsZCBub3QgZ2V0IFJQTSBoZWFkZXIgZmxhZy4iLCJ2ZXJzaW9uIjoiNC45LjAiLCJkZWNvcmF0aW9ucyI6eyJob3N0X3V1aWQiOiJlYjM5NDZiMi0wMDAwLTAwMDAtYjg4OC0yNTkxYTFiNjY2ZTkiLCJob3N0bmFtZSI6ImUwMDg4ZDI4YTYzZiJ9fQo=",
            "PartitionKey": "149",
            "EncryptionType": "NONE"
        }
    ],
[...]
```

The `Data` field is base64 encoded. You can use the following command to decode:
```
echo eyJob3N0SWRlbnRpZmllciI6Ijg3OGE2ZWRmLTcxMzEtNGUyOC05NWEyLWQzNDQ5MDVjYWNhYiIsImNhbGVuZGFyVGltZSI6IldlZCBNYXIgIDIgMjI6MDI6NTQgMjAyMiBVVEMiLCJ1bml4VGltZSI6IjE2NDYyNTg1NzQiLCJzZXZlcml0eSI6IjAiLCJmaWxlbmFtZSI6Imdsb2dfbG9nZ2VyLmNwcCIsImxpbmUiOiI0OSIsIm1lc3NhZ2UiOiJDb3VsZCBub3QgZ2V0IFJQTSBoZWFkZXIgZmxhZy4iLCJ2ZXJzaW9uIjoiNC45LjAiLCJkZWNvcmF0aW9ucyI6eyJob3N0X3V1aWQiOiJlYjM5NDZiMi0wMDAwLTAwMDAtYjg4OC0yNTkxYTFiNjY2ZTkiLCJob3N0bmFtZSI6ImUwMDg4ZDI4YTYzZiJ9fQo= | base64 -d
{"hostIdentifier":"878a6edf-7131-4e28-95a2-d344905cacab","calendarTime":"Wed Mar  2 22:02:54 2022 UTC","unixTime":"1646258574","severity":"0","filename":"glog_logger.cpp","line":"49","message":"Could not get RPM header flag.","version":"4.9.0","decorations":{"host_uuid":"eb3946b2-0000-0000-b888-2591a1b666e9","hostname":"e0088d28a63f"}}
```

## Testing pre-built installers

Pre-built installers are kept in a blob storage like AWS S3. As part of your your local development there's a [MinIO](https://min.io/) instance running on http://localhost:9000. To test the pre-built installers functionality locally:

1. Build the installers you want using `fleetctl package`. Be sure to include the `--insecure` flag
   for local testing.
2. Use the [installerstore](https://github.com/fleetdm/fleet/tree/97b4d1f3fb30f7b25991412c0b40327f93cb118c/tools/installerstore) tool to upload them to your MinIO instance.
3. Configure your fleet server setting `FLEET_PACKAGING_GLOBAL_ENROLL_SECRET` to match your global enroll secret.
4. Set `FLEET_SERVER_SANDBOX_ENABLED=1`, as the endpoint to retrieve the installer is only available in the sandbox.

```sh
FLEET_SERVER_SANDBOX_ENABLED=1 FLEET_PACKAGING_GLOBAL_ENROLL_SECRET=xyz  ./build/fleet serve --dev
```

Be sure to replace the `FLEET_PACKAGING_GLOBAL_ENROLL_SECRET` value above with the global enroll
secret from the `fleetctl package` command used to build the installers.

MinIO also offers a web interface at http://localhost:9001. Credentials are `minio` / `minio123!`. When starting the
Fleet server up with `--dev` the server will look for installers in the `software-installers-dev` MinIO bucket. You can
create this bucket via the MinIO web UI (it is *not* created by default when setting up the docker-compose environment).

## Telemetry

You can configure the server to record and report trace data using OpenTelemetry or Elastic APM and use a tracing system like [Jaeger](https://www.jaegertracing.io/) to consume this data and inspect the traces locally.

Please refer to [tools/telemetry](https://github.com/fleetdm/fleet/tree/main/tools/telemetry/README.md) for instructions.

## Fleetd Chrome extension

### Debugging the service Worker

View service worker logs in chrome://serviceworker-internals/?devtools (in production), or in chrome://extensions (only during development).

## fleetd-base installers

"fleetd-base" installers are pre-built `pkg` and `msi` installers that do not contain hardcoded `--fleet-url` and `--enroll-secret` values.

Anyone can build a base installer, but Fleet provides a public repository of signed base installers at:

- [Production Usage](https://download.fleetdm.com)
- [Development Usage](https://download-testing.fleetdm.com)

The workflow that builds and releases the installers is defined in `.github/workflows/release-fleetd-base.yml`.

The base installers are used:

- By Fleet MDM to automatically install `fleetd` when a host enables MDM features.
- By customers deploying `fleetd` using third-party tools (e.g., Puppet or Chef).

The Fleet server uses the production server by default, but you can change this during development
using the development flag `FLEET_DEV_DOWNLOAD_FLEETDM_URL`.


### Building your own non-signed fleetd-base installer

Due to historical reasons, each type of installer has its own peculiarities:

- `pkg` installers require an extra `--use-system-configuration` flag.
- `pkg` installers read configuration values from a configuration profile.
- `msi` installers need dummy configuration values.
- `msi` installers read configuration values at installation time.

```sh
# Build a fleetd-base.pkg installer
$ fleetctl package --type=pkg --use-system-configuration

# Build a fleetd-base.msi installer, using dummy values to avoid errors
$ fleetctl package --type=msi --fleet-url=dummy --enroll-secret=dummy

# Install a fleetd-base.msi installer
$ msiexec /i fleetd-base.msi FLEET_URL="<target_url>" FLEET_SECRET="<secret_to_use>"
```

**Note:** a non-signed base installer _cannot_ be installed on a macOS host during the ADE MDM enrollment
flow. Apple requires that applications installed via an `InstallEnterpriseApplication` command be
signed with a development certificate.

### Building and serving your own signed fleetd-base.pkg installer for macOS

Only signed fleetd installers can be used during the ADE MDM enrollment flow. If you are
developing/testing logic that needs to run during that flow, you will need to build and serve a
signed fleetd-base.pkg installer.

You will also need to serve the manifest for the fleetd-base installer. This manifest is used as
part of the `InstallEnterpriseApplication` command that installs fleetd; it contains a checksum of
the fleetd-base installer file, as well as the URL at which the MDM protocol can download the actual
installer file.

#### Pre-requisites

- An ngrok URL for serving the `fleetd-base.pkg` installer and the manifest `.plist` file

#### Building a signed fleetd-base installer from `edge`

We have a [GitHub workflow](../../.github/workflows/build-fleetd-base-pkg.yml) that can build a signed
fleetd-base installer using fleetd components from any of the release channels we support. You'll
most likely use `edge` since we release fleetd components built from an RC branch to `edge` for
QA before an official release.

To use the workflow, follow these steps:

1. Trigger the build and codesign fleetd-base.pkg workflow at https://github.com/fleetdm/fleet/actions/workflows/build-fleetd-base-pkg.yml.
2. Click the run workflow drop down and fill in `"edge"` for the first 3 fields. Fill in the ngrok URL
  from the "Pre-requisites" above in the last field.
3. Click the Run workflow button. This will generate two files:
  - `fleet-base-manifest.plist`
  - `fleet-base.pkg`
4. Download them to your workstation.

#### Serving the signed fleetd-base.pkg installer

1. Create a directory named `fleetd-base-dir` and a subdirectory named `stable`. Tip: we have the `$FLEET_REPO_ROOT_DIR/tmp`
   directory gitignored, so that's a convenient place to create the directories:
```sh
# From the Fleet repo root dir
mkdir -p ./tmp/fleetd-base-dir/stable
```
2. Move `fleet-base.pkg` to `./tmp/fleetd-base-dir`.
3. Move `fleet-base-manifest.plist` to `./tmp/fleetd-base-dir/stable`.
4. Start up an HTTP file server from the Fleet repo root directory using the [`tools/file-server`](../../tools/file-server/README.md) tool: `go run ./tools/file-server 8085 ./tmp/fleetd-base-dir`
5. Start your second ngrok tunnel and forward to http://localhost:8085.
	- Example: `ngrok http --domain=more.pezhub.ngrok.app http://localhost:8085`
6. Start your fleet server with `FLEET_DEV_DOWNLOAD_FLEETDM_URL` to point to the ngrok URL.
	- Example: `FLEET_DEV_DOWNLOAD_FLEETDM_URL="https://more.pezhub.ngrok.app"`
7. Enroll your mac with ADE. Tip: You can watch ngrok traffic via the inspect web interface url to ensure the two hosted packages are in the correct place and successfully reached by the host.

### Building and serving your own fleetd-base.msi installer for Windows

Unlike the ADE Enrollment flow Autopilot does not require a signed installer so you may build a
signed MSI containing `edge` components or, depending on your needs, build one locally from code on
a branch you're working on. Step 1 Option A below describes the former and B describes the latter

You will also need to serve the `meta.json` for the fleetd-base.msi installer, creation of which is
described below.

For Autopilot, Azure requires the Fleet server instance to have a proper domain name with some TXT/MX records added (see `/settings/integrations/automatic-enrollment/windows` on your Fleet instance).
For that reason, currently the only way to test this flow is to use Dogfood or the QA fleet server,
which already have this configured, or to configure an alternate server for this workflow.

#### Pre-requisites

- The URL of your Fleet server
- An ngrok tunnel URL pointed at your local TUF server. In the examples below this is
  https://tuf.fleetdm-example.ngrok.app and the TUF server is running on http://localhost:8081
- An ngrok tunnel URL for serving the `fleetd-base.msi` installer and a properly formatted
  `meta.json` file under the `stable/` path. In the examples below this is
  https://installers.fleetdm-example.ngrok.app and the installers are served from http://localhost:8085
- Perform a deployment with `FLEET_DEV_DOWNLOAD_FLEETDM_URL` set to the "installers" ngrok URL.

#### Step 1 Option A: Building a signed fleetd-base.msi installer from `edge`

If you want to use a signed installer, we have a [GitHub workflow](../../.github/workflows/build-fleetd-base-msi.yml)
that can build a signed fleetd-base installer using fleetd components from any of the
releasechannels we support. You'll most likely use `edge` since we release fleetd components
built from an RC branch to `edge` for QA before an official release.

To use the workflow, follow these steps:

1. Trigger the build and codesign fleetd-base.msi workflow at https://github.com/fleetdm/fleet/actions/workflows/build-fleetd-base-msi.yml.
2. Click the run workflow drop down and fill in `"edge"` for the first 3 fields. Fill in the ngrok URL
  from the "Pre-requisites" above in the last field.
3. Click the Run workflow button. This will generate two files:
  - `meta.json`
  - `fleetd-base.msi`
4. Download them to your workstation.

#### Step 1 Option B: Building a fleetd-base.msi installer from local components

If you have changes in a branch you want to test you can build an installer locally and serve it.

1. Use the ./tools/tuf/test/main.sh script to build an MSI from your branch:
```sh
#!/bin/bash
SYSTEMS="windows" \
MSI_FLEET_URL=https://[your fleet server's name] \
MSI_TUF_URL=https://tuf.fleetdm-example.ngrok.app \
GENERATE_MSI=1 \
ENROLL_SECRET=[enroll secret] \
FLEET_DESKTOP=1 \
TUF_PORT=8081 \
DEBUG=1 \
./tools/tuf/test/main.sh
```
2. Create a meta.json with the following contents:
```
{
  "fleetd_base_msi_url": "[your ngrok "installers" URL]/stable/fleetd-base.msi",
  "fleetd_base_msi_sha256": "[sha256sum of]"
}
```
3. Rename the generated fleet-osquery.msi to fleetd-base.msi

#### Serving the fleetd-base.msi installer

1. Create a directory named `fleetd-base-dir` and a subdirectory named `stable`. Tip: we have the `$FLEET_REPO_ROOT_DIR/tmp`
   directory gitignored, so that's a convenient place to create the directories:
```sh
# From the Fleet repo root dir
mkdir -p ./tmp/fleetd-base-dir/stable
```
2. Move `fleetd-base.msi` to `./tmp/fleetd-base-dir/stable`.
3. Move `meta.json` to `./tmp/fleetd-base-dir/stable`.
4. Start up an HTTP file server from the Fleet repo root directory using the [`tools/file-server`](../../tools/file-server/README.md) tool: `go run ./tools/file-server 8085 ./tmp/fleetd-base-dir`
5. Start your "installers" ngrok tunnel and forward to http://localhost:8085.
	- Example: `ngrok http --domain=installers.fleetdm-example.ngrok.app http://localhost:8085`
6. Perform a Fleet deployment(to Dogfood, QA or your own instance) with
   `FLEET_DEV_DOWNLOAD_FLEETDM_URL` set to the "installers" ngrok URL (if using Terraform, the environment variable is set on
   `infrastructure/dogfood/terraform/aws-tf-module/main.tf`).
	- Example: `FLEET_DEV_DOWNLOAD_FLEETDM_URL="https://installers.fleetdm-example.ngrok.app"`
7. Enroll your Windows device with Autopilot. Tip: You can watch ngrok traffic via the inspect web interface url to ensure the two hosted packages are in the correct place and successfully reached by the host.

## MDM setup and testing

To run your local server with the MDM features enabled, you need to get certificates and keys.

- [ABM setup](#abm-setup)
- [APNs and SCEP setup](#apns-and-scep-setup)
- [Running the server](#running-the-server)
- [Testing MDM](#testing-mdm)

### ABM setup

To enable the [DEP](https://github.com/fleetdm/fleet/blob/main/tools/mdm/apple/glossary-and-protocols.md#dep-device-enrollment-program) enrollment flow, the Fleet server needs an encrypted token generated by Apple.

First ask @lukeheath to create an account for you in [ABM](https://github.com/fleetdm/fleet/blob/main/tools/mdm/apple/glossary-and-protocols.md#abm-apple-business-manager). You'll need an account to generate an encrypted token.

Once you have access to ABM, follow [these guided instructions](https://fleetdm.com/docs/using-fleet/mdm-setup#apple-business-manager-abm) to get and upload the encrypted token.

### APNs and SCEP setup

The server also needs a certificate to identify with Apple's [APNs](https://github.com/fleetdm/fleet/blob/main/tools/mdm/apple/glossary-and-protocols.md#apns-apple-push-notification-service) servers.

To get a certificate and upload it, [these guided instructions](https://fleetdm.com/docs/using-fleet/mdm-macos-setup#apple-push-notification-service-apns).

Note that:

1. Fleet must be running to generate the token and certificate.
2. You must be logged in to Fleet as a global admin. See [Building Fleet](./Building-Fleet.md) for details on getting Fleet setup locally.
3. To login into https://identity.apple.com/pushcert you can use your ABM account generated in the previous step.
4. Save the token and certificate in a safe place.

### Testing MDM

To test MDM, you'll need one or more virtual machines (VMs) that you can use to enroll to your server.

Choose and download a VM software, some options:

- VMware Fusion: https://www.vmware.com/products/fusion.html
- UTM: https://mac.getutm.app/
- QEMU, for Linux, using instructions and scripts from the following repo: https://github.com/notAperson535/OneClick-macOS-Simple-KVM

If you need a license please use your Brex card (and submit the receipt on Brex.)

With the software in place, you need to create a VM and install macOS, the steps to do this vary depending on your software of choice.


If you are using VMWare, we've used [this guide](https://travellingtechguy.blog/vmware-dep/) in the
past, please reach out in [#g-mdm](https://fleetdm.slack.com/archives/C03C41L5YEL) before starting
so you can get the right serial numbers.

If you are using UTM, you can simply click "Create a New Virtual Machine" button with the default
settings. This creates a VM running the latest macOS.

If you are using QEMU for Linux, follow the instruction guide to install a recent macOS version: https://oneclick-macos-simple-kvm.notaperson535.is-a.dev/docs/start-here. Note that only the manual enrollment was successfully tested with this setup. Once the macOS VM is installed and up and running, the rest of the steps are the same.

#### Testing manual enrollment

1. Create a fleetd package that you will install on your host machine. You can get this command from the fleet
   UI on the manage hosts page when you click the `add hosts` button. Alternatively, you can run the command:

  ```sh
  ./build/fleetctl package --type=pkg --fleet-desktop --fleet-url=<url-of-fleet-instance> --enroll-secret=<your-fleet-enroll-secret>
  ```

2. Install this package on the host. This will add fleet desktop to this machine and from there you
   can go to the My Device page and see a banner at the top of the UI to enroll in Fleet MDM.

#### Testing DEP enrollment

> NOTE: Currently this is not possible for M1 Mac machines.

1. In ABM, look for the computer with the serial number that matches the one your VM has, click on it and click on "Edit MDM Server" to assign that computer to your MDM server.

2. Boot the machine, it should automatically enroll into MDM.

##### Gating the DEP profile behind SSO

For rapid iteration during local development, you can use the same configuration values as those described in [Testing SSO](#testing-sso), and test the flow in the browser by navigating to `https://localhost:8080/mdm/sso`.

To fully test e2e during DEP enrollment however, you need:

- A local tunnel to your Fleet server (instructions to set your tunnel are in the [running the server](#running-the-server) section)
- A local tunnel to your local IdP server (or, optionally create an account in a cloud IdP like Okta)

With an accessible Fleet server and IdP server, you can configure your env:

- If you're going to use the SimpleSAML server that is automatically started in local development, edit [./tools/saml/config.php](https://github.com/fleetdm/fleet/blob/6cfef3d3478f02227677071fe3a62bada77c1139/tools/saml/config.php) and replace `https://localhost:8080` everywhere with the URL of your local tunnel.
- After saving the file, restart the SimpleSAML service (eg: `docker-compose restart saml_idp`)
- Finally, edit your app configuration:

```yaml
mdm:
  end_user_authentication:
    entity_id: <your_fleet_tunnel_url>
    idp_name: SimpleSAML
    metadata_url: <your_idp_tunnel_url>/simplesaml/saml2/idp/metadata.php
```

> Note: if you're using a cloud provider, fill in the details provided by them for the app config settings above.

The next time you go through the DEP flow, you should be prompted to authenticate before enrolling.

### Nudge

We use [Nudge](https://github.com/macadmins/nudge) to enforce macOS updates. Our integration is tightly managed by Fleetd:

1. When Orbit pings the server for a config (every 30 seconds,) we send the corresponding Nudge configuration for the host. Orbit then saves this config at `<ORBIT_ROOT_DIR>/nudge-config.json`
2. If Orbit gets a Nudge config, it downloads Nudge from TUF.
3. Periodically, Orbit runs `open` to start Nudge, this is a direct replacement of Nudge's [LaunchAgent](https://github.com/macadmins/nudge/wiki#scheduling-nudge-to-run).

#### Debugging tips

- Orbit launches Nudge using the following command, you can try and run the command yourself to see if you spot anything suspicious:

```sh
open /opt/orbit/bin/nudge/macos/stable/Nudge.app --args -json-url file:///opt/orbit/nudge-config.json
```

- Make sure that the `fleet-osquery.pkg` package you build to install `fleetd` has the `--debug` flag, there are many Nudge logs at the debug level.

- Nudge has a great [guide](https://github.com/macadmins/nudge/wiki/Logging) to stream/parse their logs, the TL;DR version is that you probably want a terminal running:

```sh
log stream --predicate 'subsystem == "com.github.macadmins.Nudge"' --info --style json --debug
```

- Nudge has a couple of flags that you can provide to see what config values are actually being used. You can try launching Nudge with `-print-json-config` or `-print-profile-config` like this:

```sh
open /opt/orbit/bin/nudge/macos/stable/Nudge.app --args -json-url file:///opt/orbit/nudge-config.json -print-json-config
```

### Bootstrap package

A bootstrap package is a `pkg` file that gets automatically installed on hosts when they enroll via DEP.

The `pkg` file needs to be a signed "distribution package", you can find a dummy file that meets all the requirements [in Drive](https://drive.google.com/file/d/1adwAOTD5G6D4WzWvJeMId6mDhyeFy-lm/view). We have instructions in [the docs](https://fleetdm.com/docs/using-fleet/mdm-macos-setup-experience#bootstrap-package) to upload a new bootstrap package to your Fleet instance.

The dummy package linked above adds a Fleet logo in `/Library/FleetDM/fleet-logo.png`. To verify if the package was installed, you can open that folder and verify that the logo is there.

### Puppet module

> The Puppet module is deprecated as of Fleet 4.66. It is maintained for backwards compatibility.

Instructions to develop and test the module can be found in the [`CONTRIBUTING.md` file](https://github.com/fleetdm/fleet/blob/main/ee/tools/puppet/fleetdm/CONTRIBUTING.md) that sits alongside the module code.

### Testing the end user flow for MDM migrations

The [end user flow](https://fleetdm.com/docs/using-fleet/mdm-migration-guide#end-user-workflow) requires you to have a webserver running to receive a webhook from the Fleet server and perform an unenrollment.

We have a few servers in `tools/mdm/migration` that you can use. Follow the instructions on their README and configure your Fleet server to point to them.

<meta name="pageOrderInSection" value="1500">
<meta name="description" value="An overview of Fleet's full test suite and integration tests.">

## Software packages

### Troubleshooting installation

- macOS: `sudo grep "runner=installer" /var/log/orbit/orbit.stderr.log`.
- Ubuntu: `sudo grep "runner=installer" /var/log/syslog` (or using `journalctl` if `syslog` is not available).
- Fedora: `sudo grep "runner=installer" /var/log/messages` (or using `journalctl` if `syslog` is not available).
- Windows: `grep "runner=installer" C:\Windows\system32\config\systemprofile\AppData\Local\FleetDM\Orbit\Logs\orbit-osquery.log`<|MERGE_RESOLUTION|>--- conflicted
+++ resolved
@@ -342,12 +342,7 @@
 
 ### Configuration
 
-<<<<<<< HEAD
-Configure SSO on the Organization Settings page with the following:
-=======
 Configure SSO on the **Integration settings** page with the following:
-
->>>>>>> c247a2b7
 ```
 Identity Provider Name: SimpleSAML
 Entity ID: https://localhost:8080
