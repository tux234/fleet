--- conflicted
+++ resolved
@@ -3100,8 +3100,6 @@
   "host_timeout": false,
   "exit_code": 0
 }
-<<<<<<< HEAD
-=======
 ```
 
 ### Get token to download package
@@ -3229,5 +3227,4 @@
     <string>Profile Service</string>
   </dict>
 </plist>
->>>>>>> 11dc2d7d
 ```