# API for contributors

- [Packs](#packs)
- [Mobile device management (MDM)](#mobile-device-management-mdm)
- [Get or apply configuration files](#get-or-apply-configuration-files)
- [Live query](#live-query)
- [Trigger cron schedule](#trigger-cron-schedule)
- [Device-authenticated routes](#device-authenticated-routes)
- [Downloadable installers](#downloadable-installers)
- [Setup](#setup)
- [Scripts](#scripts)
- [Software](#software)

This document includes the internal Fleet API routes that are helpful when developing or contributing to Fleet.

These endpoints are used by the Fleet UI, Fleet Desktop, and `fleetctl` clients and will frequently change to reflect current functionality.

If you are interested in gathering information from Fleet in a production environment, please see the [public Fleet REST API documentation](https://fleetdm.com/docs/using-fleet/rest-api).

## Packs

Scheduling queries in Fleet is the best practice for collecting data from hosts. To learn how to schedule queries, [check out the docs here](https://fleetdm.com/docs/using-fleet/fleet-ui#schedule-a-query).

The API routes to control packs are supported for backwards compatibility.

- [Create pack](#create-pack)
- [Modify pack](#modify-pack)
- [Get pack](#get-pack)
- [List packs](#list-packs)
- [Delete pack](#delete-pack)
- [Delete pack by ID](#delete-pack-by-id)
- [Get scheduled queries in a pack](#get-scheduled-queries-in-a-pack)
- [Add scheduled query to a pack](#add-scheduled-query-to-a-pack)
- [Get scheduled query](#get-scheduled-query)
- [Modify scheduled query](#modify-scheduled-query)
- [Delete scheduled query](#delete-scheduled-query)

### Create pack

`POST /api/v1/fleet/packs`

#### Parameters

| Name        | Type   | In   | Description                                                             |
| ----------- | ------ | ---- | ----------------------------------------------------------------------- |
| name        | string | body | **Required**. The pack's name.                                          |
| description | string | body | The pack's description.                                                 |
| host_ids    | list   | body | A list containing the targeted host IDs.                                |
| label_ids   | list   | body | A list containing the targeted label's IDs.                             |
| team_ids    | list   | body | _Available in Fleet Premium_ A list containing the targeted teams' IDs. |

#### Example

`POST /api/v1/fleet/packs`

##### Request query parameters

```json
{
  "description": "Collects osquery data.",
  "host_ids": [],
  "label_ids": [6],
  "name": "query_pack_1"
}
```

##### Default response

`Status: 200`

```json
{
  "pack": {
    "created_at": "0001-01-01T00:00:00Z",
    "updated_at": "0001-01-01T00:00:00Z",
    "id": 17,
    "name": "query_pack_1",
    "description": "Collects osquery data.",
    "query_count": 0,
    "total_hosts_count": 223,
    "host_ids": [],
    "label_ids": [
      6
    ],
    "team_ids": []
  }
}
```

### Modify pack

`PATCH /api/v1/fleet/packs/{id}`

#### Parameters

| Name        | Type    | In   | Description                                                             |
| ----------- | ------- | ---- | ----------------------------------------------------------------------- |
| id          | integer | path | **Required.** The pack's id.                                            |
| name        | string  | body | The pack's name.                                                        |
| description | string  | body | The pack's description.                                                 |
| host_ids    | list    | body | A list containing the targeted host IDs.                                |
| label_ids   | list    | body | A list containing the targeted label's IDs.                             |
| team_ids    | list    | body | _Available in Fleet Premium_ A list containing the targeted teams' IDs. |

#### Example

`PATCH /api/v1/fleet/packs/{id}`

##### Request query parameters

```json
{
  "description": "MacOS hosts are targeted",
  "host_ids": [],
  "label_ids": [7]
}
```

##### Default response

`Status: 200`

```json
{
  "pack": {
    "created_at": "2021-01-25T22:32:45Z",
    "updated_at": "2021-01-25T22:32:45Z",
    "id": 17,
    "name": "Title2",
    "description": "MacOS hosts are targeted",
    "query_count": 0,
    "total_hosts_count": 110,
    "host_ids": [],
    "label_ids": [
      7
    ],
    "team_ids": []
  }
}
```

### Get pack

`GET /api/v1/fleet/packs/{id}`

#### Parameters

| Name | Type    | In   | Description                  |
| ---- | ------- | ---- | ---------------------------- |
| id   | integer | path | **Required.** The pack's id. |

#### Example

`GET /api/v1/fleet/packs/17`

##### Default response

`Status: 200`

```json
{
  "pack": {
    "created_at": "2021-01-25T22:32:45Z",
    "updated_at": "2021-01-25T22:32:45Z",
    "id": 17,
    "name": "Title2",
    "description": "MacOS hosts are targeted",
    "disabled": false,
    "type": null,
    "query_count": 0,
    "total_hosts_count": 110,
    "host_ids": [],
    "label_ids": [
      7
    ],
    "team_ids": []
  }
}
```

### List packs

`GET /api/v1/fleet/packs`

#### Parameters

| Name            | Type   | In    | Description                                                                                                                   |
| --------------- | ------ | ----- | ----------------------------------------------------------------------------------------------------------------------------- |
| order_key       | string | query | What to order results by. Can be any column in the packs table.                                                               |
| order_direction | string | query | **Requires `order_key`**. The direction of the order given the order key. Options include `asc` and `desc`. Default is `asc`. |

#### Example

`GET /api/v1/fleet/packs`

##### Default response

`Status: 200`

```json
{
  "packs": [
    {
      "created_at": "2021-01-05T21:13:04Z",
      "updated_at": "2021-01-07T19:12:54Z",
      "id": 1,
      "name": "pack_number_one",
      "description": "This pack has a description",
      "disabled": true,
      "query_count": 1,
      "total_hosts_count": 53,
      "host_ids": [],
      "label_ids": [
        8
      ],
      "team_ids": []
    },
    {
      "created_at": "2021-01-19T17:08:31Z",
      "updated_at": "2021-01-19T17:08:31Z",
      "id": 2,
      "name": "query_pack_2",
      "query_count": 5,
      "total_hosts_count": 223,
      "host_ids": [],
      "label_ids": [
        6
      ],
      "team_ids": []
    }
  ]
}
```

### Delete pack

Delete pack by name.

`DELETE /api/v1/fleet/packs/{name}`

#### Parameters

| Name | Type   | In   | Description                    |
| ---- | ------ | ---- | ------------------------------ |
| name | string | path | **Required.** The pack's name. |

#### Example

`DELETE /api/v1/fleet/packs/pack_number_one`

##### Default response

`Status: 200`


### Delete pack by ID

`DELETE /api/v1/fleet/packs/id/{id}`

#### Parameters

| Name | Type    | In   | Description                  |
| ---- | ------- | ---- | ---------------------------- |
| id   | integer | path | **Required.** The pack's ID. |

#### Example

`DELETE /api/v1/fleet/packs/id/1`

##### Default response

`Status: 200`


### Get scheduled queries in a pack

`GET /api/v1/fleet/packs/{id}/scheduled`

#### Parameters

| Name | Type    | In   | Description                  |
| ---- | ------- | ---- | ---------------------------- |
| id   | integer | path | **Required.** The pack's ID. |

#### Example

`GET /api/v1/fleet/packs/1/scheduled`

##### Default response

`Status: 200`

```json
{
  "scheduled": [
    {
      "created_at": "0001-01-01T00:00:00Z",
      "updated_at": "0001-01-01T00:00:00Z",
      "id": 49,
      "pack_id": 15,
      "name": "new_query",
      "query_id": 289,
      "query_name": "new_query",
      "query": "SELECT * FROM osquery_info",
      "interval": 456,
      "snapshot": false,
      "removed": true,
      "platform": "windows",
      "version": "4.6.0",
      "shard": null,
      "denylist": null
    },
    {
      "created_at": "0001-01-01T00:00:00Z",
      "updated_at": "0001-01-01T00:00:00Z",
      "id": 50,
      "pack_id": 15,
      "name": "new_title_for_my_query",
      "query_id": 288,
      "query_name": "new_title_for_my_query",
      "query": "SELECT * FROM osquery_info",
      "interval": 677,
      "snapshot": true,
      "removed": false,
      "platform": "windows",
      "version": "4.6.0",
      "shard": null,
      "denylist": null
    },
    {
      "created_at": "0001-01-01T00:00:00Z",
      "updated_at": "0001-01-01T00:00:00Z",
      "id": 51,
      "pack_id": 15,
      "name": "osquery_info",
      "query_id": 22,
      "query_name": "osquery_info",
      "query": "SELECT i.*, p.resident_size, p.user_time, p.system_time, time.minutes AS counter FROM osquery_info i, processes p, time WHERE p.pid = i.pid;",
      "interval": 6667,
      "snapshot": true,
      "removed": false,
      "platform": "windows",
      "version": "4.6.0",
      "shard": null,
      "denylist": null
    }
  ]
}
```

### Add scheduled query to a pack

`POST /api/v1/fleet/schedule`

#### Parameters

| Name     | Type    | In   | Description                                                                                                   |
| -------- | ------- | ---- | ------------------------------------------------------------------------------------------------------------- |
| pack_id  | integer | body | **Required.** The pack's ID.                                                                                  |
| query_id | integer | body | **Required.** The query's ID.                                                                                 |
| interval | integer | body | **Required.** The amount of time, in seconds, the query waits before running.                                 |
| snapshot | boolean | body | **Required.** Whether the queries logs show everything in its current state.                                  |
| removed  | boolean | body | **Required.** Whether "removed" actions should be logged.                                                     |
| platform | string  | body | The computer platform where this query will run (other platforms ignored). Empty value runs on all platforms. |
| shard    | integer | body | Restrict this query to a percentage (1-100) of target hosts.                                                  |
| version  | string  | body | The minimum required osqueryd version installed on a host.                                                    |

#### Example

`POST /api/v1/fleet/schedule`

#### Request body

```json
{
  "interval": 120,
  "pack_id": 15,
  "query_id": 23,
  "removed": true,
  "shard": null,
  "snapshot": false,
  "version": "4.5.0",
  "platform": "windows"
}
```

##### Default response

`Status: 200`

```json
{
  "scheduled": {
    "created_at": "0001-01-01T00:00:00Z",
    "updated_at": "0001-01-01T00:00:00Z",
    "id": 56,
    "pack_id": 17,
    "name": "osquery_events",
    "query_id": 23,
    "query_name": "osquery_events",
    "query": "SELECT name, publisher, type, subscriptions, events, active FROM osquery_events;",
    "interval": 120,
    "snapshot": false,
    "removed": true,
    "platform": "windows",
    "version": "4.5.0",
    "shard": 10
  }
}
```

### Get scheduled query

`GET /api/v1/fleet/schedule/{id}`

#### Parameters

| Name | Type    | In   | Description                             |
| ---- | ------- | ---- | --------------------------------------- |
| id   | integer | path | **Required.** The scheduled query's ID. |

#### Example

`GET /api/v1/fleet/schedule/56`

##### Default response

`Status: 200`

```json
{
  "scheduled": {
    "created_at": "0001-01-01T00:00:00Z",
    "updated_at": "0001-01-01T00:00:00Z",
    "id": 56,
    "pack_id": 17,
    "name": "osquery_events",
    "query_id": 23,
    "query_name": "osquery_events",
    "query": "SELECT name, publisher, type, subscriptions, events, active FROM osquery_events;",
    "interval": 120,
    "snapshot": false,
    "removed": true,
    "platform": "windows",
    "version": "4.5.0",
    "shard": 10,
    "denylist": null
  }
}
```

### Modify scheduled query

`PATCH /api/v1/fleet/schedule/{id}`

#### Parameters

| Name     | Type    | In   | Description                                                                                                   |
| -------- | ------- | ---- | ------------------------------------------------------------------------------------------------------------- |
| id       | integer | path | **Required.** The scheduled query's ID.                                                                       |
| interval | integer | body | The amount of time, in seconds, the query waits before running.                                               |
| snapshot | boolean | body | Whether the queries logs show everything in its current state.                                                |
| removed  | boolean | body | Whether "removed" actions should be logged.                                                                   |
| platform | string  | body | The computer platform where this query will run (other platforms ignored). Empty value runs on all platforms. |
| shard    | integer | body | Restrict this query to a percentage (1-100) of target hosts.                                                  |
| version  | string  | body | The minimum required osqueryd version installed on a host.                                                    |

#### Example

`PATCH /api/v1/fleet/schedule/56`

#### Request body

```json
{
  "platform": ""
}
```

##### Default response

`Status: 200`

```json
{
  "scheduled": {
    "created_at": "2021-01-28T19:40:04Z",
    "updated_at": "2021-01-28T19:40:04Z",
    "id": 56,
    "pack_id": 17,
    "name": "osquery_events",
    "query_id": 23,
    "query_name": "osquery_events",
    "query": "SELECT name, publisher, type, subscriptions, events, active FROM osquery_events;",
    "interval": 120,
    "snapshot": false,
    "removed": true,
    "platform": "",
    "version": "4.5.0",
    "shard": 10
  }
}
```

### Delete scheduled query

`DELETE /api/v1/fleet/schedule/{id}`

#### Parameters

| Name | Type    | In   | Description                             |
| ---- | ------- | ---- | --------------------------------------- |
| id   | integer | path | **Required.** The scheduled query's ID. |

#### Example

`DELETE /api/v1/fleet/schedule/56`

##### Default response

`Status: 200`

---

## Mobile device management (MDM)

> Only Fleet MDM specific endpoints are located within the root /mdm/ path.

The MDM endpoints exist to support the related command-line interface sub-commands of `fleetctl`, such as `fleetctl generate mdm-apple` and `fleetctl get mdm-apple`, as well as the Fleet UI.

- [Generate Apple Business Manager public key (ADE)](#generate-apple-business-manager-public-key-ade)
- [Request Certificate Signing Request (CSR)](#request-certificate-signing-request-csr)
- [Upload APNS certificate](#upload-apns-certificate)
- [Upload ABM Token](#upload-abm-token)
- [Turn off Apple MDM](#turn-off-apple-mdm)
- [Disable automatic enrollment (ADE)](#disable-automatic-enrollment-ade)
- [Batch-apply MDM custom settings](#batch-apply-mdm-custom-settings)
- [Initiate SSO during DEP enrollment](#initiate-sso-during-dep-enrollment)
- [Complete SSO during DEP enrollment](#complete-sso-during-dep-enrollment)
- [Preassign profiles to devices](#preassign-profiles-to-devices)
- [Match preassigned profiles](#match-preassigned-profiles)
- [Get FileVault statistics](#get-filevault-statistics)
- [Upload VPP content token](#upload-vpp-content-token)
- [Disable VPP](#disable-vpp)


### Generate Apple Business Manager public key (ADE)

`GET /api/v1/fleet/mdm/apple/abm_public_key`

#### Example

`GET /api/v1/fleet/mdm/apple/abm_public_key`

##### Default response

`Status: 200`

```json
{
    "public_key": "23K9LCBGG26gc2AjcmV9Kz="
}
```

### Request Certificate Signing Request (CSR)

`GET /api/v1/fleet/mdm/apple/request_csr`

#### Example

`GET /api/v1/fleet/mdm/apple/request_csr`

##### Default response

```
Status: 200
```

```json
{
    "csr": "lKT5LCBJJ20gc2VjcmV0Cg="
}
```


### Upload APNS certificate

`POST /api/v1/fleet/mdm/apple/apns_certificate`

#### Parameters

| Name | Type | In | Description |
| ---- | ---- | -- | ----------- |
| certificate | file | form | *Required* The file conataining the APNS certificate (.pem) |

#### Example

`POST /api/v1/fleet/mdm/apple/apns_certificate`

##### Request header

```http
Content-Length: 850
Content-Type: multipart/form-data; boundary=------------------------f02md47480und42y
```

##### Request body

```http
--------------------------f02md47480und42y
Content-Disposition: form-data; name="certificate"; filename="apns_cert.pem"
Content-Type: application/octet-stream

<CERTIFICATE_DATA>

--------------------------f02md47480und42y
```

##### Default response

`Status: 200`

### Upload ABM Token

`POST /api/v1/fleet/mdm/apple/abm_token`

#### Parameters

| Name | Type | In | Description |
| ---- | ---- | -- | ----------- |
| token | file | form | *Required* The file containing the token (.p7m) from Apple Business Manager |

#### Example

`POST /api/v1/fleet/mdm/apple/abm_token`

##### Request header

```http
Content-Length: 850
Content-Type: multipart/form-data; boundary=------------------------f02md47480und42y
```

##### Request body

```http
--------------------------f02md47480und42y
Content-Disposition: form-data; name="token"; filename="server_token_abm.p7m"
Content-Type: application/octet-stream

<TOKEN_DATA>

--------------------------f02md47480und42y
```


##### Default response

`Status: 200`


### Turn off Apple MDM

`DELETE /api/v1/fleet/mdm/apple/apns_certificate`

#### Example

`DELETE /api/v1/fleet/mdm/apple/apns_certificate`

##### Default response

`Status: 204`


### Disable automatic enrollment (ADE)

`DELETE /api/v1/fleet/mdm/apple/abm_token`

#### Example

`DELETE /api/v1/fleet/mdm/apple/abm_token`

##### Default response

`Status: 204`


### Batch-apply MDM custom settings

`POST /api/v1/fleet/mdm/profiles/batch`

#### Parameters

| Name      | Type   | In    | Description                                                                                                                       |
| --------- | ------ | ----- | --------------------------------------------------------------------------------------------------------------------------------- |
| team_id   | number | query | _Available in Fleet Premium_ The team ID to apply the custom settings to. Only one of `team_name`/`team_id` can be provided.          |
| team_name | string | query | _Available in Fleet Premium_ The name of the team to apply the custom settings to. Only one of `team_name`/`team_id` can be provided. |
| dry_run   | bool   | query | Validate the provided profiles and return any validation errors, but do not apply the changes.                                    |
| profiles  | json   | body  | An array of objects, consisting of a `profile` base64-encoded .mobileconfig or JSON for macOS and XML (Windows) file, `labels` array of strings (label names), and `name` display name (for Windows configuration profiles and macOS declaration profiles).                                        |


If no team (id or name) is provided, the profiles are applied for all hosts (for _Fleet Free_) or for hosts that are not assigned to any team (for _Fleet Premium_). After the call, the provided list of `profiles` will be the active profiles for that team (or no team) - that is, any existing profile that is not part of that list will be removed, and an existing profile with the same payload identifier (macOS) as a new profile will be edited. If the list of provided `profiles` is empty, all profiles are removed for that team (or no team).

#### Example

`POST /api/v1/fleet/mdm/profiles/batch`

##### Default response

`204`

### Initiate SSO during DEP enrollment

This endpoint initiates the SSO flow, the response contains an URL that the client can use to redirect the user to initiate the SSO flow in the configured IdP.

`POST /api/v1/fleet/mdm/sso`

#### Parameters

None.

#### Example

`POST /api/v1/fleet/mdm/sso`

##### Default response

```json
{
  "url": "https://idp-provider.com/saml?SAMLRequest=...",
}
```

### Complete SSO during DEP enrollment

This is the callback endpoint that the identity provider will use to send security assertions to Fleet. This is where Fleet receives and processes the response from the identify provider.

`POST /api/v1/fleet/mdm/sso/callback`

#### Parameters

| Name         | Type   | In   | Description                                                 |
| ------------ | ------ | ---- | ----------------------------------------------------------- |
| SAMLResponse | string | body | **Required**. The SAML response from the identity provider. |

#### Example

`POST /api/v1/fleet/mdm/sso/callback`

##### Request body

```json
{
  "SAMLResponse": "<SAML response from IdP>"
}
```

##### Default response

`Status: 302`

If the credentials are valid, the server redirects the client to the Fleet UI. The URL contains the following query parameters that can be used to complete the DEP enrollment flow:

- `enrollment_reference` a reference that must be passed along with `profile_token` to the endpoint to download an enrollment profile.
- `profile_token` is a token that can be used to download an enrollment profile (.mobileconfig).
- `eula_token` (optional) if an EULA was uploaded, this contains a token that can be used to view the EULA document.

### Preassign profiles to devices

_Available in Fleet Premium_

This endpoint stores a profile to be assigned to a host at some point in the future. The actual assignment happens when the [Match preassigned profiles](#match-preassigned-profiles) endpoint is called. The reason for this "pre-assign" step is to collect all profiles that are meant to be assigned to a host, and match the list of profiles to an existing team (or create one with that set of profiles if none exist) so that the host can be assigned to that team and inherit its list of profiles.

`POST /api/v1/fleet/mdm/apple/profiles/preassign`

#### Parameters

| Name                     | Type    | In   | Description                                                                                  |
| ------------             | ------- | ---- | -----------------------------------------------------------                                  |
| external_host_identifier | string  | body | **Required**. The identifier of the host as generated by the external service (e.g. Puppet). |
| host_uuid                | string  | body | **Required**. The UUID of the host.                                                          |
| profile                  | string  | body | **Required**. The base64-encoded .mobileconfig content of the MDM profile.                   |
| group                    | string  | body | The group label associated with that profile. This information is used to generate team names if they need to be created. |
| exclude                  | boolean | body | Whether to skip delivering the profile to this host. |

#### Example

`POST /api/v1/fleet/mdm/apple/profiles/preassign`

##### Request body

```json
{
  "external_host_identifier": "id-01234",
  "host_uuid": "c0532a64-bec2-4cf9-aa37-96fe47ead814",
  "profile": "<base64-encoded profile>",
  "group": "Workstations",
  "exclude": false
}
```

##### Default response

`Status: 204`

### Get FileVault statistics

_Available in Fleet Premium_

Get aggregate status counts of disk encryption enforced on macOS hosts.

The summary can optionally be filtered by team id.

`GET /api/v1/fleet/mdm/apple/filevault/summary`

#### Parameters

| Name                      | Type   | In    | Description                                                               |
| ------------------------- | ------ | ----- | ------------------------------------------------------------------------- |
| team_id                   | string | query | _Available in Fleet Premium_ The team id to filter the summary.            |

#### Example

Get aggregate status counts of Apple disk encryption profiles applying to macOS hosts enrolled to Fleet's MDM that are not assigned to any team.

`GET /api/v1/fleet/mdm/apple/filevault/summary`

##### Default response

`Status: 200`

```json
{
  "verified": 123,
  "verifying": 123,
  "action_required": 123,
  "enforcing": 123,
  "failed": 123,
  "removing_enforcement": 123
}
```


### Match preassigned profiles

_Available in Fleet Premium_

This endpoint uses the profiles stored by the [Preassign profiles to devices](#preassign-profiles-to-devices) endpoint to match the set of profiles to an existing team if possible, creating one if none exists. It then assigns the host to that team so that it receives the associated profiles. It is meant to be called only once all desired profiles have been pre-assigned to the host.

`POST /api/v1/fleet/mdm/apple/profiles/match`

#### Parameters

| Name                     | Type   | In   | Description                                                                                  |
| ------------             | ------ | ---- | -----------------------------------------------------------                                  |
| external_host_identifier | string | body | **Required**. The identifier of the host as generated by the external service (e.g. Puppet). |

#### Example

`POST /api/v1/fleet/mdm/apple/profiles/match`

##### Request body

```json
{
  "external_host_identifier": "id-01234"
}
```

##### Default response

`Status: 204`

### Upload VPP content token

`POST /api/v1/fleet/mdm/apple/vpp_token`

#### Parameters

| Name | Type | In | Description |
| ---- | ---- | -- | ----------- |
| token | file | form | *Required* The file containing the content token (.vpptoken) from Apple Business Manager |

#### Example

`POST /api/v1/fleet/mdm/apple/vpp_token`

##### Request header

```http
Content-Length: 850
Content-Type: multipart/form-data; boundary=------------------------f02md47480und42y
```

##### Request body

```http
--------------------------f02md47480und42y
Content-Disposition: form-data; name="token"; filename="sToken_for_Acme.vpptoken"
Content-Type: application/octet-stream
<TOKEN_DATA>
--------------------------f02md47480und42y
```

##### Default response

`Status: 200`


### Disable VPP

`DELETE /api/v1/fleet/mdm/apple/vpp_token`

#### Example

`DELETE /api/v1/fleet/mdm/apple/vpp_token`

##### Default response

`Status: 204`


## Get or apply configuration files

These API routes are used by the `fleetctl` CLI tool. Users can manage Fleet with `fleetctl` and [configuration files in YAML syntax](https://fleetdm.com/docs/using-fleet/configuration-files/).

- [Get queries](#get-queries)
- [Get query](#get-query)
- [Apply queries](#apply-queries)
- [Apply policies](#apply-policies)
- [Get packs](#get-packs)
- [Apply packs](#apply-packs)
- [Get pack by name](#get-pack-by-name)
- [Apply team](#apply-team)
- [Apply labels](#apply-labels)
- [Get labels](#get-labels)
- [Get label](#get-label)
- [Get enroll secrets](#get-enroll-secrets)
- [Modify enroll secrets](#modify-enroll-secrets)

### Get queries

Returns a list of all queries in the Fleet instance. Each item returned includes the name, description, and SQL of the query.

`GET /api/v1/fleet/spec/queries`

#### Parameters

None.

#### Example

`GET /api/v1/fleet/spec/queries`

##### Default response

`Status: 200`

```json
{
  "specs": [
    {
      "name": "query1",
      "description": "query",
      "query": "SELECT * FROM osquery_info"
    },
    {
      "name": "osquery_schedule",
      "description": "Report performance stats for each file in the query schedule.",
      "query": "SELECT name, interval, executions, output_size, wall_time, (user_time/executions) AS avg_user_time, (system_time/executions) AS avg_system_time, average_memory, last_executed FROM osquery_schedule;"
    }
]
}
```

### Get query

Returns the name, description, and SQL of the query specified by name.

`GET /api/v1/fleet/spec/queries/{name}`

#### Parameters

| Name | Type   | In   | Description                          |
| ---- | ------ | ---- | ------------------------------------ |
| name | string | path | **Required.** The name of the query. |

#### Example

`GET /api/v1/fleet/spec/queries/query1`

##### Default response

`Status: 200`

```json
{
  "specs": {
    "name": "query1",
    "description": "query",
    "query": "SELECT * FROM osquery_info"
  }
}
```

### Apply queries

Creates and/or modifies the queries included in the list. To modify an existing query, the name of the query must already be used by an existing query. If a query with the specified name doesn't exist in Fleet, a new query will be created.

If a query field is not specified in the "spec" then its default value depending on its type will be assumed, e.g. if `interval` is not set then `0` will be assumed, if `discard_data` is omitted then `false` will be assumed, etc.

`POST /api/v1/fleet/spec/queries`

#### Parameters

| Name  | Type | In   | Description                                                      |
| ----- | ---- | ---- | ---------------------------------------------------------------- |
| specs | list | body | **Required.** The list of the queries to be created or modified. |

For more information about the query fields, please refer to the [Create query endpoint](https://fleetdm.com/docs/using-fleet/rest-api#create-query).

#### Example

`POST /api/v1/fleet/spec/queries`

##### Request body

```json
{
  "specs": [
    {
      "name": "new_query",
      "description": "This will be a new query because a query with the name 'new_query' doesn't exist in Fleet.",
      "query": "SELECT * FROM osquery_info"
    },
    {
      "name": "osquery_schedule",
      "description": "This queries description and SQL will be modified because a query with the name 'osquery_schedule' exists in Fleet.",
      "query": "SELECT * FROM osquery_info"
    }
  ]
}
```

##### Default response

`Status: 200`

### Get packs

Returns all packs in the Fleet instance.

`GET /api/v1/fleet/spec/packs`

#### Example

`GET /api/v1/fleet/spec/packs`

##### Default response

`Status: 200`

```json
{
  "specs": [
    {
      "id": 1,
      "name": "pack_1",
      "description": "Description",
      "disabled": false,
      "targets": {
        "labels": ["All Hosts"],
        "teams": null
      },
      "queries": [
        {
          "query": "new_query",
          "name": "new_query",
          "description": "",
          "interval": 456,
          "snapshot": false,
          "removed": true,
          "platform": "windows",
          "version": "4.5.0"
        },
        {
          "query": "new_title_for_my_query",
          "name": "new_title_for_my_query",
          "description": "",
          "interval": 677,
          "snapshot": true,
          "removed": false,
          "platform": "",
          "version": ""
        },
        {
          "query": "osquery_info",
          "name": "osquery_info",
          "description": "",
          "interval": 6667,
          "snapshot": true,
          "removed": false,
          "platform": "",
          "version": ""
        },
        {
          "query": "query1",
          "name": "query1",
          "description": "",
          "interval": 7767,
          "snapshot": false,
          "removed": true,
          "platform": "",
          "version": ""
        },
        {
          "query": "osquery_events",
          "name": "osquery_events",
          "description": "",
          "interval": 454,
          "snapshot": false,
          "removed": true,
          "platform": "",
          "version": ""
        },
        {
          "query": "osquery_events",
          "name": "osquery_events-1",
          "description": "",
          "interval": 120,
          "snapshot": false,
          "removed": true,
          "platform": "",
          "version": ""
        }
      ]
    },
    {
      "id": 2,
      "name": "pack_2",
      "disabled": false,
      "targets": {
        "labels": null,
        "teams": null
      },
      "queries": [
        {
          "query": "new_query",
          "name": "new_query",
          "description": "",
          "interval": 333,
          "snapshot": false,
          "removed": true,
          "platform": "windows",
          "version": "4.5.0",
          "shard": 10,
          "denylist": null
        }
      ]
    }
  ]
}
```

### Apply policies

Creates and/or modifies the policies included in the list. To modify an existing policy, the name of the policy included in the list must already be used by an existing policy. If a policy with the specified name doesn't exist in Fleet, a new policy will be created.

NOTE: when updating a policy, team and platform will be ignored.

`POST /api/v1/fleet/spec/policies`

#### Parameters

| Name  | Type | In   | Description                                                       |
| ----- | ---- | ---- | ----------------------------------------------------------------- |
| specs | list | body | **Required.** The list of the policies to be created or modified. |

#### Example

`POST /api/v1/fleet/spec/policies`

##### Request body

```json
{
  "specs": [
    {
      "name": "new policy",
      "description": "This will be a new policy because a policy with the name 'new policy' doesn't exist in Fleet.",
      "query": "SELECT * FROM osquery_info",
      "resolution": "some resolution steps here",
      "critical": false
    },
    {
      "name": "Is FileVault enabled on macOS devices?",
      "query": "SELECT 1 FROM disk_encryption WHERE user_uuid IS NOT “” AND filevault_status = ‘on’ LIMIT 1;",
      "description": "Checks to make sure that the FileVault feature is enabled on macOS devices.",
      "resolution": "Choose Apple menu > System Preferences, then click Security & Privacy. Click the FileVault tab. Click the Lock icon, then enter an administrator name and password. Click Turn On FileVault.",
      "platform": "darwin",
      "critical": true
    }
  ]
}
```

The field `critical` is available in Fleet Premium.

##### Default response

`Status: 200`

### Apply packs

Creates and/or modifies the packs included in the list.

`POST /api/v1/fleet/spec/packs`

#### Parameters

| Name  | Type | In   | Description                                                                                   |
| ----- | ---- | ---- | --------------------------------------------------------------------------------------------- |
| specs | list | body | **Required.** A list that includes the specs for each pack to be added to the Fleet instance. |

#### Example

`POST /api/v1/fleet/spec/packs`

##### Request body

```json
{
  "specs": [
    {
      "id": 1,
      "name": "pack_1",
      "description": "Description",
      "disabled": false,
      "targets": {
        "labels": ["All Hosts"],
        "teams": null
      },
      "queries": [
        {
          "query": "new_query",
          "name": "new_query",
          "description": "",
          "interval": 456,
          "snapshot": false,
          "removed": true
        },
        {
          "query": "new_title_for_my_query",
          "name": "new_title_for_my_query",
          "description": "",
          "interval": 677,
          "snapshot": true,
          "removed": false
        },
        {
          "query": "osquery_info",
          "name": "osquery_info",
          "description": "",
          "interval": 6667,
          "snapshot": true,
          "removed": false
        },
        {
          "query": "query1",
          "name": "query1",
          "description": "",
          "interval": 7767,
          "snapshot": false,
          "removed": true
        },
        {
          "query": "osquery_events",
          "name": "osquery_events",
          "description": "",
          "interval": 454,
          "snapshot": false,
          "removed": true
        },
        {
          "query": "osquery_events",
          "name": "osquery_events-1",
          "description": "",
          "interval": 120,
          "snapshot": false,
          "removed": true
        }
      ]
    },
    {
      "id": 2,
      "name": "pack_2",
      "disabled": false,
      "targets": {
        "labels": null,
        "teams": null
      },
      "queries": [
        {
          "query": "new_query",
          "name": "new_query",
          "description": "",
          "interval": 333,
          "snapshot": false,
          "removed": true,
          "platform": "windows"
        }
      ]
    }
  ]
}
```

##### Default response

`Status: 200`

### Get pack by name

Returns a pack.

`GET /api/v1/fleet/spec/packs/{name}`

#### Parameters

| Name | Type   | In   | Description                    |
| ---- | ------ | ---- | ------------------------------ |
| name | string | path | **Required.** The pack's name. |

#### Example

`GET /api/v1/fleet/spec/packs/pack_1`

##### Default response

`Status: 200`

```json
{
  "specs": {
    "id": 15,
    "name": "pack_1",
    "description": "Description",
    "disabled": false,
    "targets": {
      "labels": ["All Hosts"],
      "teams": null
    },
    "queries": [
      {
        "query": "new_title_for_my_query",
        "name": "new_title_for_my_query",
        "description": "",
        "interval": 677,
        "snapshot": true,
        "removed": false,
        "platform": "",
        "version": ""
      },
      {
        "query": "osquery_info",
        "name": "osquery_info",
        "description": "",
        "interval": 6667,
        "snapshot": true,
        "removed": false,
        "platform": "",
        "version": ""
      },
      {
        "query": "query1",
        "name": "query1",
        "description": "",
        "interval": 7767,
        "snapshot": false,
        "removed": true,
        "platform": "",
        "version": ""
      },
      {
        "query": "osquery_events",
        "name": "osquery_events",
        "description": "",
        "interval": 454,
        "snapshot": false,
        "removed": true,
        "platform": "",
        "version": ""
      },
      {
        "query": "osquery_events",
        "name": "osquery_events-1",
        "description": "",
        "interval": 120,
        "snapshot": false,
        "removed": true,
        "platform": "",
        "version": ""
      }
    ]
  }
}
```

### Apply team

_Available in Fleet Premium_

If the `name` specified is associated with an existing team, this API route, completely replaces this team's existing `agent_options` and `secrets` with those that are specified.

If the `name` is not already associated with an existing team, this API route creates a new team with the specified `name`, `agent_options`, and `secrets`.

`POST /api/v1/fleet/spec/teams`

#### Parameters

| Name                                      | Type   | In    | Description                                                                                                                                                                                                                         |
| ----------------------------------------- | ------ | ----- | ----------------------------------------------------------------------------------------------------------------------------------------------------------------------------------------------------------------------------------- |
| name                                      | string | body  | **Required.** The team's name.                                                                                                                                                                                                      |
| agent_options                             | object | body  | The agent options spec that is applied to the hosts assigned to the specified to team. These agent options completely override the global agent options specified in the [`GET /api/v1/fleet/config API route`](#get-configuration) |
| features                                  | object | body  | The features that are applied to the hosts assigned to the specified to team. These features completely override the global features specified in the [`GET /api/v1/fleet/config API route`](#get-configuration)                    |
| secrets                                   | list   | body  | A list of plain text strings is used as the enroll secrets. Existing secrets are replaced with this list, or left unmodified if this list is empty. Note that there is a limit of 50 secrets allowed.                               |
| mdm                                       | object | body  | The team's MDM configuration options.                                                                                                                                                                                               |
| mdm.macos_updates                         | object | body  | The OS updates macOS configuration options for Nudge.                                                                                                                                                                               |
| mdm.macos_updates.minimum_version         | string | body  | The required minimum operating system version.                                                                                                                                                                                      |
| mdm.macos_updates.deadline                | string | body  | The required installation date for Nudge to enforce the operating system version.                                                                                                                                                   |
| mdm.macos_settings                        | object | body  | The macOS-specific MDM settings.                                                                                                                                                                                                    |
| mdm.macos_settings.custom_settings        | list   | body  | The list of objects consists of a `path` to .mobileconfig or JSON file and `labels` list of label names.                                                                                                                                                         |
| mdm.windows_settings                        | object | body  | The Windows-specific MDM settings.                                                                                                                                                                                                    |
| mdm.windows_settings.custom_settings        | list   | body  | The list of objects consists of a `path` to XML files and `labels` list of label names.                                                                                                                                                         |
| scripts                                   | list   | body  | A list of script files to add to this team so they can be executed at a later time.                                                                                                                                                 |
<<<<<<< HEAD
| software                                   | object   | body  | The team's software that will be available for install.  |
| software.packages                          | list   | body  | An array of objects. Each object consists of:`url`- URL to the software package (PKG, MSI, EXE or DEB),`install_script` - command that Fleet runs to install software, `pre_install_query` - condition query that determines if the install will proceed, and `post_install_script` - script that runs after software install.   |
| software.app_store_apps                  | list   | body  | An array objects. Each object consists of `app_store_id` - ID of the App Store app. |
=======
| software                                   | list   | body  | An array of software objects. Each object consists of:`url`- URL to the software package (PKG, MSI, EXE or DEB),`install_script` - command that Fleet runs to install software, `pre_install_query` - condition query that determines if the install will proceed, `post_install_script` - script that runs after software install, and `self_service` boolean.   |
>>>>>>> e5188eaa
| mdm.macos_settings.enable_disk_encryption | bool   | body  | Whether disk encryption should be enabled for hosts that belong to this team.                                                                                                                                                       |
| force                                     | bool   | query | Force apply the spec even if there are (ignorable) validation errors. Those are unknown keys and agent options-related validations.                                                                                                 |
| dry_run                                   | bool   | query | Validate the provided JSON for unknown keys and invalid value types and return any validation errors, but do not apply the changes.                                                                                                 |

#### Example

`POST /api/v1/fleet/spec/teams`

##### Request body

```json
{
  "specs": [
    {
      "name": "Client Platform Engineering",
      "features": {
        "enable_host_users": false,
        "enable_software_inventory": true,
        "additional_queries": {
          "foo": "SELECT * FROM bar;"
        }
      },
      "agent_options": {
        "spec": {
          "config": {
            "options": {
              "pack_delimiter": "/",
              "logger_tls_period": 10,
              "distributed_plugin": "tls",
              "disable_distributed": false,
              "logger_tls_endpoint": "/api/v1/osquery/log",
              "distributed_interval": 10,
              "distributed_tls_max_attempts": 3
            },
            "decorators": {
              "load": [
                "SELECT uuid AS host_uuid FROM system_info;",
                "SELECT hostname AS hostname FROM system_info;"
              ]
            }
          },
          "overrides": {}
        }
      },
      "secrets": [
        {
          "secret": "fTp52/twaxBU6gIi0J6PHp8o5Sm1k1kn"
        },
        {
          "secret": "bhD5kiX2J+KBgZSk118qO61ZIdX/v8On"
        }
      ],
      "mdm": {
        "macos_updates": {
          "minimum_version": "12.3.1",
          "deadline": "2023-12-01"
        },
        "macos_settings": {
          "custom_settings": {
            "path": "path/to/profile1.mobileconfig"
            "labels": ["Label 1", "Label 2"]
          },
          {
            "path": "path/to/profile2.json"
            "labels": ["Label 3", "Label 4"]
          },
          "enable_disk_encryption": true
        },
        "windows_settings": {
          "custom_settings": {
            "path": "path/to/profile3.xml"
            "labels": ["Label 1", "Label 2"]
          },
        }
      },
      "scripts": ["path/to/script.sh"],
<<<<<<< HEAD
      "software": { 
        "packages": [
          {
            "url": "https://cdn.zoom.us/prod/5.16.10.26186/x64/ZoomInstallerFull.msi",
            "pre_install_query": "SELECT 1 FROM macos_profiles WHERE uuid='c9f4f0d5-8426-4eb8-b61b-27c543c9d3db';",
            "post_install_script": "sudo /Applications/Falcon.app/Contents/Resources/falconctl license 0123456789ABCDEFGHIJKLMNOPQRSTUV-WX",
          }
        ],
        "app_store_apps": [
          {
            "app_store_id": 12464567
          }
        ]
      }  
=======
      "software": [
        {
          "url": "https://cdn.zoom.us/prod/5.16.10.26186/x64/ZoomInstallerFull.msi",
          "pre_install_query": "SELECT 1 FROM macos_profiles WHERE uuid='c9f4f0d5-8426-4eb8-b61b-27c543c9d3db';",
          "post_install_script": "sudo /Applications/Falcon.app/Contents/Resources/falconctl license 0123456789ABCDEFGHIJKLMNOPQRSTUV-WX",
          "self_service": true
        }
      ]
>>>>>>> e5188eaa
    }
  ]
}
```

#### Default response

`Status: 200`

```json
{
  "team_ids_by_name": {
    "Client Platform Engineering": 123
  }
}
```

### Apply labels

Adds the supplied labels to Fleet. Each label requires the `name`, and `label_membership_type` properties.

If the `label_membership_type` is set to `dynamic`, the `query` property must also be specified with the value set to a query in SQL syntax.

If the `label_membership_type` is set to `manual`, the `hosts` property must also be specified with the value set to a list of hostnames.

`POST /api/v1/fleet/spec/labels`

#### Parameters

| Name  | Type | In   | Description                                                                                                   |
| ----- | ---- | ---- | ------------------------------------------------------------------------------------------------------------- |
| specs | list | path | A list of the label to apply. Each label requires the `name`, `query`, and `label_membership_type` properties |

#### Example

`POST /api/v1/fleet/spec/labels`

##### Request body

```json
{
  "specs": [
    {
      "name": "Ubuntu",
      "description": "Filters Ubuntu hosts",
      "query": "SELECT 1 FROM os_version WHERE platform = 'ubuntu';",
      "label_membership_type": "dynamic"
    },
    {
      "name": "local_machine",
      "description": "Includes only my local machine",
      "label_membership_type": "manual",
      "hosts": ["snacbook-pro.local"]
    }
  ]
}
```

##### Default response

`Status: 200`

### Get labels

`GET /api/v1/fleet/spec/labels`

#### Parameters

None.

#### Example

`GET /api/v1/fleet/spec/labels`

##### Default response

`Status: 200`

```json
{
  "specs": [
    {
      "id": 6,
      "name": "All Hosts",
      "description": "All hosts which have enrolled in Fleet",
      "query": "SELECT 1;",
      "label_type": "builtin",
      "label_membership_type": "dynamic"
    },
    {
      "id": 7,
      "name": "macOS",
      "description": "All macOS hosts",
      "query": "SELECT 1 FROM os_version WHERE platform = 'darwin';",
      "platform": "darwin",
      "label_type": "builtin",
      "label_membership_type": "dynamic"
    },
    {
      "id": 8,
      "name": "Ubuntu Linux",
      "description": "All Ubuntu hosts",
      "query": "SELECT 1 FROM os_version WHERE platform = 'ubuntu';",
      "platform": "ubuntu",
      "label_type": "builtin",
      "label_membership_type": "dynamic"
    },
    {
      "id": 9,
      "name": "CentOS Linux",
      "description": "All CentOS hosts",
      "query": "SELECT 1 FROM os_version WHERE platform = 'centos' OR name LIKE '%centos%'",
      "label_type": "builtin",
      "label_membership_type": "dynamic"
    },
    {
      "id": 10,
      "name": "MS Windows",
      "description": "All Windows hosts",
      "query": "SELECT 1 FROM os_version WHERE platform = 'windows';",
      "platform": "windows",
      "label_type": "builtin",
      "label_membership_type": "dynamic"
    },
    {
      "id": 11,
      "name": "Ubuntu",
      "description": "Filters Ubuntu hosts",
      "query": "SELECT 1 FROM os_version WHERE platform = 'ubuntu';",
      "label_membership_type": "dynamic"
    }
  ]
}
```

### Get label

Returns the label specified by name.

`GET /api/v1/fleet/spec/labels/{name}`

#### Parameters

None.

#### Example

`GET /api/v1/fleet/spec/labels/local_machine`

##### Default response

`Status: 200`

```json
{
  "specs": {
    "id": 12,
    "name": "local_machine",
    "description": "Includes only my local machine",
    "query": "",
    "label_membership_type": "manual"
  }
}
```

### Get enroll secrets

Returns the valid global enroll secrets.

`GET /api/v1/fleet/spec/enroll_secret`

#### Parameters

None.

#### Example

`GET /api/v1/fleet/spec/enroll_secret`

##### Default response

`Status: 200`

```json
{
  "spec": {
    "secrets": [
      {
        "secret": "fTp52/twaxBU6gIi0J6PHp8o5Sm1k1kn",
        "created_at": "2021-01-07T19:40:04Z"
      },
      {
        "secret": "bhD5kiX2J+KBgZSk118qO61ZIdX/v8On",
        "created_at": "2021-01-04T21:18:07Z"
      }
    ]
  }
}
```

### Modify enroll secrets

This replaces the active global enroll secrets with the secrets specified.

`POST /api/v1/fleet/spec/enroll_secret`

#### Parameters

| Name    | Type | In   | Description                                                                                                      |
| ------- | ---- | ---- | ---------------------------------------------------------------------------------------------------------------- |
| secrets | list | body | **Required.** The plain text string used as the enroll secret. Note that there is a limit of 50 secrets allowed. |

#### Example

##### Request body

```json
{
  "spec": {
    "secrets": [
      {
        "secret": "fTp52/twaxBU6gIi0J6PHp8o5Sm1k1kn"
      }
    ]
  }
}
```

`POST /api/v1/fleet/spec/enroll_secret`

##### Default response

`Status: 200`

---

## Live query

These API routes are used by the Fleet UI.

- [Check live query status](#check-live-query-status)
- [Check result store status](#check-result-store-status)
- [Search targets](#search-targets)
- [Count targets](#count-targets)
- [Run live query](#run-live-query)
- [Run live query by name](#run-live-query-by-name)
- [Retrieve live query results (standard WebSocket API)](#retrieve-live-query-results-standard-websocket-api)
- [Retrieve live query results (SockJS)](#retrieve-live-query-results-sockjs)

### Check live query status

This checks the status of Fleet's ability to run a live query. If an error is present in the response, Fleet won't be able to run a live query successfully. The Fleet UI uses this endpoint to make sure that the Fleet instance is correctly configured to run live queries.

`GET /api/v1/fleet/status/live_query`

#### Parameters

None.

#### Example

`GET /api/v1/fleet/status/live_query`

##### Default response

`Status: 200`

### Check result store status

This checks Fleet's result store status. If an error is present in the response, Fleet won't be able to run a live query successfully. The Fleet UI uses this endpoint to make sure that the Fleet instance is correctly configured to run live queries.

`GET /api/v1/fleet/status/result_store`

#### Parameters

None.

#### Example

`GET /api/v1/fleet/status/result_store`

##### Default response

`Status: 200`

### Search targets

Accepts a search query and a list of host IDs to omit and returns a set of up to ten matching hosts. If
a query ID is provided and the referenced query allows observers to run, targets will include hosts
for which the user has an observer role.

`POST /api/latest/fleet/hosts/search`

#### Parameters

| Name              | Type    | In   | Description                                                                                                                                     |
| ----------------- | ------- | ---- | ----------------------------------------------------------------------------------------------------------------------------------------------- |
| query             | string  | body | The query used to identify hosts to target. Searchable items include a `display_name`, `hostname`, `hardware_serial`, `uuid` or `primary_ip`. |
| query_id          | integer | body | The saved query (if any) that will be run. The `observer_can_run` property on the query and the user's roles affect which targets are included. |
| excluded_host_ids | array   | body | The list of host ids to omit from the search results.                                                                                           |

#### Example

`POST /api/v1/fleet/hosts/search`

##### Request body

```json
{
  "query": "foo",
  "query_id": 42,
  "selected": {
    "hosts": [],
    "labels": [],
    "teams": [1]
  }
}
```

##### Default response

```json
{
  "targets": {
    "hosts": [
      {
        "created_at": "2021-02-03T16:11:43Z",
        "updated_at": "2021-02-03T21:58:19Z",
        "id": 1337,
        "detail_updated_at": "2021-02-03T21:58:10Z",
        "label_updated_at": "2021-02-03T21:58:10Z",
        "last_enrolled_at": "2021-02-03T16:11:43Z",
        "seen_time": "2021-02-03T21:58:20Z",
        "hostname": "foof41482833",
        "uuid": "a2064cef-0000-0000-afb9-283e3c1d487e",
        "platform": "rhel",
        "osquery_version": "4.5.1",
        "os_version": "CentOS 6.10.0",
        "build": "",
        "platform_like": "rhel",
        "code_name": "",
        "uptime": 32688000000000,
        "memory": 2086899712,
        "cpu_type": "x86_64",
        "cpu_subtype": "142",
        "cpu_brand": "Intel(R) Core(TM) i5-8279U CPU @ 2.40GHz",
        "cpu_physical_cores": 4,
        "cpu_logical_cores": 4,
        "hardware_vendor": "",
        "hardware_model": "",
        "hardware_version": "",
        "hardware_serial": "",
        "computer_name": "foof41482833",
        "display_name": "foof41482833",
        "primary_ip": "172.20.0.3",
        "primary_mac": "02:42:ac:14:00:03",
        "distributed_interval": 10,
        "config_tls_refresh": 10,
        "logger_tls_period": 10,
        "additional": {},
        "status": "offline",
        "display_text": "foof41482833"
      }
    ]
  }
}
```

### Count targets

Counts the number of online and offline hosts included in a given set of selected targets.

`POST /api/latest/fleet/targets/count`

#### Parameters

| Name     | Type    | In   | Description                                                                                                                                                                                                                                                                                                                                                                                                                                                                                                                                                                                                                                                                                                                                                 |
| -------- | ------- | ---- | ----------------------------------------------------------------------------------------------------------------------------------------------------------------------------------------------------------------------------------------------------------------------------------------------------------------------------------------------------------------------------------------------------------------------------------------------------------------------------------------------------------------------------------------------------------------------------------------------------------------------------------------------------------------------------------------------------------------------------------------------------------- |
| query_id | integer | body | The saved query (if any) that will be run. The `observer_can_run` property on the query and the user's roles determine which targets are included.                                                                                                                                                                                                                                                                                                                                                                                                                                                                                                                                                                                                          |
| selected | object  | body | The object includes lists of selected host IDs (`selected.hosts`), label IDs (`selected.labels`), and team IDs (`selected.teams`). When provided, builtin label IDs, custom label IDs and team IDs become `AND` filters. Within each selector, selecting two or more teams, two or more builtin labels, or two or more custom labels, behave as `OR` filters. There's one special case for the builtin label "All hosts", if such label is selected, then all other label and team selectors are ignored (and all hosts will be selected). If a host ID is explicitly included in `selected.hosts`, then it is assured that the query will be selected to run on it (no matter the contents of `selected.labels` and `selected.teams`). Use `0` team ID to filter by hosts assigned to "No team". See examples below. |

#### Example

`POST /api/latest/fleet/targets/count`

##### Request body

```json
{
  "query_id": 1337,
  "selected": {
    "hosts": [],
    "labels": [42],
    "teams": []
  }
}
```

##### Default response

```json
{
  "targets_count": 813,
  "targets_offline": 813,
  "targets_online": 0
}
```

### Run live query

Runs the specified query as a live query on the specified hosts or group of hosts and returns a new live query campaign. Individual hosts must be specified with the host's ID. Label IDs also specify groups of hosts.

After you initiate the query, [get results via WebSocket](#retrieve-live-query-results-standard-websocket-api).

`POST /api/v1/fleet/queries/run`

#### Parameters

| Name     | Type    | In   | Description                                                                                                                                                                                                                                                                                                                                                                                                                                                                                                                                                                                                                                                                                                                                                               |
| -------- | ------- | ---- | ------------------------------------------------------------------------------------------------------------------------------------------------------------------------------------------------------------------------------------------------------------------------------------------------------------------------------------------------------------------------------------------------------------------------------------------------------------------------------------------------------------------------------------------------------------------------------------------------------------------------------------------------------------------------------------------------------------------------------------------------------------------------- |
| query    | string  | body | The SQL if using a custom query.                                                                                                                                                                                                                                                                                                                                                                                                                                                                                                                                                                                                                                                                                                                                          |
| query_id | integer | body | The saved query (if any) that will be run. Required if running query as an observer. The `observer_can_run` property on the query effects which targets are included.                                                                                                                                                                                                                                                                                                                                                                                                                                                                                                                                                                                                     |
| selected | object  | body | **Required.** The object includes lists of selected host IDs (`selected.hosts`), label IDs (`selected.labels`), and team IDs (`selected.teams`). When provided, builtin label IDs, custom label IDs and team IDs become `AND` filters. Within each selector, selecting two or more teams, two or more builtin labels, or two or more custom labels, behave as `OR` filters. There's one special case for the builtin label "All hosts", if such label is selected, then all other label and team selectors are ignored (and all hosts will be selected). If a host ID is explicitly included in `selected.hosts`, then it is assured that the query will be selected to run on it (no matter the contents of `selected.labels` and `selected.teams`). Use `0` team ID to filter by hosts assigned to "No team". See examples below. |

One of `query` and `query_id` must be specified.

#### Example with one host targeted by ID

`POST /api/v1/fleet/queries/run`

##### Request body

```json
{
  "query": "SELECT instance_id FROM system_info",
  "selected": {
    "hosts": [171]
  }
}
```

##### Default response

`Status: 200`

```json
{
  "campaign": {
    "created_at": "0001-01-01T00:00:00Z",
    "updated_at": "0001-01-01T00:00:00Z",
    "Metrics": {
      "TotalHosts": 1,
      "OnlineHosts": 0,
      "OfflineHosts": 1,
      "MissingInActionHosts": 0,
      "NewHosts": 1
    },
    "id": 1,
    "query_id": 3,
    "status": 0,
    "user_id": 1
  }
}
```

#### Example with multiple hosts targeted by label ID

`POST /api/v1/fleet/queries/run`

##### Request body

```json
{
  "query": "SELECT instance_id FROM system_info;",
  "selected": {
    "labels": [7]
  }
}
```

##### Default response

`Status: 200`

```json
{
  "campaign": {
    "created_at": "0001-01-01T00:00:00Z",
    "updated_at": "0001-01-01T00:00:00Z",
    "Metrics": {
      "TotalHosts": 102,
      "OnlineHosts": 0,
      "OfflineHosts": 24,
      "MissingInActionHosts": 0,
      "NewHosts": 0
    },
    "id": 2,
    "query_id": 3,
    "status": 0,
    "user_id": 1
  }
}
```

### Run live query by name

Runs the specified saved query as a live query on the specified targets. Returns a new live query campaign. Individual hosts must be specified with the host's hostname. Groups of hosts are specified by label name.

After the query has been initiated, [get results via WebSocket](#retrieve-live-query-results-standard-websocket-api).

`POST /api/v1/fleet/queries/run_by_names`

#### Parameters

| Name     | Type    | In   | Description                                                                                                                                                                                                                                                                                                                                                                                                                                                                                                                                                                                                                                                                                    |
| -------- | ------- | ---- | ---------------------------------------------------------------------------------------------------------------------------------------------------------------------------------------------------------------------------------------------------------------------------------------------------------------------------------------------------------------------------------------------------------------------------------------------------------------------------------------------------------------------------------------------------------------------------------------------------------------------------------------------------------------------------------------------- |
| query    | string  | body | The SQL of the query.                                                                                                                                                                                                                                                                                                                                                                                                                                                                                                                                                                                                                                                                          |
| query_id | integer | body | The saved query (if any) that will be run. The `observer_can_run` property on the query effects which targets are included.                                                                                                                                                                                                                                                                                                                                                                                                                                                                                                                                                                    |
| selected | object  | body | **Required.** The object includes lists of selected hostnames (`selected.hosts`), label names (`labels`). When provided, builtin label names and custom label names become `AND` filters. Within each selector, selecting two or more builtin labels, or two or more custom labels, behave as `OR` filters. There's one special case for the builtin label `"All hosts"`, if such label is selected, then all other label and team selectors are ignored (and all hosts will be selected). If a host's hostname is explicitly included in `selected.hosts`, then it is assured that the query will be selected to run on it (no matter the contents of `selected.labels`). See examples below. |

One of `query` and `query_id` must be specified.

#### Example with one host targeted by hostname

`POST /api/v1/fleet/queries/run_by_names`

##### Request body

```json
{
  "query_id": 1,
  "selected": {
    "hosts": ["macbook-pro.local"]
  }
}
```

##### Default response

`Status: 200`

```json
{
  "campaign": {
    "created_at": "0001-01-01T00:00:00Z",
    "updated_at": "0001-01-01T00:00:00Z",
    "Metrics": {
      "TotalHosts": 1,
      "OnlineHosts": 0,
      "OfflineHosts": 1,
      "MissingInActionHosts": 0,
      "NewHosts": 1
    },
    "id": 1,
    "query_id": 3,
    "status": 0,
    "user_id": 1
  }
}
```

#### Example with multiple hosts targeted by label name

`POST /api/v1/fleet/queries/run_by_names`

##### Request body

```json
{
  "query": "SELECT instance_id FROM system_info",
  "selected": {
    "labels": ["All Hosts"]
  }
}
```

##### Default response

`Status: 200`

```json
{
  "campaign": {
    "created_at": "0001-01-01T00:00:00Z",
    "updated_at": "0001-01-01T00:00:00Z",
    "Metrics": {
      "TotalHosts": 102,
      "OnlineHosts": 0,
      "OfflineHosts": 24,
      "MissingInActionHosts": 0,
      "NewHosts": 1
    },
    "id": 2,
    "query_id": 3,
    "status": 0,
    "user_id": 1
  }
}
```

### Retrieve live query results (standard WebSocket API)

You can retrieve the results of a live query using the [standard WebSocket API](#https://developer.mozilla.org/en-US/docs/Web/API/WebSockets_API/Writing_WebSocket_client_applications).

Before you retrieve the live query results, you must create a live query campaign by running the live query. Use the [Run live query](#run-live-query) or [Run live query by name](#run-live-query-by-name) endpoints to create a live query campaign.

Note that live queries are automatically cancelled if this method is not called to start retrieving the results within 60 seconds of initiating the query.

`/api/v1/fleet/results/websocket`

### Parameters

| Name       | Type    | In  | Description                                                      |
| ---------- | ------- | --- | ---------------------------------------------------------------- |
| token      | string  |     | **Required.** The token used to authenticate with the Fleet API. |
| campaignID | integer |     | **Required.** The ID of the live query campaign.                 |

### Example

#### Example script to handle request and response

```js
const socket = new WebSocket('wss://<your-base-url>/api/v1/fleet/results/websocket');

socket.onopen = () => {
  socket.send(JSON.stringify({ type: 'auth', data: { token: <auth-token> } }));
  socket.send(JSON.stringify({ type: 'select_campaign', data: { campaign_id: <campaign-id> } }));
};

socket.onmessage = ({ data }) => {
  console.log(data);
  const message = JSON.parse(data);
  if (message.type === 'status' && message.data.status === 'finished') {
    socket.close();
  }
}
```

### Detailed request and response walkthrough with example data

#### webSocket.onopen()

##### Response data

```json
o
```

#### webSocket.send()

##### Request data

```json
[
  {
    "type": "auth",
    "data": { "token": <insert_token_here> }
  }
]
```

```json
[
  {
    "type": "select_campaign",
    "data": { "campaign_id": 12 }
  }
]
```

#### webSocket.onmessage()

##### Response data

```json
// Sends the total number of hosts targeted and segments them by status

[
  {
    "type": "totals",
    "data": {
      "count": 24,
      "online": 6,
      "offline": 18,
      "missing_in_action": 0
    }
  }
]
```

```json
// Sends the expected results, actual results so far, and the status of the live query

[
  {
    "type": "status",
    "data": {
      "expected_results": 6,
      "actual_results": 0,
      "status": "pending"
    }
  }
]
```

```json
// Sends the result for a given host

[
  {
    "type": "result",
    "data": {
      "distributed_query_execution_id": 39,
      "host": {
        "id": 42,
        "hostname": "foobar",
        "display_name": "foobar"
      },
      "rows": [
        // query results data for the given host
      ],
      "error": null
    }
  }
]
```

```json
// Sends the status of "finished" when messages with the results for all expected hosts have been sent

[
  {
    "type": "status",
    "data": {
      "expected_results": 6,
      "actual_results": 6,
      "status": "finished"
    }
  }
]
```

### Retrieve live query results (SockJS)

You can also retrieve live query results with a [SockJS client](https://github.com/sockjs/sockjs-client). The script to handle the request and response messages will look similar to the standard WebSocket API script with slight variations. For example, the constructor used for SockJS is `SockJS` while the constructor used for the standard WebSocket API is `WebSocket`.

Note that SockJS has been found to be substantially less reliable than the [standard WebSockets approach](#retrieve-live-query-results-standard-websocket-api).

`/api/v1/fleet/results/`

### Parameters

| Name       | Type    | In  | Description                                                      |
| ---------- | ------- | --- | ---------------------------------------------------------------- |
| token      | string  |     | **Required.** The token used to authenticate with the Fleet API. |
| campaignID | integer |     | **Required.** The ID of the live query campaign.                 |

### Example

#### Example script to handle request and response

```js
const socket = new SockJS(`<your-base-url>/api/v1/fleet/results`, undefined, {});

socket.onopen = () => {
  socket.send(JSON.stringify({ type: 'auth', data: { token: <token> } }));
  socket.send(JSON.stringify({ type: 'select_campaign', data: { campaign_id: <campaignID> } }));
};

socket.onmessage = ({ data }) => {
  console.log(data);
  const message = JSON.parse(data);

  if (message.type === 'status' && message.data.status === 'finished') {
    socket.close();
  }
}
```

##### Detailed request and response walkthrough

#### socket.onopen()

##### Response data

```json
o
```

#### socket.send()

##### Request data

```json
[
  {
    "type": "auth",
    "data": { "token": <insert_token_here> }
  }
]
```

```json
[
  {
    "type": "select_campaign",
    "data": { "campaign_id": 12 }
  }
]
```

#### socket.onmessage()

##### Response data

```json
// Sends the total number of hosts targeted and segments them by status

[
  {
    "type": "totals",
    "data": {
      "count": 24,
      "online": 6,
      "offline": 18,
      "missing_in_action": 0
    }
  }
]
```

```json
// Sends the expected results, actual results so far, and the status of the live query

[
  {
    "type": "status",
    "data": {
      "expected_results": 6,
      "actual_results": 0,
      "status": "pending"
    }
  }
]
```

```json
// Sends the result for a given host

[
  {
    "type": "result",
    "data": {
      "distributed_query_execution_id": 39,
      "host": {
        "id": 42,
        "hostname": "foobar",
        "display_name": "foobar"
      },
      "rows": [
        // query results data for the given host
      ],
      "error": null
    }
  }
]
```

```json
// Sends the status of "finished" when messages with the results for all expected hosts have been sent

[
  {
    "type": "status",
    "data": {
      "expected_results": 6,
      "actual_results": 6,
      "status": "finished"
    }
  }
]
```

---

## Trigger cron schedule

This API is used by the `fleetctl` CLI tool to make requests to trigger an ad hoc run of all jobs in
a specified cron schedule.

### Trigger

This makes a request to trigger the specified cron schedule. Upon receiving the request, the Fleet
server first checks the current status of the schedule, and it returns an error if a run is
currently pending.

`POST /api/latest/fleet/trigger`

#### Parameters

| Name | Type   | In    | Description                               |
| ---- | ------ | ----- | ----------------------------------------- |
| name | string | query | The name of the cron schedule to trigger. Supported trigger names are `apple_mdm_dep_profile_assigner`, `automations`, `cleanups_then_aggregation`, `integrations`, `mdm_apple_profile_manager`, `usage_statistics`, and `vulnerabilities`|


#### Example

`POST /api/latest/fleet/trigger?name=automations`

##### Default response

`Status: 200`

---

## Device-authenticated routes

Device-authenticated routes are routes used by the Fleet Desktop application. Unlike most other routes, Fleet user's API token does not authenticate them. They use a device-specific token.

- [Refetch device's host](#refetch-devices-host)
- [Get device's Google Chrome profiles](#get-devices-google-chrome-profiles)
- [Get device's mobile device management (MDM) and Munki information](#get-devices-mobile-device-management-mdm-and-munki-information)
- [Get Fleet Desktop information](#get-fleet-desktop-information)
- [Get device's software](#get-devices-software)
- [Get device's policies](#get-devices-policies)
- [Get device's API features](#get-devices-api-features)
- [Get device's transparency URL](#get-devices-transparency-url)
- [Download device's MDM manual enrollment profile](#download-devices-mdm-manual-enrollment-profile)
- [Migrate device to Fleet from another MDM solution](#migrate-device-to-fleet-from-another-mdm-solution)
- [Trigger FileVault key escrow](#trigger-filevault-key-escrow)
- [Report an agent error](#report-an-agent-error)

#### Refetch device's host

Same as [Refetch host route](https://fleetdm.com/docs/using-fleet/rest-api#refetch-host) for the current device.

`POST /api/v1/fleet/device/{token}/refetch`

##### Parameters

| Name  | Type   | In   | Description                        |
| ----- | ------ | ---- | ---------------------------------- |
| token | string | path | The device's authentication token. |

#### Get device's Google Chrome profiles

Same as [Get host's Google Chrome profiles](https://fleetdm.com/docs/using-fleet/rest-api#get-hosts-google-chrome-profiles) for the current device.

`GET /api/v1/fleet/device/{token}/device_mapping`

##### Parameters

| Name  | Type   | In   | Description                        |
| ----- | ------ | ---- | ---------------------------------- |
| token | string | path | The device's authentication token. |

#### Get device's mobile device management (MDM) and Munki information

Same as [Get host's mobile device management and Munki information](https://fleetdm.com/docs/using-fleet/rest-api#get-hosts-mobile-device-management-mdm-and-munki-information) for the current device.

`GET /api/v1/fleet/device/{token}/macadmins`

##### Parameters

| Name  | Type   | In   | Description                        |
| ----- | ------ | ---- | ---------------------------------- |
| token | string | path | The device's authentication token. |

#### Ping Server with Device Token
Ping the server. OK response expected if the device token is still valid.

`HEAD /api/v1/fleet/device/{token}/ping`

##### Parameters

| Name  | Type   | In   | Description                        |
| ----- | ------ | ---- | ---------------------------------- |
| token | string | path | The device's authentication token. |

##### Example

`HEAD /api/v1/fleet/device/abcdef012456789/ping`

##### Default response

`Status: 200`

#### Get Fleet Desktop information
_Available in Fleet Premium_

Gets all information required by Fleet Desktop, this includes things like the number of failed policies or notifications to show/hide menu items.

`GET /api/v1/fleet/device/{token}/desktop`

##### Parameters

| Name  | Type   | In   | Description                        |
| ----- | ------ | ---- | ---------------------------------- |
| token | string | path | The device's authentication token. |

##### Example

`GET /api/v1/fleet/device/abcdef012456789/desktop`

##### Default response

`Status: 200`

```json
{
  "failing_policies_count": 3,
  "notifications": {
    "needs_mdm_migration": true,
    "renew_enrollment_profile": false,
    "enforce_bitlocker_encryption": false,
  },
  "config": {
    "org_info": {
      "org_name": "Fleet",
      "org_logo_url": "https://example.com/logo.jpg",
      "org_logo_url_light_background": "https://example.com/logo-light.jpg",
      "contact_url": "https://fleetdm.com/company/contact"
    },
    "mdm": {
      "macos_migration": {
        "mode": "forced"
      }
    }
  }
}
```

In regards to the `notifications` key:

- `needs_mdm_migration` means that the device fits all the requirements to allow the user to initiate an MDM migration to Fleet.
- `renew_enrollment_profile` means that the device is currently unmanaged from MDM but should be DEP enrolled into Fleet.
- `enforce_bitlocker_encryption` applies only to Windows devices and means that it should encrypt the disk and report the encryption key back to Fleet.


#### Get device's software

Lists the software installed on the current device.

`GET /api/v1/fleet/device/{token}/software`

##### Parameters

| Name  | Type   | In   | Description                        |
| ----- | ------ | ---- | ---------------------------------- |
| token | string | path | The device's authentication token. |
| self_service | bool | query | Filter `self_service` software. |
| query   | string | query | Search query keywords. Searchable fields include `name`. |
| page | integer | query | Page number of the results to fetch.|
| per_page | integer | query | Results per page.|

##### Example

`GET /api/v1/fleet/device/bbb7cdcc-f1d9-4b39-af9e-daa0f35728e8/software`

##### Default response

`Status: 200`

```json
{
  "count": 2,
  "software": [
    {
      "id": 121,
      "name": "Google Chrome.app",
      "source": "apps",
      "status": "failed",
      "last_install": {
        "install_uuid": "8bbb8ac2-b254-4387-8cba-4d8a0407368b",
        "installed_at": "2024-05-15T15:23:57Z"
      },
      "installed_versions": [
        { 
          "version": "121.0",
          "last_opened_at": "2024-04-01T23:03:07Z",
          "vulnerabilities": ["CVE-2023-1234","CVE-2023-4321","CVE-2023-7654"],
          "installed_paths": ["/Applications/Google Chrome.app"]
        }
      ]
    },
    {
      "id": 143,
      "name": "Firefox.app",
      "source": "apps",
      "status": null,
      "last_install": null,
      "installed_versions": [
        { 
          "version": "125.6",
          "last_opened_at": "2024-04-01T23:03:07Z",
          "vulnerabilities": ["CVE-2023-1234","CVE-2023-4321","CVE-2023-7654"],
          "installed_paths": ["/Applications/Firefox.app"]
        }
      ]
    }
  ],
  "meta": {
    "has_next_results": false,
    "has_previous_results": false
  }
}
```

#### Install self-service software

Install self-service software on macOS, Windows, or Linux (Ubuntu) host. The software must have a `self_service` flag `true` to be installed.

`POST /api/v1/fleet/device/{token}/software/install/:software_title_id`

##### Parameters

| Name  | Type   | In   | Description                        |
| ----- | ------ | ---- | ---------------------------------- |
| token | string | path | **Required**. The device's authentication token. |
| software_title_id | string | path | **Required**. The software title's ID. |

##### Example

`POST /api/v1/fleet/device/22aada07-dc73-41f2-8452-c0987543fd29/software/install/123`

##### Default response

`Status: 202`

#### Get device's policies

_Available in Fleet Premium_

Lists the policies applied to the current device.

`GET /api/v1/fleet/device/{token}/policies`

##### Parameters

| Name  | Type   | In   | Description                        |
| ----- | ------ | ---- | ---------------------------------- |
| token | string | path | The device's authentication token. |

##### Example

`GET /api/v1/fleet/device/abcdef012456789/policies`

##### Default response

`Status: 200`

```json
{
  "policies": [
    {
      "id": 1,
      "name": "SomeQuery",
      "query": "SELECT * FROM foo;",
      "description": "this is a query",
      "resolution": "fix with these steps...",
      "platform": "windows,linux",
      "response": "pass"
    },
    {
      "id": 2,
      "name": "SomeQuery2",
      "query": "SELECT * FROM bar;",
      "description": "this is another query",
      "resolution": "fix with these other steps...",
      "platform": "darwin",
      "response": "fail"
    },
    {
      "id": 3,
      "name": "SomeQuery3",
      "query": "SELECT * FROM baz;",
      "description": "",
      "resolution": "",
      "platform": "",
      "response": ""
    }
  ]
}
```

#### Get device's API features

This supports the dynamic discovery of API features supported by the server for device-authenticated routes. This allows supporting different versions of Fleet Desktop and Fleet server instances (older or newer) while supporting the evolution of the API features. With this mechanism, an older Fleet Desktop can ignore features it doesn't know about, and a newer one can avoid requesting features about which the server doesn't know.

`GET /api/v1/fleet/device/{token}/api_features`

##### Parameters

| Name  | Type   | In   | Description                        |
| ----- | ------ | ---- | ---------------------------------- |
| token | string | path | The device's authentication token. |

##### Example

`GET /api/v1/fleet/device/abcdef012456789/api_features`

##### Default response

`Status: 200`

```json
{
  "features": {}
}
```

#### Get device's transparency URL

Returns the URL to open when clicking the "Transparency" menu item in Fleet Desktop. Note that _Fleet Premium_ is required to configure a custom transparency URL.

`GET /api/v1/fleet/device/{token}/transparency`

##### Parameters

| Name  | Type   | In   | Description                        |
| ----- | ------ | ---- | ---------------------------------- |
| token | string | path | The device's authentication token. |

##### Example

`GET /api/v1/fleet/device/abcdef012456789/transparency`

##### Default response

`Status: 307`

Redirects to the transparency URL.

#### Download device's MDM manual enrollment profile

Downloads the Mobile Device Management (MDM) enrollment profile to install on the device for a manual enrollment into Fleet MDM.

`GET /api/v1/fleet/device/{token}/mdm/apple/manual_enrollment_profile`

##### Parameters

| Name  | Type   | In   | Description                        |
| ----- | ------ | ---- | ---------------------------------- |
| token | string | path | The device's authentication token. |

##### Example

`GET /api/v1/fleet/device/abcdef012456789/mdm/apple/manual_enrollment_profile`

##### Default response

`Status: 200`

```xml
<?xml version="1.0" encoding="UTF-8"?>
<!DOCTYPE plist PUBLIC "-//Apple//DTD PLIST 1.0//EN" "http://www.apple.com/DTDs/PropertyList-1.0.dtd">
<plist version="1.0">
<!-- ... -->
</plist>
```

---

#### Migrate device to Fleet from another MDM solution

Signals the Fleet server to send a webbook request with the device UUID and serial number to the webhook URL configured for MDM migration. **Requires Fleet Premium license**

`POST /api/v1/fleet/device/{token}/migrate_mdm`

##### Parameters

| Name  | Type   | In   | Description                        |
| ----- | ------ | ---- | ---------------------------------- |
| token | string | path | The device's authentication token. |

##### Example

`POST /api/v1/fleet/device/abcdef012456789/migrate_mdm`

##### Default response

`Status: 204`

---

#### Trigger FileVault key escrow

Sends a signal to Fleet Desktop to initiate a FileVault key escrow. This is useful for setting the escrow key initially as well as in scenarios where a token rotation is required. **Requires Fleet Premium license**

`POST /api/v1/fleet/device/{token}/rotate_encryption_key`

##### Parameters

| Name  | Type   | In   | Description                        |
| ----- | ------ | ---- | ---------------------------------- |
| token | string | path | The device's authentication token. |

##### Example

`POST /api/v1/fleet/device/abcdef012456789/rotate_encryption_key`

##### Default response

`Status: 204`


### Report an agent error

Notifies the server about an agent error, resulting in two outcomes:

- The error gets saved in Redis and can later be accessed using `fleetctl debug archive`.
- The server consistently replies with a `500` status code, which can serve as a signal to activate an alarm through a monitoring tool.

> Note: to allow `fleetd` agents to use this endpoint, you need to set a [custom environment variable](./Configuration-for-contributors.md#fleet_enable_post_client_debug_errors)

`POST /api/v1/fleet/device/{token}/debug/errors`

#### Parameters

| Name                  | Type     | Description                                                      |
| --------------------- | -------- | ---------------------------------------------------------------- |
| error_source          | string   | Process name that error originated from ex. orbit, fleet-desktop |
| error_source_version  | string   | version of error_source                                          |
| error_timestamp       | datetime | Time in UTC that error occured                                   |
| error_message         | string   | error message                                                    |
| error_additional_info | obj      | Any additional identifiers to assist debugging                   |

##### Default response

`Status: 500`

---


## Downloadable installers

These API routes are used by the UI in Fleet Sandbox.

- [Download an installer](#download-an-installer)
- [Check if an installer exists](#check-if-an-installer-exists)

### Download an installer

Downloads a pre-built fleet-osquery installer with the given parameters.

`POST /api/v1/fleet/download_installer/{kind}`

#### Parameters

| Name          | Type    | In                    | Description                                                        |
| ------------- | ------- | --------------------- | ------------------------------------------------------------------ |
| kind          | string  | path                  | The installer kind: pkg, msi, deb or rpm.                          |
| enroll_secret | string  | x-www-form-urlencoded | The global enroll secret.                                          |
| token         | string  | x-www-form-urlencoded | The authentication token.                                          |
| desktop       | boolean | x-www-form-urlencoded | Set to `true` to ask for an installer that includes Fleet Desktop. |

##### Default response

```http
Status: 200
Content-Type: application/octet-stream
Content-Disposition: attachment
Content-Length: <length>
Body: <blob>
```

If an installer with the provided parameters is found, the installer is returned as a binary blob in the body of the response.

##### Installer doesn't exist

`Status: 400`

This error occurs if an installer with the provided parameters doesn't exist.


### Check if an installer exists

Checks if a pre-built fleet-osquery installer with the given parameters exists.

`HEAD /api/v1/fleet/download_installer/{kind}`

#### Parameters

| Name          | Type    | In    | Description                                                        |
| ------------- | ------- | ----- | ------------------------------------------------------------------ |
| kind          | string  | path  | The installer kind: pkg, msi, deb or rpm.                          |
| enroll_secret | string  | query | The global enroll secret.                                          |
| desktop       | boolean | query | Set to `true` to ask for an installer that includes Fleet Desktop. |

##### Default response

`Status: 200`

If an installer with the provided parameters is found.

##### Installer doesn't exist

`Status: 400`

If an installer with the provided parameters doesn't exist.

## Setup

Sets up a new Fleet instance with the given parameters.

`POST /api/v1/setup`

#### Parameters

| Name       | Type   | In   | Description                                                                                                                 |
| ---------- | ------ | ---- | --------------------------------------------------------------------------------------------------------------------------- |
| admin      | object | body | **Required.** Contains the following admin user details: `admin`, `email`, `name`, `password`, and `password_confirmation`. |
| org_info   | object | body | **Required.** Contains the following organizational details: `org_name`.                                                    |
| server_url | string | body | **Required.** The URL of the Fleet instance.                                                                                |


##### Request body

```json
{
	"admin": {
		"admin": true,
		"email": "janedoe@example.com",
		"name": "Jane Doe",
		"password": "password!234",
		"password_confirmation": "password!234"
	},
	"org_info": {
		"org_name": "Fleet Device Management"
	},
	"server_url": "https://localhost:8080"
}
```

##### Default response

`Status: 200`

If the Fleet instance is provided required parameters to complete setup.

```json
{
  "admin": {
    "created_at": "2021-01-07T19:40:04Z",
    "updated_at": "2021-01-07T19:40:04Z",
    "id": 1,
    "name": "Jane Doe",
    "email": "janedoe@example.com",
    "force_password_reset": false,
    "gravatar_url": "",
    "sso_enabled": false,
    "global_role": "admin",
    "api_only": false,
    "teams": []
  },
  "org_info": {
    "org_name": "Fleet Device Management",
    "org_logo_url": "https://fleetdm.com/logo.png"
  },
  "server_url": "https://localhost:8080",
  "osquery_enroll_secret": null,
  "token": "ur4RWGBeiNmNzer/dnGzgUQ+jxrJe19xuHg/LhLkbhuZMQu35scyBHUHs68+RJxZynxQnuTz4WTHXayAJJaGgg=="
}

```

## Scripts

### Batch-apply scripts 

_Available in Fleet Premium_

`POST /api/v1/fleet/scripts/batch`

#### Parameters

| Name      | Type   | In    | Description                                                                                                                                                           |
| --------- | ------ | ----- | ----------------------------------------------------------------------------------------------------------------------------------------------------------------------|
| team_id | number | query | The ID of the team to add the scripts to. Only one team identifier (`team_id` or `team_name`) can be included in the request, omit this parameter if using `team_name`.
| team_name | string | query | The name of the team to add the scripts to. Only one team identifier (`team_id` or `team_name`) can be included in the request, omit this parameter if using `team_id`.
| dry_run   | bool   | query | Validate the provided scripts and return any validation errors, but do not apply the changes.                                                                         |
| scripts   | array  | body  | An array of objects with the scripts payloads. Each item must contain `name` with the script name and `script_contents` with the script contents encoded in base64    |

If both `team_id` and `team_name` parameters are included, this endpoint will respond with an error. If no `team_name` or `team_id` is provided, the scripts will be applied for **all hosts**.

> Note that this endpoint replaces all the active scripts for the specified team (or no team). Any existing script that is not included in the list will be removed, and existing scripts with the same name as a new script will be edited. Providing an empty list of scripts will remove existing scripts.

#### Example

`POST /api/v1/fleet/scripts/batch`

##### Default response

`Status: 204`

## Software

### Batch-apply software 

_Available in Fleet Premium._

`POST /api/v1/fleet/software/batch`

#### Parameters

| Name      | Type   | In    | Description                                                                                                                                                           |
| --------- | ------ | ----- | ----------------------------------------------------------------------------------------------------------------------------------------------------------------------|
| team_id   | number | query | The ID of the team to add the software package to. Only one team identifier (`team_id` or `team_name`) can be included in the request, omit this parameter if using `team_name`. |
| team_name | string | query | The name of the team to add the software package to. Only one team identifier (`team_id` or `team_name`) can be included in the request, omit this parameter if using `team_id`. |
| dry_run   | bool   | query | If `true`, will validate the provided software packages and return any validation errors, but will not apply the changes.                                                                         |
| software  | object   | body  | The team's software that will be available for install.  |
| software.packages   | list   | body  | An array of objects. Each object consists of:`url`- URL to the software package (PKG, MSI, EXE or DEB),`install_script` - command that Fleet runs to install software, `pre_install_query` - condition query that determines if the install will proceed, and `post_install_script` - script that runs after software install.   |
| software.app_store_apps | list   | body  | An array objects. Each object consists of `app_store_id` - ID of the App Store app. |

If both `team_id` and `team_name` parameters are included, this endpoint will respond with an error. If no `team_name` or `team_id` is provided, the scripts will be applied for **all hosts**.

#### Example

`POST /api/v1/fleet/software/batch`

##### Default response

`Status: 204`<|MERGE_RESOLUTION|>--- conflicted
+++ resolved
@@ -1433,13 +1433,9 @@
 | mdm.windows_settings                        | object | body  | The Windows-specific MDM settings.                                                                                                                                                                                                    |
 | mdm.windows_settings.custom_settings        | list   | body  | The list of objects consists of a `path` to XML files and `labels` list of label names.                                                                                                                                                         |
 | scripts                                   | list   | body  | A list of script files to add to this team so they can be executed at a later time.                                                                                                                                                 |
-<<<<<<< HEAD
 | software                                   | object   | body  | The team's software that will be available for install.  |
-| software.packages                          | list   | body  | An array of objects. Each object consists of:`url`- URL to the software package (PKG, MSI, EXE or DEB),`install_script` - command that Fleet runs to install software, `pre_install_query` - condition query that determines if the install will proceed, and `post_install_script` - script that runs after software install.   |
-| software.app_store_apps                  | list   | body  | An array objects. Each object consists of `app_store_id` - ID of the App Store app. |
-=======
-| software                                   | list   | body  | An array of software objects. Each object consists of:`url`- URL to the software package (PKG, MSI, EXE or DEB),`install_script` - command that Fleet runs to install software, `pre_install_query` - condition query that determines if the install will proceed, `post_install_script` - script that runs after software install, and `self_service` boolean.   |
->>>>>>> e5188eaa
+| software.packages                          | list   | body  | An array of objects. Each object consists of:`url`- URL to the software package (PKG, MSI, EXE or DEB),`install_script` - command that Fleet runs to install software, `pre_install_query` - condition query that determines if the install will proceed, `post_install_script` - script that runs after software install, and `self_service` boolean.   |
+| software.app_store_apps                   | list   | body  | An array objects. Each object consists of `app_store_id` - ID of the App Store app and `self_service` boolean. |
 | mdm.macos_settings.enable_disk_encryption | bool   | body  | Whether disk encryption should be enabled for hosts that belong to this team.                                                                                                                                                       |
 | force                                     | bool   | query | Force apply the spec even if there are (ignorable) validation errors. Those are unknown keys and agent options-related validations.                                                                                                 |
 | dry_run                                   | bool   | query | Validate the provided JSON for unknown keys and invalid value types and return any validation errors, but do not apply the changes.                                                                                                 |
@@ -1516,31 +1512,21 @@
         }
       },
       "scripts": ["path/to/script.sh"],
-<<<<<<< HEAD
       "software": { 
         "packages": [
           {
             "url": "https://cdn.zoom.us/prod/5.16.10.26186/x64/ZoomInstallerFull.msi",
             "pre_install_query": "SELECT 1 FROM macos_profiles WHERE uuid='c9f4f0d5-8426-4eb8-b61b-27c543c9d3db';",
             "post_install_script": "sudo /Applications/Falcon.app/Contents/Resources/falconctl license 0123456789ABCDEFGHIJKLMNOPQRSTUV-WX",
+            "self_service": true,
           }
         ],
         "app_store_apps": [
           {
-            "app_store_id": 12464567
+            "app_store_id": 12464567,
           }
         ]
       }  
-=======
-      "software": [
-        {
-          "url": "https://cdn.zoom.us/prod/5.16.10.26186/x64/ZoomInstallerFull.msi",
-          "pre_install_query": "SELECT 1 FROM macos_profiles WHERE uuid='c9f4f0d5-8426-4eb8-b61b-27c543c9d3db';",
-          "post_install_script": "sudo /Applications/Falcon.app/Contents/Resources/falconctl license 0123456789ABCDEFGHIJKLMNOPQRSTUV-WX",
-          "self_service": true
-        }
-      ]
->>>>>>> e5188eaa
     }
   ]
 }
