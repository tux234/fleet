 # REST API

- [Authentication](#authentication)
- [Activities](#activities)
- [Fleet configuration](#fleet-configuration)
- [File carving](#file-carving)
- [Hosts](#hosts)
- [Labels](#labels)
- [Mobile device management (MDM)](#mobile-device-management-mdm)
- [Policies](#policies)
- [Queries](#queries)
- [Schedule (deprecated)](#schedule)
- [Scripts](#scripts)
- [Sessions](#sessions)
- [Software](#software)
- [Targets](#targets)
- [Teams](#teams)
- [Translator](#translator)
- [Users](#users)
- [API errors](#api-responses)

Use the Fleet APIs to automate Fleet.

This page includes a list of available resources and their API routes.

## Authentication

- [Retrieve your API token](#retrieve-your-api-token)
- [Log in](#log-in)
- [Log out](#log-out)
- [Forgot password](#forgot-password)
- [Change password](#change-password)
- [Reset password](#reset-password)
- [Me](#me)
- [SSO config](#sso-config)
- [Initiate SSO](#initiate-sso)
- [SSO callback](#sso-callback)

### Retrieve your API token

All API requests to the Fleet server require API token authentication unless noted in the documentation. API tokens are tied to your Fleet user account.

To get an API token, retrieve it from "My account" > "Get API token" in the Fleet UI (`/profile`). Or, you can send a request to the [login API endpoint](#log-in) to get your token.

Then, use that API token to authenticate all subsequent API requests by sending it in the "Authorization" request header, prefixed with "Bearer ":

```http
Authorization: Bearer <your token>
```

> For SSO users, email/password login is disabled. The API token can instead be retrieved from the "My account" page in the UI (/profile). On this page, choose "Get API token".

### Log in

Authenticates the user with the specified credentials. Use the token returned from this endpoint to authenticate further API requests.

`POST /api/v1/fleet/login`

> This API endpoint is not available to SSO users, since email/password login is disabled for SSO users. To get an API token for an SSO user, you can use the Fleet UI.

#### Parameters

| Name     | Type   | In   | Description                                   |
| -------- | ------ | ---- | --------------------------------------------- |
| email    | string | body | **Required**. The user's email.               |
| password | string | body | **Required**. The user's plain text password. |

#### Example

`POST /api/v1/fleet/login`

##### Request body

```json
{
  "email": "janedoe@example.com",
  "password": "VArCjNW7CfsxGp67"
}
```

##### Default response

`Status: 200`

```json
{
  "user": {
    "created_at": "2020-11-13T22:57:12Z",
    "updated_at": "2020-11-13T22:57:12Z",
    "id": 1,
    "name": "Jane Doe",
    "email": "janedoe@example.com",
    "enabled": true,
    "force_password_reset": false,
    "gravatar_url": "",
    "sso_enabled": false,
    "global_role": "admin",
    "teams": []
  },
  "token": "{your token}"
}
```

##### Authentication failed

`Status: 401 Unauthorized`

```json
{
  "message": "Authentication failed",
  "errors": [
    {
      "name": "base",
      "reason": "Authentication failed"
    }
  ],
  "uuid": "1272014b-902b-4b36-bcdb-75fde5eac1fc"
}
```

##### Too many requests / Rate limiting

`Status: 429 Too Many Requests`
`Header: retry-after: N`

> This response includes a header `retry-after` that indicates how many more seconds you are blocked before you can try again.

```json
{
  "message": "limit exceeded, retry after: Ns",
  "errors": [
    {
      "name": "base",
      "reason": "limit exceeded, retry after: Ns"
    }
  ]
}
```

---

### Log out

Logs out the authenticated user.

`POST /api/v1/fleet/logout`

#### Example

`POST /api/v1/fleet/logout`

##### Default response

`Status: 200`

---

### Forgot password

Sends a password reset email to the specified email. Requires that SMTP or SES is configured for your Fleet server.

`POST /api/v1/fleet/forgot_password`

#### Parameters

| Name  | Type   | In   | Description                                                             |
| ----- | ------ | ---- | ----------------------------------------------------------------------- |
| email | string | body | **Required**. The email of the user requesting the reset password link. |

#### Example

`POST /api/v1/fleet/forgot_password`

##### Request body

```json
{
  "email": "janedoe@example.com"
}
```

##### Default response

`Status: 200`

##### Unknown error

`Status: 500`

```json
{
  "message": "Unknown Error",
  "errors": [
    {
      "name": "base",
      "reason": "email not configured"
    }
  ]
}
```

---

### Change password

`POST /api/v1/fleet/change_password`

Changes the password for the authenticated user.

#### Parameters

| Name         | Type   | In   | Description                            |
| ------------ | ------ | ---- | -------------------------------------- |
| old_password | string | body | **Required**. The user's old password. |
| new_password | string | body | **Required**. The user's new password. |

#### Example

`POST /api/v1/fleet/change_password`

##### Request body

```json
{
  "old_password": "VArCjNW7CfsxGp67",
  "new_password": "zGq7mCLA6z4PzArC"
}
```

##### Default response

`Status: 200`

##### Validation failed

`Status: 422 Unprocessable entity`

```json
{
  "message": "Validation Failed",
  "errors": [
    {
      "name": "old_password",
      "reason": "old password does not match"
    }
  ]
}
```

### Reset password

Resets a user's password. Which user is determined by the password reset token used. The password reset token can be found in the password reset email sent to the desired user.

`POST /api/v1/fleet/reset_password`

#### Parameters

| Name                      | Type   | In   | Description                                                               |
| ------------------------- | ------ | ---- | ------------------------------------------------------------------------- |
| new_password              | string | body | **Required**. The new password.                                           |
| new_password_confirmation | string | body | **Required**. Confirmation for the new password.                          |
| password_reset_token      | string | body | **Required**. The token provided to the user in the password reset email. |

#### Example

`POST /api/v1/fleet/reset_password`

##### Request body

```json
{
  "new_password": "abc123",
  "new_password_confirmation": "abc123",
  "password_reset_token": "UU5EK0JhcVpsRkY3NTdsaVliMEZDbHJ6TWdhK3oxQ1Q="
}
```

##### Default response

`Status: 200`


---

### Me

Retrieves the user data for the authenticated user.

`GET /api/v1/fleet/me`

#### Example

`GET /api/v1/fleet/me`

##### Default response

`Status: 200`

```json
{
  "user": {
    "created_at": "2020-11-13T22:57:12Z",
    "updated_at": "2020-11-16T23:49:41Z",
    "id": 1,
    "name": "Jane Doe",
    "email": "janedoe@example.com",
    "global_role": "admin",
    "enabled": true,
    "force_password_reset": false,
    "gravatar_url": "",
    "sso_enabled": false,
    "teams": []
  }
}
```

---

### Perform required password reset

Resets the password of the authenticated user. Requires that `force_password_reset` is set to `true` prior to the request.

`POST /api/v1/fleet/perform_required_password_reset`

#### Example

`POST /api/v1/fleet/perform_required_password_reset`

##### Request body

```json
{
  "new_password": "sdPz8CV5YhzH47nK"
}
```

##### Default response

`Status: 200`

```json
{
  "user": {
    "created_at": "2020-11-13T22:57:12Z",
    "updated_at": "2020-11-17T00:09:23Z",
    "id": 1,
    "name": "Jane Doe",
    "email": "janedoe@example.com",
    "enabled": true,
    "force_password_reset": false,
    "gravatar_url": "",
    "sso_enabled": false,
    "global_role": "admin",
    "teams": []
  }
}
```

---

### SSO config

Gets the current SSO configuration.

`GET /api/v1/fleet/sso`

#### Example

`GET /api/v1/fleet/sso`

##### Default response

`Status: 200`

```json
{
  "settings": {
    "idp_name": "IDP Vendor 1",
    "idp_image_url": "",
    "sso_enabled": false
  }
}
```

---

### Initiate SSO

`POST /api/v1/fleet/sso`

#### Parameters

| Name      | Type   | In   | Description                                                                 |
| --------- | ------ | ---- | --------------------------------------------------------------------------- |
| relay_url | string | body | **Required**. The relative url to be navigated to after successful sign in. |

#### Example

`POST /api/v1/fleet/sso`

##### Request body

```json
{
  "relay_url": "/hosts/manage"
}
```

##### Default response

`Status: 200`

##### Unknown error

`Status: 500`

```json
{
  "message": "Unknown Error",
  "errors": [
    {
      "name": "base",
      "reason": "InitiateSSO getting metadata: Get \"https://idp.example.org/idp-meta.xml\": dial tcp: lookup idp.example.org on [2001:558:feed::1]:53: no such host"
    }
  ]
}
```

### SSO callback

This is the callback endpoint that the identity provider will use to send security assertions to Fleet. This is where Fleet receives and processes the response from the identify provider.

`POST /api/v1/fleet/sso/callback`

#### Parameters

| Name         | Type   | In   | Description                                                 |
| ------------ | ------ | ---- | ----------------------------------------------------------- |
| SAMLResponse | string | body | **Required**. The SAML response from the identity provider. |

#### Example

`POST /api/v1/fleet/sso/callback`

##### Request body

```json
{
  "SAMLResponse": "<SAML response from IdP>"
}
```

##### Default response

`Status: 200`


---

## Activities

### List activities

Returns a list of the activities that have been performed in Fleet as well as additional metadata.
for pagination. For a comprehensive list of activity types and detailed information, please see the [audit logs](https://fleetdm.com/docs/using-fleet/audit-activities) page.

`GET /api/v1/fleet/activities`

#### Parameters

| Name            | Type    | In    | Description                                                 |
|:--------------- |:------- |:----- |:------------------------------------------------------------|
| page            | integer | query | Page number of the results to fetch.                                                                                          |
| per_page        | integer | query | Results per page.                                                                                                             |
| order_key       | string  | query | What to order results by. Can be any column in the `activites` table.                                                         |
| order_direction | string  | query | **Requires `order_key`**. The direction of the order given the order key. Options include `asc` and `desc`. Default is `asc`. |

#### Example

`GET /api/v1/fleet/activities?page=0&per_page=10&order_key=created_at&order_direction=desc`

##### Default response

```json
{
  "activities": [
    {
      "created_at": "2021-07-30T13:41:07Z",
      "id": 24,
      "actor_full_name": "name",
      "actor_id": 1,
      "actor_gravatar": "",
      "actor_email": "name@example.com",
      "type": "live_query",
      "details": {
        "targets_count": 231
      }
    },
    {
      "created_at": "2021-07-29T15:35:33Z",
      "id": 23,
      "actor_full_name": "name",
      "actor_id": 1,
      "actor_gravatar": "",
      "actor_email": "name@example.com",
      "type": "deleted_multiple_saved_query",
      "details": {
        "query_ids": [
          2,
          24,
          25
        ]
      }
    },
    {
      "created_at": "2021-07-29T14:40:30Z",
      "id": 22,
      "actor_full_name": "name",
      "actor_id": 1,
      "actor_gravatar": "",
      "actor_email": "name@example.com",
      "type": "created_team",
      "details": {
        "team_id": 3,
        "team_name": "Oranges"
      }
    },
    {
      "created_at": "2021-07-29T14:40:27Z",
      "id": 21,
      "actor_full_name": "name",
      "actor_id": 1,
      "actor_gravatar": "",
      "actor_email": "name@example.com",
      "type": "created_team",
      "details": {
        "team_id": 2,
        "team_name": "Apples"
      }
    },
    {
      "created_at": "2021-07-27T14:35:08Z",
      "id": 20,
      "actor_full_name": "name",
      "actor_id": 1,
      "actor_gravatar": "",
      "actor_email": "name@example.com",
      "type": "created_pack",
      "details": {
        "pack_id": 2,
        "pack_name": "New pack"
      }
    },
    {
      "created_at": "2021-07-27T13:25:21Z",
      "id": 19,
      "actor_full_name": "name",
      "actor_id": 1,
      "actor_gravatar": "",
      "actor_email": "name@example.com",
      "type": "live_query",
      "details": {
        "targets_count": 14
      }
    },
    {
      "created_at": "2021-07-27T13:25:14Z",
      "id": 18,
      "actor_full_name": "name",
      "actor_id": 1,
      "actor_gravatar": "",
      "actor_email": "name@example.com",
      "type": "live_query",
      "details": {
        "targets_count": 14
      }
    },
    {
      "created_at": "2021-07-26T19:28:24Z",
      "id": 17,
      "actor_full_name": "name",
      "actor_id": 1,
      "actor_gravatar": "",
      "actor_email": "name@example.com",
      "type": "live_query",
      "details": {
        "target_counts": 1
      }
    },
    {
      "created_at": "2021-07-26T17:27:37Z",
      "id": 16,
      "actor_full_name": "name",
      "actor_id": 1,
      "actor_gravatar": "",
      "actor_email": "name@example.com",
      "type": "live_query",
      "details": {
        "target_counts": 14
      }
    },
    {
      "created_at": "2021-07-26T17:27:08Z",
      "id": 15,
      "actor_full_name": "name",
      "actor_id": 1,
      "actor_gravatar": "",
      "actor_email": "name@example.com",
      "type": "live_query",
      "details": {
        "target_counts": 14
      }
    }
  ],
  "meta": {
    "has_next_results": true,
    "has_previous_results": false
  }
}

```

---

## File carving

- [List carves](#list-carves)
- [Get carve](#get-carve)
- [Get carve block](#get-carve-block)

Fleet supports osquery's file carving functionality as of Fleet 3.3.0. This allows the Fleet server to request files (and sets of files) from osquery agents, returning the full contents to Fleet.

To initiate a file carve using the Fleet API, you can use the [live query](#run-live-query) endpoint to run a query against the `carves` table.

For more information on executing a file carve in Fleet, go to the [File carving with Fleet docs](https://fleetdm.com/docs/using-fleet/fleetctl-cli#file-carving-with-fleet).

### List carves

Retrieves a list of the non expired carves. Carve contents remain available for 24 hours after the first data is provided from the osquery client.

`GET /api/v1/fleet/carves`

#### Parameters

| Name            | Type    | In    | Description                                                                                                                    |
|-----------------|---------|-------|--------------------------------------------------------------------------------------------------------------------------------|
| page            | integer | query | Page number of the results to fetch.                                                                                           |
| per_page        | integer | query | Results per page.                                                                                                              |
| order_key       | string  | query | What to order results by. Can be any field listed in the `results` array example below.                                        |
| order_direction | string  | query | **Requires `order_key`**. The direction of the order given the order key. Valid options are 'asc' or 'desc'. Default is 'asc'. |
| after           | string  | query | The value to get results after. This needs `order_key` defined, as that's the column that would be used.                       |
| expired         | boolean | query | Include expired carves (default: false)                                                                                        |

#### Example

`GET /api/v1/fleet/carves`

##### Default response

`Status: 200`

```json
{
  "carves": [
    {
      "id": 1,
      "created_at": "2021-02-23T22:52:01Z",
      "host_id": 7,
      "name": "macbook-pro.local-2021-02-23T22:52:01Z-fleet_distributed_query_30",
      "block_count": 1,
      "block_size": 2000000,
      "carve_size": 2048,
      "carve_id": "c6958b5f-4c10-4dc8-bc10-60aad5b20dc8",
      "request_id": "fleet_distributed_query_30",
      "session_id": "065a1dc3-40ad-441c-afff-80c2ad7dac28",
      "expired": false,
      "max_block": 0
    },
    {
      "id": 2,
      "created_at": "2021-02-23T22:53:03Z",
      "host_id": 7,
      "name": "macbook-pro.local-2021-02-23T22:53:03Z-fleet_distributed_query_31",
      "block_count": 2,
      "block_size": 2000000,
      "carve_size": 3400704,
      "carve_id": "2b9170b9-4e11-4569-a97c-2f18d18bec7a",
      "request_id": "fleet_distributed_query_31",
      "session_id": "f73922ed-40a4-4e98-a50a-ccda9d3eb755",
      "expired": false,
      "max_block": 1,
      "error": "S3 multipart carve upload: EntityTooSmall: Your proposed upload is smaller than the minimum allowed object size"
    }
  ]
}
```

### Get carve

Retrieves the specified carve.

`GET /api/v1/fleet/carves/:id`

#### Parameters

| Name | Type    | In   | Description                           |
| ---- | ------- | ---- | ------------------------------------- |
| id   | integer | path | **Required.** The desired carve's ID. |

#### Example

`GET /api/v1/fleet/carves/1`

##### Default response

`Status: 200`

```json
{
  "carve": {
    "id": 1,
    "created_at": "2021-02-23T22:52:01Z",
    "host_id": 7,
    "name": "macbook-pro.local-2021-02-23T22:52:01Z-fleet_distributed_query_30",
    "block_count": 1,
    "block_size": 2000000,
    "carve_size": 2048,
    "carve_id": "c6958b5f-4c10-4dc8-bc10-60aad5b20dc8",
    "request_id": "fleet_distributed_query_30",
    "session_id": "065a1dc3-40ad-441c-afff-80c2ad7dac28",
    "expired": false,
    "max_block": 0
  }
}
```

### Get carve block

Retrieves the specified carve block. This endpoint retrieves the data that was carved.

`GET /api/v1/fleet/carves/:id/block/:block_id`

#### Parameters

| Name     | Type    | In   | Description                                 |
| -------- | ------- | ---- | ------------------------------------------- |
| id       | integer | path | **Required.** The desired carve's ID.       |
| block_id | integer | path | **Required.** The desired carve block's ID. |

#### Example

`GET /api/v1/fleet/carves/1/block/0`

##### Default response

`Status: 200`

```json
{
    "data": "aG9zdHMAAAAAAAAAAAAAAAAAAAAAAAAAAAAAAAAAAAAAAAAAAAAAAAAAAAAAAAAA..."
}
```
---

## Fleet configuration

- [Get certificate](#get-certificate)
- [Get configuration](#get-configuration)
- [Modify configuration](#modify-configuration)
- [Get global enroll secrets](#get-global-enroll-secrets)
- [Modify global enroll secrets](#modify-global-enroll-secrets)
- [Get enroll secrets for a team](#get-enroll-secrets-for-a-team)
- [Modify enroll secrets for a team](#modify-enroll-secrets-for-a-team)
- [Create invite](#create-invite)
- [List invites](#list-invites)
- [Delete invite](#delete-invite)
- [Verify invite](#verify-invite)
- [Update invite](#update-invite)
- [Version](#version)

The Fleet server exposes a handful of API endpoints that handle the configuration of Fleet as well as endpoints that manage invitation and enroll secret operations. All the following endpoints require prior authentication meaning you must first log in successfully before calling any of the endpoints documented below.

### Get certificate

Returns the Fleet certificate.

`GET /api/v1/fleet/config/certificate`

#### Parameters

None.

#### Example

`GET /api/v1/fleet/config/certificate`

##### Default response

`Status: 200`

```json
{
  "certificate_chain": <certificate_chain>
}
```

### Get configuration

Returns all information about the Fleet's configuration.

> NOTE: The `agent_options`, `sso_settings` and `smtp_settings` fields are only returned to Global Admin users.

`GET /api/v1/fleet/config`

#### Parameters

None.

#### Example

`GET /api/v1/fleet/config`

##### Default response

`Status: 200`

```json
{
  "org_info": {
    "org_name": "fleet",
    "org_logo_url": "",
    "contact_url": "https://fleetdm.com/company/contact"
  },
  "server_settings": {
    "server_url": "https://localhost:8080",
    "live_query_disabled": false,
    "query_reports_disabled": false,
    "enable_analytics": true
  },
  "smtp_settings": {
    "enable_smtp": false,
    "configured": false,
    "sender_address": "",
    "server": "",
    "port": 587,
    "authentication_type": "authtype_username_password",
    "user_name": "",
    "password": "********",
    "enable_ssl_tls": true,
    "authentication_method": "authmethod_plain",
    "domain": "",
    "verify_ssl_certs": true,
    "enable_start_tls": true
  },
  "sso_settings": {
    "entity_id": "",
    "issuer_uri": "",
    "idp_image_url": "",
    "metadata": "",
    "metadata_url": "",
    "idp_name": "",
    "enable_sso": false,
    "enable_sso_idp_login": false,
    "enable_jit_provisioning": false
  },
  "host_expiry_settings": {
    "host_expiry_enabled": false,
    "host_expiry_window": 0
  },
  "features": {
    "additional_queries": null
  },
  "mdm": {
    "apple_bm_default_team": "",
    "apple_bm_terms_expired": false,
    "enabled_and_configured": true,
    "windows_enabled_and_configured": true,
    "macos_updates": {
      "minimum_version": "12.3.1",
      "deadline": "2022-01-01"
    },
    "windows_updates": {
      "deadline_days": 5,
      "grace_period_days": 1
    },
    "macos_settings": {
      "custom_settings": ["path/to/profile1.mobileconfig"],
      "enable_disk_encryption": true
    },
    "windows_settings": {
      "custom_settings": ["path/to/profile2.xml"],
    },
    "scripts": ["path/to/script.sh"],
    "end_user_authentication": {
      "entity_id": "",
      "issuer_uri": "",
      "metadata": "",
      "metadata_url": "",
      "idp_name": ""
    },
    "macos_migration": {
      "enable": false,
      "mode": "voluntary",
      "webhook_url": "https://webhook.example.com"
    },
    "macos_setup": {
      "bootstrap_package": "",
      "enable_end_user_authentication": false,
      "macos_setup_assistant": "path/to/config.json"
    }
  },
  "agent_options": {
    "spec": {
      "config": {
        "options": {
          "pack_delimiter": "/",
          "logger_tls_period": 10,
          "distributed_plugin": "tls",
          "disable_distributed": false,
          "logger_tls_endpoint": "/api/v1/osquery/log",
          "distributed_interval": 10,
          "distributed_tls_max_attempts": 3
        },
        "decorators": {
          "load": [
            "SELECT uuid AS host_uuid FROM system_info;",
            "SELECT hostname AS hostname FROM system_info;"
          ]
        }
      },
      "overrides": {},
      "command_line_flags": {}
    }
  },
  "license": {
     "tier": "free",
     "expiration": "0001-01-01T00:00:00Z"
   },
  "logging": {
      "debug": false,
      "json": false,
      "result": {
          "plugin": "firehose",
          "config": {
              "region": "us-east-1",
              "status_stream": "",
              "result_stream": "result-topic"
          }
      },
      "status": {
          "plugin": "filesystem",
          "config": {
              "status_log_file": "foo_status",
              "result_log_file": "",
              "enable_log_rotation": false,
              "enable_log_compression": false
          }
      }
  },
  "vulnerability_settings": {
    "databases_path": ""
  },
  "webhook_settings": {
    "host_status_webhook": {
      "enable_host_status_webhook": true,
      "destination_url": "https://server.com",
      "host_percentage": 5,
      "days_count": 7
    },
    "failing_policies_webhook":{
      "enable_failing_policies_webhook":true,
      "destination_url": "https://server.com",
      "policy_ids": [1, 2, 3],
      "host_batch_size": 1000
    },
    "vulnerabilities_webhook":{
      "enable_vulnerabilities_webhook":true,
      "destination_url": "https://server.com",
      "host_batch_size": 1000
    }
  },
  "integrations": {
    "jira": null
  },
  "logging": {
    "debug": false,
    "json": false,
    "result": {
        "plugin": "filesystem",
        "config": {
          "status_log_file": "/var/folders/xh/bxm1d2615tv3vrg4zrxq540h0000gn/T/osquery_status",
          "result_log_file": "/var/folders/xh/bxm1d2615tv3vrg4zrxq540h0000gn/T/osquery_result",
          "enable_log_rotation": false,
          "enable_log_compression": false
        }
      },
    "status": {
      "plugin": "filesystem",
      "config": {
        "status_log_file": "/var/folders/xh/bxm1d2615tv3vrg4zrxq540h0000gn/T/osquery_status",
        "result_log_file": "/var/folders/xh/bxm1d2615tv3vrg4zrxq540h0000gn/T/osquery_result",
        "enable_log_rotation": false,
        "enable_log_compression": false
      }
    }
  },
  "update_interval": {
    "osquery_detail": 3600000000000,
    "osquery_policy": 3600000000000
  },
  "vulnerabilities": {
    "cpe_database_url": "",
    "current_instance_checks": "auto",
    "cve_feed_prefix_url": "",
    "databases_path": "",
    "disable_data_sync": false,
    "periodicity": 3600000000000,
    "recent_vulnerability_max_age": 2592000000000000
  }
}
```

### Modify configuration

Modifies the Fleet's configuration with the supplied information.

`PATCH /api/v1/fleet/config`

#### Parameters

| Name                              | Type    | In    | Description                                                                                                                                                                            |
| ---------------------             | ------- | ----  | -------------------------------------------------------------------------------------------------------------------------------------------------------------------------------------- |
| org_name                          | string  | body  | _Organization information_. The organization name.                                                                                                                                     |
| org_logo_url                      | string  | body  | _Organization information_. The URL for the organization logo.                                                                                                                         |
| org_logo_url_light_background     | string  | body  | _Organization information_. The URL for the organization logo displayed in Fleet on top of light backgrounds.                                                                          |
| contact_url                       | string  | body  | _Organization information_. A URL that can be used by end users to contact the organization.                                                                                          |
| server_url                        | string  | body  | _Server settings_. The Fleet server URL.                                                                                                                                               |
| live_query_disabled               | boolean | body  | _Server settings_. Whether the live query capabilities are disabled.                                                                                                                   |
| query_reports_disabled            | boolean | body  | _Server settings_. Whether query report capabilities are disabled.                                                                                                                   |
| enable_smtp                       | boolean | body  | _SMTP settings_. Whether SMTP is enabled for the Fleet app.                                                                                                                            |
| sender_address                    | string  | body  | _SMTP settings_. The sender email address for the Fleet app. An invitation email is an example of the emails that may use this sender address                                          |
| server                            | string  | body  | _SMTP settings_. The SMTP server for the Fleet app.                                                                                                                                    |
| port                              | integer | body  | _SMTP settings_. The SMTP port for the Fleet app.                                                                                                                                      |
| authentication_type               | string  | body  | _SMTP settings_. The authentication type used by the SMTP server. Options include `"authtype_username_and_password"` or `"none"`                                                       |
| username_name                     | string  | body  | _SMTP settings_. The username used to authenticate requests made to the SMTP server.                                                                                                   |
| password                          | string  | body  | _SMTP settings_. The password used to authenticate requests made to the SMTP server.                                                                                                   |
| enable_ssl_tls                    | boolean | body  | _SMTP settings_. Whether or not SSL and TLS are enabled for the SMTP server.                                                                                                           |
| authentication_method             | string  | body  | _SMTP settings_. The authentication method used to make authenticate requests to SMTP server. Options include `"authmethod_plain"`, `"authmethod_cram_md5"`, and `"authmethod_login"`. |
| domain                            | string  | body  | _SMTP settings_. The domain for the SMTP server.                                                                                                                                       |
| verify_ssl_certs                  | boolean | body  | _SMTP settings_. Whether or not SSL certificates are verified by the SMTP server. Turn this off (not recommended) if you use a self-signed certificate.                                |
| enabled_start_tls                 | boolean | body  | _SMTP settings_. Detects if STARTTLS is enabled in your SMTP server and starts to use it.                                                                                              |
| enabled_sso                       | boolean | body  | _SSO settings_. Whether or not SSO is enabled for the Fleet application. If this value is true, you must also include most of the SSO settings parameters below.                       |
| entity_id                         | string  | body  | _SSO settings_. The required entity ID is a URI that you use to identify Fleet when configuring the identity provider.                                                                 |
| issuer_uri                        | string  | body  | _SSO settings_. The URI you provide here must exactly match the Entity ID field used in the identity provider configuration.                                                           |
| idp_image_url                     | string  | body  | _SSO settings_. An optional link to an image such as a logo for the identity provider.                                                                                                 |
| metadata                          | string  | body  | _SSO settings_. Metadata provided by the identity provider. Either metadata or a metadata URL must be provided.                                                                        |
| metadata_url                      | string  | body  | _SSO settings_. A URL that references the identity provider metadata. If available from the identity provider, this is the preferred means of providing metadata.                      |
| host_expiry_enabled               | boolean | body  | _Host expiry settings_. When enabled, allows automatic cleanup of hosts that have not communicated with Fleet in some number of days.                                                  |
| host_expiry_window                | integer | body  | _Host expiry settings_. If a host has not communicated with Fleet in the specified number of days, it will be removed.                                                                 |
| agent_options                     | objects | body  | The agent_options spec that is applied to all hosts. In Fleet 4.0.0 the `api/v1/fleet/spec/osquery_options` endpoints were removed.                                                    |
| transparency_url                  | string  | body  | _Fleet Desktop_. The URL used to display transparency information to users of Fleet Desktop. **Requires Fleet Premium license**                                                           |
| enable_host_status_webhook        | boolean | body  | _webhook_settings.host_status_webhook settings_. Whether or not the host status webhook is enabled.                                                                 |
| destination_url                   | string  | body  | _webhook_settings.host_status_webhook settings_. The URL to deliver the webhook request to.                                                     |
| host_percentage                   | integer | body  | _webhook_settings.host_status_webhook settings_. The minimum percentage of hosts that must fail to check in to Fleet in order to trigger the webhook request.                                                              |
| days_count                        | integer | body  | _webhook_settings.host_status_webhook settings_. The minimum number of days that the configured `host_percentage` must fail to check in to Fleet in order to trigger the webhook request.                                |
| enable_failing_policies_webhook   | boolean | body  | _webhook_settings.failing_policies_webhook settings_. Whether or not the failing policies webhook is enabled. |
| destination_url                   | string  | body  | _webhook_settings.failing_policies_webhook settings_. The URL to deliver the webhook requests to.                                                     |
| policy_ids                        | array   | body  | _webhook_settings.failing_policies_webhook settings_. List of policy IDs to enable failing policies webhook.                                                              |
| host_batch_size                   | integer | body  | _webhook_settings.failing_policies_webhook settings_. Maximum number of hosts to batch on failing policy webhook requests. The default, 0, means no batching (all hosts failing a policy are sent on one request). |
| enable_vulnerabilities_webhook    | boolean | body  | _webhook_settings.vulnerabilities_webhook settings_. Whether or not the vulnerabilities webhook is enabled. |
| destination_url                   | string  | body  | _webhook_settings.vulnerabilities_webhook settings_. The URL to deliver the webhook requests to.                                                     |
| host_batch_size                   | integer | body  | _webhook_settings.vulnerabilities_webhook settings_. Maximum number of hosts to batch on vulnerabilities webhook requests. The default, 0, means no batching (all vulnerable hosts are sent on one request). |
| enable_software_vulnerabilities   | boolean | body  | _integrations.jira[] settings_. Whether or not Jira integration is enabled for software vulnerabilities. Only one vulnerability automation can be enabled at a given time (enable_vulnerabilities_webhook and enable_software_vulnerabilities). |
| enable_failing_policies           | boolean | body  | _integrations.jira[] settings_. Whether or not Jira integration is enabled for failing policies. Only one failing policy automation can be enabled at a given time (enable_failing_policies_webhook and enable_failing_policies). |
| url                               | string  | body  | _integrations.jira[] settings_. The URL of the Jira server to integrate with. |
| username                          | string  | body  | _integrations.jira[] settings_. The Jira username to use for this Jira integration. |
| api_token                         | string  | body  | _integrations.jira[] settings_. The API token of the Jira username to use for this Jira integration. |
| project_key                       | string  | body  | _integrations.jira[] settings_. The Jira project key to use for this integration. Jira tickets will be created in this project. |
| enable_software_vulnerabilities   | boolean | body  | _integrations.zendesk[] settings_. Whether or not Zendesk integration is enabled for software vulnerabilities. Only one vulnerability automation can be enabled at a given time (enable_vulnerabilities_webhook and enable_software_vulnerabilities). |
| enable_failing_policies           | boolean | body  | _integrations.zendesk[] settings_. Whether or not Zendesk integration is enabled for failing policies. Only one failing policy automation can be enabled at a given time (enable_failing_policies_webhook and enable_failing_policies). |
| url                               | string  | body  | _integrations.zendesk[] settings_. The URL of the Zendesk server to integrate with. |
| email                             | string  | body  | _integrations.zendesk[] settings_. The Zendesk user email to use for this Zendesk integration. |
| api_token                         | string  | body  | _integrations.zendesk[] settings_. The Zendesk API token to use for this Zendesk integration. |
| group_id                          | integer | body  | _integrations.zendesk[] settings_. The Zendesk group id to use for this integration. Zendesk tickets will be created in this group. |
| apple_bm_default_team             | string  | body  | _mdm settings_. The default team to use with Apple Business Manager. **Requires Fleet Premium license** |
| windows_enabled_and_configured    | boolean | body  | _mdm settings_. Enables Windows MDM support. |
| minimum_version                   | string  | body  | _mdm.macos_updates settings_. Hosts that belong to no team and are enrolled into Fleet's MDM will be nudged until their macOS is at or above this version. **Requires Fleet Premium license** |
| deadline                          | string  | body  | _mdm.macos_updates settings_. Hosts that belong to no team and are enrolled into Fleet's MDM won't be able to dismiss the Nudge window once this deadline is past. **Requires Fleet Premium license** |
| deadline_days                     | integer | body  | _mdm.windows_updates settings_. Hosts that belong to no team and are enrolled into Fleet's MDM will have this number of days before updates are installed on Windows. **Requires Fleet Premium license** |
| grace_period_days                 | integer | body  | _mdm.windows_updates settings_. Hosts that belong to no team and are enrolled into Fleet's MDM will have this number of days before Windows restarts to install updates. **Requires Fleet Premium license** |
| enable                          | boolean  | body  | _mdm.macos_migration settings_. Whether to enable the end user migration workflow for devices migrating from your old MDM solution. **Requires Fleet Premium license** |
| mode                          | string  | body  | _mdm.macos_migration settings_. The end user migration workflow mode for devices migrating from your old MDM solution. Options are `"voluntary"` or `"forced"`. **Requires Fleet Premium license** |
| webhook_url                          | string  | body  | _mdm.macos_migration settings_. The webhook url configured to receive requests to unenroll devices migrating from your old MDM solution. **Requires Fleet Premium license** |
| custom_settings                   | list    | body  | _mdm.macos_settings settings_. Hosts that belong to no team and are enrolled into Fleet's MDM will have those custom profiles applied. |
| enable_disk_encryption            | boolean | body  | _mdm.macos_settings settings_. Hosts that belong to no team and are enrolled into Fleet's MDM will have disk encryption enabled if set to true. **Requires Fleet Premium license** |
| custom_settings                   | list    | body  | _mdm.windows_settings settings_. Hosts that belong to no team and are enrolled into Fleet's MDM will have those custom profiles applied. |
| scripts                           | list    | body  | A list of script files to add so they can be executed at a later time.                                                                                                                                                 |
| enable_end_user_authentication            | boolean | body  | _mdm.macos_setup settings_. If set to true, end user authentication will be required during automatic MDM enrollment of new macOS devices. Settings for your IdP provider must also be [configured](https://fleetdm.com/docs/using-fleet/mdm-macos-setup-experience#end-user-authentication-and-eula). **Requires Fleet Premium license** |
| additional_queries                | boolean | body  | Whether or not additional queries are enabled on hosts.                                                                                                                                |
| force                             | bool    | query | Force apply the agent options even if there are validation errors.                                                                                                 |
| dry_run                           | bool    | query | Validate the configuration and return any validation errors, but do not apply the changes.                                                                         |

Note that when making changes to the `integrations` object, all integrations must be provided (not just the one being modified). This is because the endpoint will consider missing integrations as deleted.

#### Example

`PATCH /api/v1/fleet/config`

##### Request body

```json
{
  "org_info": {
    "org_name": "Fleet Device Management",
    "org_logo_url": "https://fleetdm.com/logo.png"
  },
  "smtp_settings": {
    "enable_smtp": true,
    "server": "localhost",
    "port": "1025"
  }
}
```

##### Default response

`Status: 200`

```json
{
  "org_info": {
    "org_name": "Fleet Device Management",
    "org_logo_url": "https://fleetdm.com/logo.png",
    "org_logo_url_light_background": "https://fleetdm.com/logo-light.png",
    "contact_url": "https://fleetdm.com/company/contact"
  },
  "server_settings": {
    "server_url": "https://localhost:8080",
    "live_query_disabled": false,
    "query_reports_disabled": false
  },
  "smtp_settings": {
    "enable_smtp": true,
    "configured": true,
    "sender_address": "",
    "server": "localhost",
    "port": 1025,
    "authentication_type": "authtype_username_none",
    "user_name": "",
    "password": "********",
    "enable_ssl_tls": true,
    "authentication_method": "authmethod_plain",
    "domain": "",
    "verify_ssl_certs": true,
    "enable_start_tls": true
  },
  "sso_settings": {
    "entity_id": "",
    "issuer_uri": "",
    "idp_image_url": "",
    "metadata": "",
    "metadata_url": "",
    "idp_name": "",
    "enable_sso": false
  },
  "host_expiry_settings": {
    "host_expiry_enabled": false,
    "host_expiry_window": 0
  },
  "features": {
    "additional_queries": null
  },
  "license": {
    "tier": "free",
    "expiration": "0001-01-01T00:00:00Z"
  },
  "mdm": {
    "apple_bm_default_team": "",
    "apple_bm_terms_expired": false,
    "apple_bm_enabled_and_configured": false,
    "enabled_and_configured": false,
    "windows_enabled_and_configured": false,
    "macos_updates": {
      "minimum_version": "12.3.1",
      "deadline": "2022-01-01"
    },
    "windows_updates": {
      "deadline_days": 5,
      "grace_period_days": 1
    },
    "macos_settings": {
      "custom_settings": ["path/to/profile1.mobileconfig"],
      "enable_disk_encryption": true
    },
    "windows_settings": {
      "custom_settings": ["path/to/profile2.xml"],
    },
    "end_user_authentication": {
      "entity_id": "",
      "issuer_uri": "",
      "metadata": "",
      "metadata_url": "",
      "idp_name": ""
    },
    "macos_migration": {
      "enable": false,
      "mode": "voluntary",
      "webhook_url": "https://webhook.example.com"
    },
    "macos_setup": {
      "bootstrap_package": "",
      "enable_end_user_authentication": false,
      "macos_setup_assistant": "path/to/config.json"
    }
  },
  "agent_options": {
    "config": {
      "options": {
        "pack_delimiter": "/",
        "logger_tls_period": 10,
        "distributed_plugin": "tls",
        "disable_distributed": false,
        "logger_tls_endpoint": "/api/v1/osquery/log",
        "distributed_interval": 10,
        "distributed_tls_max_attempts": 3
      },
      "decorators": {
        "load": [
          "SELECT uuid AS host_uuid FROM system_info;",
          "SELECT hostname AS hostname FROM system_info;"
        ]
      }
    },
    "overrides": {},
    "command_line_flags": {}
  },
  "vulnerability_settings": {
    "databases_path": ""
  },
  "webhook_settings": {
    "host_status_webhook": {
      "enable_host_status_webhook": true,
      "destination_url": "https://server.com",
      "host_percentage": 5,
      "days_count": 7
    },
    "failing_policies_webhook":{
      "enable_failing_policies_webhook":true,
      "destination_url": "https://server.com",
      "policy_ids": [1, 2, 3],
      "host_batch_size": 1000
    },
    "vulnerabilities_webhook":{
      "enable_vulnerabilities_webhook":true,
      "destination_url": "https://server.com",
      "host_batch_size": 1000
    }
  },
  "integrations": {
    "jira": [
      {
        "url": "https://jiraserver.com",
        "username": "some_user",
        "password": "sec4et!",
        "project_key": "jira_project",
        "enable_software_vulnerabilities": false
      }
    ]
  },
  "logging": {
      "debug": false,
      "json": false,
      "result": {
          "plugin": "firehose",
          "config": {
              "region": "us-east-1",
              "status_stream": "",
              "result_stream": "result-topic"
          }
      },
      "status": {
          "plugin": "filesystem",
          "config": {
              "status_log_file": "foo_status",
              "result_log_file": "",
              "enable_log_rotation": false,
              "enable_log_compression": false
          }
      }
  }
}
```

### Get global enroll secrets

Returns the valid global enroll secrets.

`GET /api/v1/fleet/spec/enroll_secret`

#### Parameters

None.

#### Example

`GET /api/v1/fleet/spec/enroll_secret`

##### Default response

`Status: 200`

```json
{
    "spec": {
        "secrets": [
            {
                "secret": "vhPzPOnCMOMoqSrLxKxzSADyqncayacB",
                "created_at": "2021-11-12T20:24:57Z"
            },
            {
                "secret": "jZpexWGiXmXaFAKdrdttFHdJBqEnqlVF",
                "created_at": "2021-11-12T20:24:57Z"
            }
        ]
    }
}
```

### Modify global enroll secrets

Replaces all existing global enroll secrets.

`POST /api/v1/fleet/spec/enroll_secret`

#### Parameters

| Name      | Type    | In   | Description                                                        |
| --------- | ------- | ---- | ------------------------------------------------------------------ |
| spec      | object  | body | **Required**. Attribute "secrets" must be a list of enroll secrets |

#### Example

Replace all global enroll secrets with a new enroll secret.

`POST /api/v1/fleet/spec/enroll_secret`

##### Request body

```json
{
    "spec": {
        "secrets": [
            {
                "secret": "KuSkYFsHBQVlaFtqOLwoUIWniHhpvEhP"
            }
        ]
    }
}
```

##### Default response

`Status: 200`

```json
{}
```

#### Example

Delete all global enroll secrets.

`POST /api/v1/fleet/spec/enroll_secret`

##### Request body

```json
{
    "spec": {
        "secrets": []
    }
}
```

##### Default response

`Status: 200`

```json
{}
```

### Get enroll secrets for a team

Returns the valid team enroll secrets.

`GET /api/v1/fleet/teams/:id/secrets`

#### Parameters

None.

#### Example

`GET /api/v1/fleet/teams/1/secrets`

##### Default response

`Status: 200`

```json
{
  "secrets": [
    {
      "created_at": "2021-06-16T22:05:49Z",
      "secret": "aFtH2Nq09hrvi73ErlWNQfa7M53D3rPR",
      "team_id": 1
    }
  ]
}
```


### Modify enroll secrets for a team

Replaces all existing team enroll secrets.

`PATCH /api/v1/fleet/teams/:id/secrets`

#### Parameters

| Name      | Type    | In   | Description                            |
| --------- | ------- | ---- | -------------------------------------- |
| id        | integer | path | **Required**. The team's id.           |
| secrets   | array   | body | **Required**. A list of enroll secrets |

#### Example

Replace all of a team's existing enroll secrets with a new enroll secret

`PATCH /api/v1/fleet/teams/2/secrets`

##### Request body

```json
{
  "secrets": [
    {
      "secret": "n07v32y53c237734m3n201153c237"
    }
  ]
}
```

##### Default response

`Status: 200`

```json
{
  "secrets": [
    {
      "secret": "n07v32y53c237734m3n201153c237",
      "created_at": "0001-01-01T00:00:00Z"
    }
  ]
}
```

#### Example

Delete all of a team's existing enroll secrets

`PATCH /api/v1/fleet/teams/2/secrets`

##### Request body

```json
{
  "secrets": []
}
```

##### Default response

`Status: 200`

```json
{
  "secrets": null
}
```

### Create invite

`POST /api/v1/fleet/invites`

#### Parameters

| Name        | Type    | In   | Description                                                                                                                                           |
| ----------- | ------- | ---- | ----------------------------------------------------------------------------------------------------------------------------------------------------- |
| global_role | string  | body | Role the user will be granted. Either a global role is needed, or a team role.                                                                        |
| email       | string  | body | **Required.** The email of the invited user. This email will receive the invitation link.                                                             |
| name        | string  | body | **Required.** The name of the invited user.                                                                                                           |
| sso_enabled | boolean | body | **Required.** Whether or not SSO will be enabled for the invited user.                                                                                |
| teams       | list    | body | _Available in Fleet Premium_ A list of the teams the user is a member of. Each item includes the team's ID and the user's role in the specified team. |

#### Example

##### Request body

```json
{
  "email": "john_appleseed@example.com",
  "name": "John",
  "sso_enabled": false,
  "global_role": null,
  "teams": [
    {
      "id": 2,
      "role": "observer"
    },
    {
      "id": 3,
      "role": "maintainer"
    }
  ]
}
```

`POST /api/v1/fleet/invites`

##### Default response

`Status: 200`

```json
{
  "invite": {
    "created_at": "0001-01-01T00:00:00Z",
    "updated_at": "0001-01-01T00:00:00Z",
    "id": 3,
    "invited_by": 1,
    "email": "john_appleseed@example.com",
    "name": "John",
    "sso_enabled": false,
    "teams": [
      {
        "id": 10,
        "created_at": "0001-01-01T00:00:00Z",
        "name": "Apples",
        "description": "",
        "agent_options": null,
        "user_count": 0,
        "host_count": 0,
        "role": "observer"
      },
      {
        "id": 14,
        "created_at": "0001-01-01T00:00:00Z",
        "name": "Best of the Best Engineering",
        "description": "",
        "agent_options": null,
        "user_count": 0,
        "host_count": 0,
        "role": "maintainer"
      }
    ]
  }
}
```

### List invites

Returns a list of the active invitations in Fleet.

`GET /api/v1/fleet/invites`

#### Parameters

| Name            | Type   | In    | Description                                                                                                                   |
| --------------- | ------ | ----- | ----------------------------------------------------------------------------------------------------------------------------- |
| order_key       | string | query | What to order results by. Can be any column in the invites table.                                                             |
| order_direction | string | query | **Requires `order_key`**. The direction of the order given the order key. Options include `asc` and `desc`. Default is `asc`. |
| query           | string | query | Search query keywords. Searchable fields include `name` and `email`.                                                          |

#### Example

`GET /api/v1/fleet/invites`

##### Default response

`Status: 200`

```json
{
  "invites": [
    {
      "created_at": "0001-01-01T00:00:00Z",
      "updated_at": "0001-01-01T00:00:00Z",
      "id": 3,
      "email": "john_appleseed@example.com",
      "name": "John",
      "sso_enabled": false,
      "global_role": "admin",
      "teams": []
    },
    {
      "created_at": "0001-01-01T00:00:00Z",
      "updated_at": "0001-01-01T00:00:00Z",
      "id": 4,
      "email": "bob_marks@example.com",
      "name": "Bob",
      "sso_enabled": false,
      "global_role": "admin",
      "teams": []
    }
  ]
}
```

### Delete invite

Delete the specified invite from Fleet.

`DELETE /api/v1/fleet/invites/:id`

#### Parameters

| Name | Type    | In   | Description                  |
| ---- | ------- | ---- | ---------------------------- |
| id   | integer | path | **Required.** The user's id. |

#### Example

`DELETE /api/v1/fleet/invites/123`

##### Default response

`Status: 200`


### Verify invite

Verify the specified invite.

`GET /api/v1/fleet/invites/:token`

#### Parameters

| Name  | Type    | In   | Description                            |
| ----- | ------- | ---- | -------------------------------------- |
| token | integer | path | **Required.** The user's invite token. |

#### Example

`GET /api/v1/fleet/invites/abcdef012456789`

##### Default response

`Status: 200`

```json
{
    "invite": {
        "created_at": "2021-01-15T00:58:33Z",
        "updated_at": "2021-01-15T00:58:33Z",
        "id": 4,
        "email": "steve@example.com",
        "name": "Steve",
        "sso_enabled": false,
        "global_role": "admin",
        "teams": []
    }
}
```

##### Not found

`Status: 404`

```json
{
    "message": "Resource Not Found",
    "errors": [
        {
            "name": "base",
            "reason": "Invite with token <token> was not found in the datastore"
        }
    ]
}
```

### Update invite

`PATCH /api/v1/fleet/invites/:id`

#### Parameters

| Name        | Type    | In   | Description                                                                                                                                           |
| ----------- | ------- | ---- | ----------------------------------------------------------------------------------------------------------------------------------------------------- |
| global_role | string  | body | Role the user will be granted. Either a global role is needed, or a team role.                                                                        |
| email       | string  | body | The email of the invited user. Updates on the email won't resend the invitation.                                                             |
| name        | string  | body | The name of the invited user.                                                                                                           |
| sso_enabled | boolean | body | Whether or not SSO will be enabled for the invited user.                                                                                |
| teams       | list    | body | _Available in Fleet Premium_ A list of the teams the user is a member of. Each item includes the team's ID and the user's role in the specified team. |

#### Example

`PATCH /api/v1/fleet/invites/123`

##### Request body

```json
{
  "email": "john_appleseed@example.com",
  "name": "John",
  "sso_enabled": false,
  "global_role": null,
  "teams": [
    {
      "id": 2,
      "role": "observer"
    },
    {
      "id": 3,
      "role": "maintainer"
    }
  ]
}
```

##### Default response

`Status: 200`

```json
{
  "invite": {
    "created_at": "0001-01-01T00:00:00Z",
    "updated_at": "0001-01-01T00:00:00Z",
    "id": 3,
    "invited_by": 1,
    "email": "john_appleseed@example.com",
    "name": "John",
    "sso_enabled": false,
    "teams": [
      {
        "id": 10,
        "created_at": "0001-01-01T00:00:00Z",
        "name": "Apples",
        "description": "",
        "agent_options": null,
        "user_count": 0,
        "host_count": 0,
        "role": "observer"
      },
      {
        "id": 14,
        "created_at": "0001-01-01T00:00:00Z",
        "name": "Best of the Best Engineering",
        "description": "",
        "agent_options": null,
        "user_count": 0,
        "host_count": 0,
        "role": "maintainer"
      }
    ]
  }
}
```

### Version

Get version and build information from the Fleet server.

`GET /api/v1/fleet/version`

#### Parameters

None.

#### Example

`GET /api/v1/fleet/version`

##### Default response

`Status: 200`

```json
{
  "version": "3.9.0-93-g1b67826f-dirty",
  "branch": "version",
  "revision": "1b67826fe4bf40b2f45ec53e01db9bf467752e74",
  "go_version": "go1.15.7",
  "build_date": "2021-03-27T00:28:48Z",
  "build_user": "zwass"
}
```

---

## Hosts

- [On the different timestamps in the host data structure](#on-the-different-timestamps-in-the-host-data-structure)
- [List hosts](#list-hosts)
- [Count hosts](#count-hosts)
- [Get hosts summary](#get-hosts-summary)
- [Get host](#get-host)
- [Get host by identifier](#get-host-by-identifier)
- [Get host by device token](#get-host-by-device-token)
- [Delete host](#delete-host)
- [Refetch host](#refetch-host)
- [Transfer hosts to a team](#transfer-hosts-to-a-team)
- [Transfer hosts to a team by filter](#transfer-hosts-to-a-team-by-filter)
- [Bulk delete hosts by filter or ids](#bulk-delete-hosts-by-filter-or-ids)
- [Get host's Google Chrome profiles](#get-hosts-google-chrome-profiles)
- [Get host's mobile device management (MDM) information](#get-hosts-mobile-device-management-mdm-information)
- [Get mobile device management (MDM) summary](#get-mobile-device-management-mdm-summary)
- [Get host's mobile device management (MDM) and Munki information](#get-hosts-mobile-device-management-mdm-and-munki-information)
- [Get aggregated host's mobile device management (MDM) and Munki information](#get-aggregated-hosts-macadmin-mobile-device-management-mdm-and-munki-information)
- [Get host OS versions](#get-host-os-versions)
- [Get host's scripts](#get-hosts-scripts)
- [Get hosts report in CSV](#get-hosts-report-in-csv)
- [Get host's disk encryption key](#get-hosts-disk-encryption-key)
- [Get host's past activity](#get-hosts-past-activity) 
- [Get host's upcoming activity](#get-hosts-upcoming-activity)

### On the different timestamps in the host data structure

Hosts have a set of timestamps usually named with an "_at" suffix, such as created_at, enrolled_at, etc. Before we go
through each of them and what they mean, we need to understand a bit more about how the host data structure is
represented in the database.

The table `hosts` is the main one. It holds the core data for a host. A host doesn't exist if there is no row for it in
this table. This table also holds most of the timestamps, but it doesn't hold all of the host data. This is an important
detail as we'll see below.

There's adjacent tables to this one that usually follow the name convention `host_<extra data descriptor>`. Examples of
this are: `host_additional` that holds additional query results, `host_software` that links a host with many rows from
the `software` table.

- `created_at`: the time the row in the database was created, which usually corresponds to the first enrollment of the host.
- `updated_at`: the last time the row in the database for the `hosts` table was updated.
- `detail_updated_at`: the last time Fleet updated host data, based on the results from the detail queries (this includes updates to host associated tables, e.g. `host_users`).
- `label_updated_at`: the last time Fleet updated the label membership for the host based on the results from the queries ran.
- `last_enrolled_at`: the last time the host enrolled to Fleet.
- `policy_updated_at`: the last time we updated the policy results for the host based on the queries ran.
- `seen_time`: the last time the host contacted the fleet server, regardless of what operation it was for.
- `software_updated_at`: the last time software changed for the host in any way.
- `last_restarted_at`: the last time that the host was restarted.

### List hosts

`GET /api/v1/fleet/hosts`

#### Parameters

| Name                    | Type    | In    | Description                                                                                                                                                                                                                                                                                                                                 |
| ----------------------- | ------- | ----- | ------------------------------------------------------------------------------------------------------------------------------------------------------------------------------------------------------------------------------------------------------------------------------------------------------------------------------------------- |
| page                    | integer | query | Page number of the results to fetch.                                                                                                                                                                                                                                                                                                        |
| per_page                | integer | query | Results per page.                                                                                                                                                                                                                                                                                                                           |
| order_key               | string  | query | What to order results by. Can be any column in the hosts table.                                                                                                                                                                                                                                                                             |
| after                   | string  | query | The value to get results after. This needs `order_key` defined, as that's the column that would be used. **Note:** Use `page` instead of `after`                                                                                                                                                                                                                                    |
| order_direction         | string  | query | **Requires `order_key`**. The direction of the order given the order key. Options include 'asc' and 'desc'. Default is 'asc'.                                                                                                                                                                                                               |
| status                  | string  | query | Indicates the status of the hosts to return. Can either be 'new', 'online', 'offline', 'mia' or 'missing'.                                                                                                                                                                                                                                  |
| query                   | string  | query | Search query keywords. Searchable fields include `hostname`, `hardware_serial`, `uuid`, `ipv4` and the hosts' email addresses (only searched if the query looks like an email address, i.e. contains an '@', no space, etc.).                                                                                                                |
| additional_info_filters | string  | query | A comma-delimited list of fields to include in each host's `additional` object. See [Configuration files](https://fleetdm.com/docs/configuration/configuration-files#features-additional-queries) for how to configure Fleet to collect additional information for each host. Use '*' to get all fields.                                                  |
| team_id                 | integer | query | _Available in Fleet Premium_ Filters the hosts to only include hosts in the specified team.                                                                                                                                                                                                                                                 |
| policy_id               | integer | query | The ID of the policy to filter hosts by.                                                                                                                                                                                                                                                                                                    |
| policy_response         | string  | query | **Requires `policy_id`**. Valid options are 'passing' or 'failing'.                                                                                                                                                                                                                                       |
| software_id             | integer | query | The ID of the software to filter hosts by.                                                                                                                                                                                                                                                                                                  |
| os_id                   | integer | query | The ID of the operating system to filter hosts by.                                                                                                                                                                                                                                                                                          |
| os_name                 | string  | query | The name of the operating system to filter hosts by. `os_version` must also be specified with `os_name`                                                                                                                                                                                                                                     |
| os_version              | string  | query | The version of the operating system to filter hosts by. `os_name` must also be specified with `os_version`                                                                                                                                                                                                                                  |
| device_mapping          | boolean | query | Indicates whether `device_mapping` should be included for each host. See ["Get host's Google Chrome profiles](#get-hosts-google-chrome-profiles) for more information about this feature.                                                                                                                                                  |
| mdm_id                  | integer | query | The ID of the _mobile device management_ (MDM) solution to filter hosts by (that is, filter hosts that use a specific MDM provider and URL).                                                                                                                                                                                                |
| mdm_name                | string  | query | The name of the _mobile device management_ (MDM) solution to filter hosts by (that is, filter hosts that use a specific MDM provider).                                                                                                                                                                                                |
| mdm_enrollment_status   | string  | query | The _mobile device management_ (MDM) enrollment status to filter hosts by. Valid options are 'manual', 'automatic', 'enrolled', 'pending', or 'unenrolled'.                                                                                                                                                                                                             |
| macos_settings          | string  | query | Filters the hosts by the status of the _mobile device management_ (MDM) profiles applied to hosts. Valid options are 'verified', 'verifying', 'pending', or 'failed'. **Note: If this filter is used in Fleet Premium without a team ID filter, the results include only hosts that are not assigned to any team.**                                                                                                                                                                                                             |
| munki_issue_id          | integer | query | The ID of the _munki issue_ (a Munki-reported error or warning message) to filter hosts by (that is, filter hosts that are affected by that corresponding error or warning message).                                                                                                                                                        |
| low_disk_space          | integer | query | _Available in Fleet Premium_ Filters the hosts to only include hosts with less GB of disk space available than this value. Must be a number between 1-100.                                                                                                                                                                                  |
| disable_failing_policies| boolean | query | If `true`, hosts will return failing policies as 0 regardless of whether there are any that failed for the host. This is meant to be used when increased performance is needed in exchange for the extra information.                                                                                                                       |
| macos_settings_disk_encryption | string | query | Filters the hosts by the status of the macOS disk encryption MDM profile on the host. Valid options are 'verified', 'verifying', 'action_required', 'enforcing', 'failed', or 'removing_enforcement'. |
| bootstrap_package       | string | query | _Available in Fleet Premium_ Filters the hosts by the status of the MDM bootstrap package on the host. Valid options are 'installed', 'pending', or 'failed'. |
| os_settings          | string  | query | Filters the hosts by the status of the operating system settings applied to the hosts. Valid options are 'verified', 'verifying', 'pending', or 'failed'. **Note: If this filter is used in Fleet Premium without a team ID filter, the results include only hosts that are not assigned to any team.** |
| os_settings_disk_encryption | string | query | Filters the hosts by the status of the disk encryption setting applied to the hosts. Valid options are 'verified', 'verifying', 'action_required', 'enforcing', 'failed', or 'removing_enforcement'.  **Note: If this filter is used in Fleet Premium without a team ID filter, the results include only hosts that are not assigned to any team.** |
| populate_software     | boolean | query | If `true`, the response will include a list of installed software for each host, including vulnerability data. |


If `additional_info_filters` is not specified, no `additional` information will be returned.

If `software_id` is specified, an additional top-level key `"software"` is returned with the software object corresponding to the `software_id`. See [List all software](#list-all-software) response payload for details about this object.

If `mdm_id` is specified, an additional top-level key `"mobile_device_management_solution"` is returned with the information corresponding to the `mdm_id`.

If `mdm_id`, `mdm_name`, `mdm_enrollment_status`, `os_settings`, or `os_settings_disk_encryption` is specified, then Windows Servers are excluded from the results.

If `munki_issue_id` is specified, an additional top-level key `munki_issue` is returned with the information corresponding to the `munki_issue_id`.

If `after` is being used with `created_at` or `updated_at`, the table must be specified in `order_key`. Those columns become `h.created_at` and `h.updated_at`.

#### Example

`GET /api/v1/fleet/hosts?page=0&per_page=100&order_key=hostname&query=2ce&populate_software=true`

##### Request query parameters

```json
{
  "page": 0,
  "per_page": 100,
  "order_key": "hostname"
}
```

##### Default response

`Status: 200`

```json
{
  "hosts": [
    {
      "created_at": "2020-11-05T05:09:44Z",
      "updated_at": "2020-11-05T06:03:39Z",
      "id": 1,
      "detail_updated_at": "2020-11-05T05:09:45Z",
      "last_restarted_at": "2020-11-01T03:01:45Z",
      "software_updated_at": "2020-11-05T05:09:44Z",
      "label_updated_at": "2020-11-05T05:14:51Z",
      "policy_updated_at": "2023-06-26T18:33:15Z",
      "last_enrolled_at": "2023-02-26T22:33:12Z",
      "seen_time": "2020-11-05T06:03:39Z",
      "hostname": "2ceca32fe484",
      "uuid": "392547dc-0000-0000-a87a-d701ff75bc65",
      "platform": "centos",
      "osquery_version": "2.7.0",
      "os_version": "CentOS Linux 7",
      "build": "",
      "platform_like": "rhel fedora",
      "code_name": "",
      "uptime": 8305000000000,
      "memory": 2084032512,
      "cpu_type": "6",
      "cpu_subtype": "142",
      "cpu_brand": "Intel(R) Core(TM) i5-8279U CPU @ 2.40GHz",
      "cpu_physical_cores": 4,
      "cpu_logical_cores": 4,
      "hardware_vendor": "",
      "hardware_model": "",
      "hardware_version": "",
      "hardware_serial": "",
      "computer_name": "2ceca32fe484",
      "display_name": "2ceca32fe484",
      "public_ip": "",
      "primary_ip": "",
      "primary_mac": "",
      "distributed_interval": 10,
      "config_tls_refresh": 10,
      "logger_tls_period": 8,
      "additional": {},
      "status": "offline",
      "display_text": "2ceca32fe484",
      "team_id": null,
      "team_name": null,
      "gigs_disk_space_available": 174.98,
      "percent_disk_space_available": 71,
      "gigs_total_disk_space": 246,
      "pack_stats": [
        {
          "pack_id": 0,
          "pack_name": "Global",
          "type": "global",
          "query_stats": [
            {
            "scheduled_query_name": "Get recently added or removed USB drives",
            "scheduled_query_id": 5535,
            "query_name": "Get recently added or removed USB drives",
            "discard_data": false,
            "last_fetched": null,
            "automations_enabled": false,
            "description": "Returns a record every time a USB device is plugged in or removed",
            "pack_name": "Global",
            "average_memory": 434176,
            "denylisted": false,
            "executions": 2,
            "interval": 86400,
            "last_executed": "2023-11-28T00:02:07Z",
            "output_size": 891,
            "system_time": 10,
            "user_time": 6,
            "wall_time": 0
            }
          ]
        }
      ],
      "issues": {
        "failing_policies_count": 2,
        "total_issues_count": 2
      },
      "geolocation": {
        "country_iso": "US",
        "city_name": "New York",
        "geometry": {
          "type": "point",
          "coordinates": [40.6799, -74.0028]
        }
      },
      "mdm": {
        "encryption_key_available": false,
        "enrollment_status": null,
        "name": "",
        "server_url": null
      },
      "software": [
        {
          "id": 1,
          "name": "glibc",
          "version": "2.12",
          "source": "rpm_packages",
          "generated_cpe": "cpe:2.3:a:gnu:glibc:2.12:*:*:*:*:*:*:*",
          "vulnerabilities": [
            {
              "cve": "CVE-2009-5155",
              "details_link": "https://nvd.nist.gov/vuln/detail/CVE-2009-5155",
              "cvss_score": 7.5, // Fleet Premium only
              "epss_probability": 0.01537, // Fleet Premium only
              "cisa_known_exploit": false, // Fleet Premium only
              "cve_published": "2022-01-01 12:32:00", // Fleet Premium only
              "cve_description": "In the GNU C Library (aka glibc or libc6) before 2.28, parse_reg_exp in posix/regcomp.c misparses alternatives, which allows attackers to cause a denial of service (assertion failure and application exit) or trigger an incorrect result by attempting a regular-expression match.", // Fleet Premium only
              "resolved_in_version": "2.28" // Fleet Premium only
            }
          ],
          "installed_paths": ["/usr/lib/some-path-1"]
        }
      ]
    }
  ]
}
```

> Note: the response above assumes a [GeoIP database is configured](https://fleetdm.com/docs/deploying/configuration#geoip), otherwise the `geolocation` object won't be included.

Response payload with the `mdm_id` filter provided:

```json
{
  "hosts": [...],
  "mobile_device_management_solution": {
    "server_url": "http://some.url/mdm",
    "name": "MDM Vendor Name",
    "id": 999
  }
}
```

Response payload with the `munki_issue_id` filter provided:

```json
{
  "hosts": [...],
  "munki_issue": {
    "id": 1,
    "name": "Could not retrieve managed install primary manifest",
    "type": "error"
  }
}
```

### Count hosts

`GET /api/v1/fleet/hosts/count`

#### Parameters

| Name                    | Type    | In    | Description                                                                                                                                                                                                                                                                                                                                 |
| ----------------------- | ------- | ----- | ------------------------------------------------------------------------------------------------------------------------------------------------------------------------------------------------------------------------------------------------------------------------------------------------------------------------------------------- |
| order_key               | string  | query | What to order results by. Can be any column in the hosts table.                                                                                                                                                                                                                                                                             |
| order_direction         | string  | query | **Requires `order_key`**. The direction of the order given the order key. Options include 'asc' and 'desc'. Default is 'asc'.                                                                                                                                                                                                               |
| after                   | string  | query | The value to get results after. This needs `order_key` defined, as that's the column that would be used.                                                                                                                                                                                                                                    |
| status                  | string  | query | Indicates the status of the hosts to return. Can either be 'new', 'online', 'offline', 'mia' or 'missing'.                                                                                                                                                                                                                                  |
| query                   | string  | query | Search query keywords. Searchable fields include `hostname`, `hardware_serial`, `uuid`, `ipv4` and the hosts' email addresses (only searched if the query looks like an email address, i.e. contains an '@', no space, etc.).                                                                                                                |
| team_id                 | integer | query | _Available in Fleet Premium_ Filters the hosts to only include hosts in the specified team.                                                                                                                                                                                                                                                 |
| policy_id               | integer | query | The ID of the policy to filter hosts by.                                                                                                                                                                                                                                                                                                    |
| policy_response         | string  | query | **Requires `policy_id`**. Valid options are 'passing' or 'failing'.                                                                                                                                                                                                                                       |
| software_id             | integer | query | The ID of the software to filter hosts by.                                                                                                                                                                                                                                                                                                  |
| os_id                   | integer | query | The ID of the operating system to filter hosts by.                                                                                                                                                                                                                                                                                          |
| os_name                 | string  | query | The name of the operating system to filter hosts by. `os_version` must also be specified with `os_name`                                                                                                                                                                                                                                     |
| os_version              | string  | query | The version of the operating system to filter hosts by. `os_name` must also be specified with `os_version`                                                                                                                                                                                                                                  |
| label_id                | integer | query | A valid label ID. Can only be used in combination with `order_key`, `order_direction`, `after`, `status`, `query` and `team_id`.                                                                                                                                                                                                            |
| mdm_id                  | integer | query | The ID of the _mobile device management_ (MDM) solution to filter hosts by (that is, filter hosts that use a specific MDM provider and URL).                                                                                                                                                                                                |
| mdm_name                | string  | query | The name of the _mobile device management_ (MDM) solution to filter hosts by (that is, filter hosts that use a specific MDM provider).                                                                                                                                                                                                |
| mdm_enrollment_status   | string  | query | The _mobile device management_ (MDM) enrollment status to filter hosts by. Valid options are 'manual', 'automatic', 'enrolled', 'pending', or 'unenrolled'.                                                                                                                                                                                                             |
| macos_settings          | string  | query | Filters the hosts by the status of the _mobile device management_ (MDM) profiles applied to hosts. Valid options are 'verified', 'verifying', 'pending', or 'failed'. **Note: If this filter is used in Fleet Premium without a team ID filter, the results include only hosts that are not assigned to any team.**                                                                                                                                                                                                             |
| munki_issue_id          | integer | query | The ID of the _munki issue_ (a Munki-reported error or warning message) to filter hosts by (that is, filter hosts that are affected by that corresponding error or warning message).                                                                                                                                                        |
| low_disk_space          | integer | query | _Available in Fleet Premium_ Filters the hosts to only include hosts with less GB of disk space available than this value. Must be a number between 1-100.                                                                                                                                                                                  |
| macos_settings_disk_encryption | string | query | Filters the hosts by the status of the macOS disk encryption MDM profile on the host. Valid options are 'verified', 'verifying', 'action_required', 'enforcing', 'failed', or 'removing_enforcement'. |
| bootstrap_package       | string | query | _Available in Fleet Premium_ Filters the hosts by the status of the MDM bootstrap package on the host. Valid options are 'installed', 'pending', or 'failed'. **Note: If this filter is used in Fleet Premium without a team ID filter, the results include only hosts that are not assigned to any team.** |
| os_settings          | string  | query | Filters the hosts by the status of the operating system settings applied to the hosts. Valid options are 'verified', 'verifying', 'pending', or 'failed'. **Note: If this filter is used in Fleet Premium without a team ID filter, the results include only hosts that are not assigned to any team.** |
| os_settings_disk_encryption | string | query | Filters the hosts by the status of the disk encryption setting applied to the hosts. Valid options are 'verified', 'verifying', 'action_required', 'enforcing', 'failed', or 'removing_enforcement'.  **Note: If this filter is used in Fleet Premium without a team ID filter, the results include only hosts that are not assigned to any team.** |

If `additional_info_filters` is not specified, no `additional` information will be returned.

If `mdm_id`, `mdm_name` or `mdm_enrollment_status` is specified, then Windows Servers are excluded from the results.

#### Example

`GET /api/v1/fleet/hosts/count?page=0&per_page=100&order_key=hostname&query=2ce`

##### Request query parameters

```json
{
  "page": 0,
  "per_page": 100,
  "order_key": "hostname"
}
```

##### Default response

`Status: 200`

```json
{
  "count": 123
}
```

### Get hosts summary

Returns the count of all hosts organized by status. `online_count` includes all hosts currently enrolled in Fleet. `offline_count` includes all hosts that haven't checked into Fleet recently. `mia_count` includes all hosts that haven't been seen by Fleet in more than 30 days. `new_count` includes the hosts that have been enrolled to Fleet in the last 24 hours.

`GET /api/v1/fleet/host_summary`

#### Parameters

| Name            | Type    | In    | Description                                                                     |
| --------------- | ------- | ----  | ------------------------------------------------------------------------------- |
| team_id         | integer | query | The ID of the team whose host counts should be included. Defaults to all teams. |
| platform        | string  | query | Platform to filter by when counting. Defaults to all platforms.                 |
| low_disk_space  | integer | query | _Available in Fleet Premium_ Returns the count of hosts with less GB of disk space available than this value. Must be a number between 1-100. |

#### Example

`GET /api/v1/fleet/host_summary?team_id=1&low_disk_space=32`

##### Default response

`Status: 200`

```json
{
  "team_id": 1,
  "totals_hosts_count": 2408,
  "online_count": 2267,
  "offline_count": 141,
  "mia_count": 0,
  "missing_30_days_count": 0,
  "new_count": 0,
  "all_linux_count": 1204,
  "low_disk_space_count": 12,
  "builtin_labels": [
    {
      "id": 6,
      "name": "All Hosts",
      "description": "All hosts which have enrolled in Fleet",
      "label_type": "builtin"
    },
    {
      "id": 7,
      "name": "macOS",
      "description": "All macOS hosts",
      "label_type": "builtin"
    },
    {
      "id": 8,
      "name": "Ubuntu Linux",
      "description": "All Ubuntu hosts",
      "label_type": "builtin"
    },
    {
      "id": 9,
      "name": "CentOS Linux",
      "description": "All CentOS hosts",
      "label_type": "builtin"
    },
    {
      "id": 10,
      "name": "MS Windows",
      "description": "All Windows hosts",
      "label_type": "builtin"
    },
    {
      "id": 11,
      "name": "Red Hat Linux",
      "description": "All Red Hat Enterprise Linux hosts",
      "label_type": "builtin"
    },
    {
      "id": 12,
      "name": "All Linux",
      "description": "All Linux distributions",
      "label_type": "builtin"
    }
  ],
  "platforms": [
    {
      "platform": "chrome",
      "hosts_count": 1234
    },
    {
      "platform": "darwin",
      "hosts_count": 1234
    },
    {
      "platform": "rhel",
      "hosts_count": 1234
    },
    {
      "platform": "ubuntu",
      "hosts_count": 12044
    },
    {
      "platform": "windows",
      "hosts_count": 12044
    }

  ]
}
```

### Get host

Returns the information of the specified host.

`GET /api/v1/fleet/hosts/:id`

#### Parameters

| Name | Type    | In   | Description                  |
| ---- | ------- | ---- | ---------------------------- |
| id   | integer | path | **Required**. The host's id. |

#### Example

`GET /api/v1/fleet/hosts/121`

##### Default response

`Status: 200`

```json
{
  "host": {
    "created_at": "2021-08-19T02:02:22Z",
    "updated_at": "2021-08-19T21:14:58Z",
    "software": [
      {
        "id": 408,
        "name": "osquery",
        "version": "4.5.1",
        "source": "rpm_packages",
        "generated_cpe": "",
        "vulnerabilities": null,
        "installed_paths": ["/usr/lib/some-path-1"]
      },
      {
        "id": 1146,
        "name": "tar",
        "version": "1.30",
        "source": "rpm_packages",
        "generated_cpe": "",
        "vulnerabilities": null
      },
      {
        "id": 321,
        "name": "SomeApp.app",
        "version": "1.0",
        "source": "apps",
        "bundle_identifier": "com.some.app",
        "last_opened_at": "2021-08-18T21:14:00Z",
        "generated_cpe": "",
        "vulnerabilities": null,
        "installed_paths": ["/usr/lib/some-path-2"]
      }
    ],
    "id": 1,
    "detail_updated_at": "2021-08-19T21:07:53Z",
    "last_restarted_at": "2020-11-01T03:01:45Z",
    "software_updated_at": "2020-11-05T05:09:44Z",
    "label_updated_at": "2021-08-19T21:07:53Z",
    "policy_updated_at": "2023-06-26T18:33:15Z",
    "last_enrolled_at": "2021-08-19T02:02:22Z",
    "seen_time": "2021-08-19T21:14:58Z",
    "refetch_requested": false,
    "hostname": "23cfc9caacf0",
    "uuid": "309a4b7d-0000-0000-8e7f-26ae0815ede8",
    "platform": "rhel",
    "osquery_version": "4.5.1",
    "os_version": "CentOS Linux 8.3.2011",
    "build": "",
    "platform_like": "rhel",
    "code_name": "",
    "uptime": 210671000000000,
    "memory": 16788398080,
    "cpu_type": "x86_64",
    "cpu_subtype": "158",
    "cpu_brand": "Intel(R) Core(TM) i9-9980HK CPU @ 2.40GHz",
    "cpu_physical_cores": 12,
    "cpu_logical_cores": 12,
    "hardware_vendor": "",
    "hardware_model": "",
    "hardware_version": "",
    "hardware_serial": "",
    "computer_name": "23cfc9caacf0",
    "display_name": "23cfc9caacf0",
    "public_ip": "",
    "primary_ip": "172.27.0.6",
    "primary_mac": "02:42:ac:1b:00:06",
    "distributed_interval": 10,
    "config_tls_refresh": 10,
    "logger_tls_period": 10,
    "team_id": null,
    "pack_stats": null,
    "team_name": null,
    "additional": {},
    "gigs_disk_space_available": 46.1,
    "percent_disk_space_available": 74,
    "gigs_total_disk_space": 160,
    "disk_encryption_enabled": true,
    "users": [
      {
        "uid": 0,
        "username": "root",
        "type": "",
        "groupname": "root",
        "shell": "/bin/bash"
      },
      {
        "uid": 1,
        "username": "bin",
        "type": "",
        "groupname": "bin",
        "shell": "/sbin/nologin"
      }
    ],
    "labels": [
      {
        "created_at": "2021-08-19T02:02:17Z",
        "updated_at": "2021-08-19T02:02:17Z",
        "id": 6,
        "name": "All Hosts",
        "description": "All hosts which have enrolled in Fleet",
        "query": "SELECT 1;",
        "platform": "",
        "label_type": "builtin",
        "label_membership_type": "dynamic"
      },
      {
        "created_at": "2021-08-19T02:02:17Z",
        "updated_at": "2021-08-19T02:02:17Z",
        "id": 9,
        "name": "CentOS Linux",
        "description": "All CentOS hosts",
        "query": "SELECT 1 FROM os_version WHERE platform = 'centos' OR name LIKE '%centos%'",
        "platform": "",
        "label_type": "builtin",
        "label_membership_type": "dynamic"
      },
      {
        "created_at": "2021-08-19T02:02:17Z",
        "updated_at": "2021-08-19T02:02:17Z",
        "id": 12,
        "name": "All Linux",
        "description": "All Linux distributions",
        "query": "SELECT 1 FROM osquery_info WHERE build_platform LIKE '%ubuntu%' OR build_distro LIKE '%centos%';",
        "platform": "",
        "label_type": "builtin",
        "label_membership_type": "dynamic"
      }
    ],
    "packs": [],
    "status": "online",
    "display_text": "23cfc9caacf0",
    "policies": [
      {
        "id": 2,
        "name": "SomeQuery2",
        "query": "SELECT * FROM bar;",
        "description": "this is another query",
        "resolution": "fix with these other steps...",
        "platform": "darwin",
        "response": "fail",
        "critical": false
      },
      {
        "id": 3,
        "name": "SomeQuery3",
        "query": "SELECT * FROM baz;",
        "description": "",
        "resolution": "",
        "platform": "",
        "response": "",
        "critical": false
      },
      {
        "id": 1,
        "name": "SomeQuery",
        "query": "SELECT * FROM foo;",
        "description": "this is a query",
        "resolution": "fix with these steps...",
        "platform": "windows,linux",
        "response": "pass",
        "critical": false
      }
    ],
    "issues": {
      "failing_policies_count": 2,
      "total_issues_count": 2
    },
    "batteries": [
      {
        "cycle_count": 999,
        "health": "Normal"
      }
    ],
    "geolocation": {
      "country_iso": "US",
      "city_name": "New York",
      "geometry": {
        "type": "point",
        "coordinates": [40.6799, -74.0028]
      }
    },
    "mdm": {
      "encryption_key_available": false,
      "enrollment_status": null,
      "name": "",
      "server_url": null,
      "macos_settings": {
        "disk_encryption": null,
        "action_required": null
      },
      "macos_setup": {
        "bootstrap_package_status": "installed",
        "detail": "",
        "bootstrap_package_name": "test.pkg"
      },
      "os_settings": {
        "disk_encryption": {
          "status": null,
          "detail": ""
        }
      },
      "profiles": [
        {
          "profile_uuid": "954ec5ea-a334-4825-87b3-937e7e381f24",
          "name": "profile1",
          "status": "verifying",
          "operation_type": "install",
          "detail": ""
        }
      ]
    }
  }
}
```

> Note: the response above assumes a [GeoIP database is configured](https://fleetdm.com/docs/deploying/configuration#geoip), otherwise the `geolocation` object won't be included.

> Note: `installed_paths` may be blank depending on installer package. For example, on Linux, RPM-installed packages do not provide installed path information.

### Get host by identifier

Returns the information of the host specified using the `uuid`, `hardware_serial`, `osquery_host_id`, `hostname`, or
`node_key` as an identifier

`GET /api/v1/fleet/hosts/identifier/:identifier`

#### Parameters

| Name       | Type              | In   | Description                                                                   |
| ---------- | ----------------- | ---- | ----------------------------------------------------------------------------- |
| identifier | integer or string | path | **Required**. The host's `hardware_serial`, `uuid`, `osquery_host_id`, `hostname`, or `node_key` |

#### Example

`GET /api/v1/fleet/hosts/identifier/392547dc-0000-0000-a87a-d701ff75bc65`

##### Default response

`Status: 200`

```json
{
  "host": {
    "created_at": "2022-02-10T02:29:13Z",
    "updated_at": "2022-10-14T17:07:11Z",
    "software": [
      {
          "id": 16923,
          "name": "Automat",
          "version": "0.8.0",
          "source": "python_packages",
          "generated_cpe": "",
          "vulnerabilities": null,
          "installed_paths": ["/usr/lib/some_path/"]
      }
    ],
    "id": 33,
    "detail_updated_at": "2022-10-14T17:07:12Z",
    "label_updated_at": "2022-10-14T17:07:12Z",
    "policy_updated_at": "2022-10-14T17:07:12Z",
    "last_enrolled_at": "2022-02-10T02:29:13Z",
    "software_updated_at": "2020-11-05T05:09:44Z",
    "seen_time": "2022-10-14T17:45:41Z",
    "refetch_requested": false,
    "hostname": "23cfc9caacf0",
    "uuid": "392547dc-0000-0000-a87a-d701ff75bc65",
    "platform": "ubuntu",
    "osquery_version": "5.5.1",
    "os_version": "Ubuntu 20.04.3 LTS",
    "build": "",
    "platform_like": "debian",
    "code_name": "focal",
    "uptime": 20807520000000000,
    "memory": 1024360448,
    "cpu_type": "x86_64",
    "cpu_subtype": "63",
    "cpu_brand": "DO-Regular",
    "cpu_physical_cores": 1,
    "cpu_logical_cores": 1,
    "hardware_vendor": "",
    "hardware_model": "",
    "hardware_version": "",
    "hardware_serial": "",
    "computer_name": "23cfc9caacf0",
    "public_ip": "",
    "primary_ip": "172.27.0.6",
    "primary_mac": "02:42:ac:1b:00:06",
    "distributed_interval": 10,
    "config_tls_refresh": 60,
    "logger_tls_period": 10,
    "team_id": 2,
    "pack_stats": [
      {
        "pack_id": 1,
        "pack_name": "Global",
        "type": "global",
        "query_stats": [
          {
            "scheduled_query_name": "Get running processes (with user_name)",
            "scheduled_query_id": 49,
            "query_name": "Get running processes (with user_name)",
            "pack_name": "Global",
            "pack_id": 1,
            "average_memory": 260000,
            "denylisted": false,
            "executions": 1,
            "interval": 86400,
            "last_executed": "2022-10-14T10:00:01Z",
            "output_size": 198,
            "system_time": 20,
            "user_time": 80,
            "wall_time": 0
          }
        ]
      }
    ],
    "team_name": null,
    "gigs_disk_space_available": 19.29,
    "percent_disk_space_available": 74,
    "gigs_total_disk_space": 192,
    "issues": {
        "total_issues_count": 0,
        "failing_policies_count": 0
    },
    "labels": [
            {
            "created_at": "2021-09-14T05:11:02Z",
            "updated_at": "2021-09-14T05:11:02Z",
            "id": 12,
            "name": "All Linux",
            "description": "All Linux distributions",
            "query": "SELECT 1 FROM osquery_info WHERE build_platform LIKE '%ubuntu%' OR build_distro LIKE '%centos%';",
            "platform": "",
            "label_type": "builtin",
            "label_membership_type": "dynamic"
        }
    ],
    "packs": [
          {
            "created_at": "2021-09-17T05:28:54Z",
            "updated_at": "2021-09-17T05:28:54Z",
            "id": 1,
            "name": "Global",
            "description": "Global pack",
            "disabled": false,
            "type": "global",
            "labels": null,
            "label_ids": null,
            "hosts": null,
            "host_ids": null,
            "teams": null,
            "team_ids": null
        }
    ],
    "policies": [
      {
            "id": 142,
            "name": "Full disk encryption enabled (macOS)",
            "query": "SELECT 1 FROM disk_encryption WHERE user_uuid IS NOT '' AND filevault_status = 'on' LIMIT 1;",
            "description": "Checks to make sure that full disk encryption (FileVault) is enabled on macOS devices.",
            "author_id": 31,
            "author_name": "",
            "author_email": "",
            "team_id": null,
            "resolution": "To enable full disk encryption, on the failing device, select System Preferences > Security & Privacy > FileVault > Turn On FileVault.",
            "platform": "darwin,linux",
            "created_at": "2022-09-02T18:52:19Z",
            "updated_at": "2022-09-02T18:52:19Z",
            "response": "fail",
            "critical": false
        }
    ],
    "batteries": [
      {
        "cycle_count": 999,
        "health": "Normal"
      }
    ],
    "geolocation": {
      "country_iso": "US",
      "city_name": "New York",
      "geometry": {
        "type": "point",
        "coordinates": [40.6799, -74.0028]
      }
    },
    "status": "online",
    "display_text": "dogfood-ubuntu-box",
    "display_name": "dogfood-ubuntu-box",
    "mdm": {
      "encryption_key_available": false,
      "enrollment_status": null,
      "name": "",
      "server_url": null,
      "macos_settings": {
        "disk_encryption": null,
        "action_required": null
      },
      "macos_setup": {
        "bootstrap_package_status": "installed",
        "detail": ""
      },
      "os_settings": {
        "disk_encryption": {
          "status": null,
          "detail": ""
        }
      },
      "profiles": [
        {
          "profile_uuid": "954ec5ea-a334-4825-87b3-937e7e381f24",
          "name": "profile1",
          "status": "verifying",
          "operation_type": "install",
          "detail": ""
        }
      ]
    }
  }
}
```

> Note: the response above assumes a [GeoIP database is configured](https://fleetdm.com/docs/deploying/configuration#geoip), otherwise the `geolocation` object won't be included.

> Note: `installed_paths` may be blank depending on installer package. For example, on Linux, RPM-installed packages do not provide installed path information.

#### Get host by device token

Returns a subset of information about the host specified by `token`. To get all information about a host, use the "Get host" endpoint [here](#get-host).

This is the API route used by the **My device** page in Fleet desktop to display information about the host to the end user.

`GET /api/v1/fleet/device/:token`

##### Parameters

| Name  | Type   | In   | Description                        |
| ----- | ------ | ---- | ---------------------------------- |
| token | string | path | The device's authentication token. |

##### Example

`GET /api/v1/fleet/device/abcdef012456789`

##### Default response

`Status: 200`

```json
{
  "host": {
    "created_at": "2021-08-19T02:02:22Z",
    "updated_at": "2021-08-19T21:14:58Z",
    "software": [
      {
        "id": 408,
        "name": "osquery",
        "version": "4.5.1",
        "source": "rpm_packages",
        "generated_cpe": "",
        "vulnerabilities": null
      },
      {
        "id": 1146,
        "name": "tar",
        "version": "1.30",
        "source": "rpm_packages",
        "generated_cpe": "",
        "vulnerabilities": null
      },
      {
        "id": 321,
        "name": "SomeApp.app",
        "version": "1.0",
        "source": "apps",
        "bundle_identifier": "com.some.app",
        "last_opened_at": "2021-08-18T21:14:00Z",
        "generated_cpe": "",
        "vulnerabilities": null
      }
    ],
    "id": 1,
    "detail_updated_at": "2021-08-19T21:07:53Z",
    "label_updated_at": "2021-08-19T21:07:53Z",
    "last_enrolled_at": "2021-08-19T02:02:22Z",
    "seen_time": "2021-08-19T21:14:58Z",
    "refetch_requested": false,
    "hostname": "23cfc9caacf0",
    "uuid": "309a4b7d-0000-0000-8e7f-26ae0815ede8",
    "platform": "rhel",
    "osquery_version": "4.5.1",
    "os_version": "CentOS Linux 8.3.2011",
    "build": "",
    "platform_like": "rhel",
    "code_name": "",
    "uptime": 210671000000000,
    "memory": 16788398080,
    "cpu_type": "x86_64",
    "cpu_subtype": "158",
    "cpu_brand": "Intel(R) Core(TM) i9-9980HK CPU @ 2.40GHz",
    "cpu_physical_cores": 12,
    "cpu_logical_cores": 12,
    "hardware_vendor": "",
    "hardware_model": "",
    "hardware_version": "",
    "hardware_serial": "",
    "computer_name": "23cfc9caacf0",
    "display_name": "23cfc9caacf0",
    "public_ip": "",
    "primary_ip": "172.27.0.6",
    "primary_mac": "02:42:ac:1b:00:06",
    "distributed_interval": 10,
    "config_tls_refresh": 10,
    "logger_tls_period": 10,
    "team_id": null,
    "pack_stats": null,
    "team_name": null,
    "additional": {},
    "gigs_disk_space_available": 46.1,
    "percent_disk_space_available": 74,
    "gigs_total_disk_space": 160,
    "disk_encryption_enabled": true,
    "dep_assigned_to_fleet": false,
    "users": [
      {
        "uid": 0,
        "username": "root",
        "type": "",
        "groupname": "root",
        "shell": "/bin/bash"
      },
      {
        "uid": 1,
        "username": "bin",
        "type": "",
        "groupname": "bin",
        "shell": "/sbin/nologin"
      }
    ],
    "labels": [
      {
        "created_at": "2021-08-19T02:02:17Z",
        "updated_at": "2021-08-19T02:02:17Z",
        "id": 6,
        "name": "All Hosts",
        "description": "All hosts which have enrolled in Fleet",
        "query": "SELECT 1;",
        "platform": "",
        "label_type": "builtin",
        "label_membership_type": "dynamic"
      },
      {
        "created_at": "2021-08-19T02:02:17Z",
        "updated_at": "2021-08-19T02:02:17Z",
        "id": 9,
        "name": "CentOS Linux",
        "description": "All CentOS hosts",
        "query": "SELECT 1 FROM os_version WHERE platform = 'centos' OR name LIKE '%centos%'",
        "platform": "",
        "label_type": "builtin",
        "label_membership_type": "dynamic"
      },
      {
        "created_at": "2021-08-19T02:02:17Z",
        "updated_at": "2021-08-19T02:02:17Z",
        "id": 12,
        "name": "All Linux",
        "description": "All Linux distributions",
        "query": "SELECT 1 FROM osquery_info WHERE build_platform LIKE '%ubuntu%' OR build_distro LIKE '%centos%';",
        "platform": "",
        "label_type": "builtin",
        "label_membership_type": "dynamic"
      }
    ],
    "packs": [],
    "status": "online",
    "display_text": "23cfc9caacf0",
    "batteries": [
      {
        "cycle_count": 999,
        "health": "Good"
      }
    ],
    "mdm": {
      "encryption_key_available": false,
      "enrollment_status": null,
      "name": "",
      "server_url": null,
      "macos_settings": {
        "disk_encryption": null,
        "action_required": null
      },
      "macos_setup": {
        "bootstrap_package_status": "installed",
        "detail": "",
        "bootstrap_package_name": "test.pkg"
      },
      "os_settings": {
        "disk_encryption": {
          "status": null,
          "detail": ""
        }
      },
      "profiles": [
        {
          "profile_uuid": "954ec5ea-a334-4825-87b3-937e7e381f24",
          "name": "profile1",
          "status": "verifying",
          "operation_type": "install",
          "detail": ""
        }
      ]
    }
  },
  "org_logo_url": "https://example.com/logo.jpg",
  "license": {
    "tier": "free",
    "expiration": "2031-01-01T00:00:00Z"
  },
  "global_config": {
    "mdm": {
      "enabled_and_configured": false
    }
  }
}
```

### Delete host

Deletes the specified host from Fleet. Note that a deleted host will fail authentication with the previous node key, and in most osquery configurations will attempt to re-enroll automatically. If the host still has a valid enroll secret, it will re-enroll successfully.

`DELETE /api/v1/fleet/hosts/:id`

#### Parameters

| Name | Type    | In   | Description                  |
| ---- | ------- | ---- | ---------------------------- |
| id   | integer | path | **Required**. The host's id. |

#### Example

`DELETE /api/v1/fleet/hosts/121`

##### Default response

`Status: 200`


### Refetch host

Flags the host details, labels and policies to be refetched the next time the host checks in for distributed queries. Note that we cannot be certain when the host will actually check in and update the query results. Further requests to the host APIs will indicate that the refetch has been requested through the `refetch_requested` field on the host object.

`POST /api/v1/fleet/hosts/:id/refetch`

#### Parameters

| Name | Type    | In   | Description                  |
| ---- | ------- | ---- | ---------------------------- |
| id   | integer | path | **Required**. The host's id. |

#### Example

`POST /api/v1/fleet/hosts/121/refetch`

##### Default response

`Status: 200`


### Transfer hosts to a team

_Available in Fleet Premium_

`POST /api/v1/fleet/hosts/transfer`

#### Parameters

| Name    | Type    | In   | Description                                                             |
| ------- | ------- | ---- | ----------------------------------------------------------------------- |
| team_id | integer | body | **Required**. The ID of the team you'd like to transfer the host(s) to. |
| hosts   | array   | body | **Required**. A list of host IDs.                                       |

#### Example

`POST /api/v1/fleet/hosts/transfer`

##### Request body

```json
{
  "team_id": 1,
  "hosts": [3, 2, 4, 6, 1, 5, 7]
}
```

##### Default response

`Status: 200`


### Transfer hosts to a team by filter

_Available in Fleet Premium_

`POST /api/v1/fleet/hosts/transfer/filter`

#### Parameters

| Name    | Type    | In   | Description                                                                                                                                                                                                                                                                                                                        |
| ------- | ------- | ---- | ---------------------------------------------------------------------------------------------------------------------------------------------------------------------------------------------------------------------------------------------------------------------------------------------------------------------------------- |
| team_id | integer | body | **Required**. The ID of the team you'd like to transfer the host(s) to.                                                                                                                                                                                                                                                            |
| filters | object  | body | **Required** Contains any of the following three properties: `query` for search query keywords. Searchable fields include `hostname`, `hardware_serial`, `uuid`, and `ipv4`. `status` to indicate the status of the hosts to return. Can either be `new`, `online`, `offline`, `mia` or `missing`. `label_id` to indicate the selected label. `label_id` and `status` cannot be used at the same time. |

#### Example

`POST /api/v1/fleet/hosts/transfer/filter`

##### Request body

```json
{
  "team_id": 1,
  "filters": {
    "status": "online"
  }
}
```

##### Default response

`Status: 200`

### Bulk delete hosts by filter or ids

`POST /api/v1/fleet/hosts/delete`

#### Parameters

| Name    | Type    | In   | Description                                                                                                                                                                                                                                                                                                                        |
| ------- | ------- | ---- | ---------------------------------------------------------------------------------------------------------------------------------------------------------------------------------------------------------------------------------------------------------------------------------------------------------------------------------- |
| ids     | list    | body | A list of the host IDs you'd like to delete. If `ids` is specified, `filters` cannot be specified.                                                                                                                                                                                                                                                           |
| filters | object  | body | Contains any of the following four properties: `query` for search query keywords. Searchable fields include `hostname`, `hardware_serial`, `uuid`, and `ipv4`. `status` to indicate the status of the hosts to return. Can either be `new`, `online`, `offline`, `mia` or `missing`. `label_id` to indicate the selected label. `team_id` to indicate the selected team. If `filters` is specified, `id` cannot be specified. `label_id` and `status` cannot be used at the same time. |

Either ids or filters are required.

Request (`ids` is specified):

```json
{
  "ids": [1]
}
```

Request (`filters` is specified):
```json
{
  "filters": {
    "status": "online",
    "label_id": 1,
    "team_id": 1,
    "query": "abc"
  }
}
```

Request (`filters` is specified and empty, to delete all hosts):
```json
{
  "filters": {}
}
```

#### Example

`POST /api/v1/fleet/hosts/delete`

##### Request body

```json
{
  "filters": {
    "status": "online",
    "team_id": 1
  }
}
```

##### Default response

`Status: 200`

### Get human-device mapping

Returns the end user's email(s) they use to log in to their Identity Provider (IdP) and Google Chrome profile.

Also returns the custom email that's set via the `PUT /api/v1/fleet/hosts/:id/device_mapping` endpoint (docs [here](#update-custom-human-device-mapping))

Note that IdP email is only supported on macOS hosts. It's collected once, during automatic enrollment (DEP), only if the end user authenticates with the IdP and the DEP profile has `await_device_configured` set to `true`.

`GET /api/v1/fleet/hosts/:id/device_mapping`

#### Parameters

| Name       | Type              | In   | Description                                                                   |
| ---------- | ----------------- | ---- | ----------------------------------------------------------------------------- |
| id         | integer           | path | **Required**. The host's `id`.                                                |

#### Example

`GET /api/v1/fleet/hosts/1/device_mapping`

##### Default response

`Status: 200`

```json
{
  "host_id": 1,
  "device_mapping": [
    {
      "email": "user@example.com",
      "source": "identity_provider"
    },
    {
      "email": "user@example.com",
      "source": "google_chrome_profiles"
    },
    {
      "email": "user@example.com",
      "source": "custom"
    }
  ]
}
```

---

### Update custom human-device mapping

`PUT /api/v1/fleet/hosts/:id/device_mapping`

Updates the email for the `custom` data source in the human-device mapping. This source can only have one email.

#### Parameters

| Name       | Type              | In   | Description                                                                   |
| ---------- | ----------------- | ---- | ----------------------------------------------------------------------------- |
| id         | integer           | path | **Required**. The host's `id`.                                                |
| email      | string            | body | **Required**. The custom email.                                               |

#### Example

`PUT /api/v1/fleet/hosts/1/device_mapping`

##### Request body

```json
{
  "email": "user@example.com"
}
```

##### Default response

`Status: 200`

```json
{
  "host_id": 1,
  "device_mapping": [
    {
      "email": "user@example.com",
      "source": "identity_provider"
    },
    {
      "email": "user@example.com",
      "source": "google_chrome_profiles"
    },
    {
      "email": "user@example.com",
      "source": "custom"
    }
  ]
}
```

### Get host's device health report

Retrieves information about a single host's device health.

This report includes a subset of host vitals, and simplified policy and vulnerable software information. Data is cached to preserve performance. To get all up-to-date information about a host, use the "Get host" endpoint [here](#get-host).


`GET /api/v1/fleet/hosts/:id/health`

#### Parameters

| Name       | Type              | In   | Description                                                                   |
| ---------- | ----------------- | ---- | ----------------------------------------------------------------------------- |
| id         | integer           | path | **Required**. The host's `id`.                                                |

#### Example

`GET /api/v1/fleet/hosts/1/health`

##### Default response

`Status: 200`

```json
{
  "host_id": 1,
  "health": {
    "updated_at": "2023-09-16T18:52:19Z",
    "os_version": "CentOS Linux 8.3.2011",
    "disk_encryption_enabled": true,
    "failing_policies": [
      {
        "id": 123,
        "name": "Google Chrome is up to date",
      }
    ],
    "vulnerable_software": [
      {
        "id": 321,
        "name": "Firefox.app",
        "version": "116.0.3",
      }
    ]
  }
}
```

---

### Get host's mobile device management (MDM) information

Currently supports Windows and MacOS. On MacOS this requires the [macadmins osquery
extension](https://github.com/macadmins/osquery-extension) which comes bundled
in [Fleet's osquery installers](https://fleetdm.com/docs/using-fleet/adding-hosts#osquery-installer).

Retrieves a host's MDM enrollment status and MDM server URL.

If the host exists but is not enrolled to an MDM server, then this API returns `null`.

`GET /api/v1/fleet/hosts/:id/mdm`

#### Parameters

| Name    | Type    | In   | Description                                                                                                                                                                                                                                                                                                                        |
| ------- | ------- | ---- | -------------------------------------------------------------------------------- |
| id      | integer | path | **Required** The id of the host to get the details for                           |

#### Example

`GET /api/v1/fleet/hosts/32/mdm`

##### Default response

`Status: 200`

```json
{
  "enrollment_status": "On (automatic)",
  "server_url": "some.mdm.com",
  "name": "Some MDM",
  "id": 3
}
```

---

### Get mobile device management (MDM) summary

Currently supports Windows and MacOS. On MacOS this requires the [macadmins osquery
extension](https://github.com/macadmins/osquery-extension) which comes bundled
in [Fleet's osquery installers](https://fleetdm.com/docs/using-fleet/adding-hosts#osquery-installer).

Retrieves MDM enrollment summary. Windows servers are excluded from the aggregated data.

`GET /api/v1/fleet/hosts/summary/mdm`

#### Parameters

| Name     | Type    | In    | Description                                                                                                                                                                                                                                                                                                                        |
| -------- | ------- | ----- | -------------------------------------------------------------------------------- |
| team_id  | integer | query | _Available in Fleet Premium_ Filter by team                                      |
| platform | string  | query | Filter by platform ("windows" or "darwin")                                       |

A `team_id` of `0` returns the statistics for hosts that are not part of any team. A `null` or missing `team_id` returns statistics for all hosts regardless of the team.

#### Example

`GET /api/v1/fleet/hosts/summary/mdm?team_id=1&platform=windows`

##### Default response

`Status: 200`

```json
{
  "counts_updated_at": "2021-03-21T12:32:44Z",
  "mobile_device_management_enrollment_status": {
    "enrolled_manual_hosts_count": 0,
    "enrolled_automated_hosts_count": 2,
    "unenrolled_hosts_count": 0,
    "hosts_count": 2
  },
  "mobile_device_management_solution": [
    {
      "id": 2,
      "name": "Solution1",
      "server_url": "solution1.com",
      "hosts_count": 1
    },
    {
      "id": 3,
      "name": "Solution2",
      "server_url": "solution2.com",
      "hosts_count": 1
    }
  ]
}
```

---

### Get host's mobile device management (MDM) and Munki information

Retrieves a host's MDM enrollment status, MDM server URL, and Munki version.

`GET /api/v1/fleet/hosts/:id/macadmins`

#### Parameters

| Name    | Type    | In   | Description                                                                                                                                                                                                                                                                                                                        |
| ------- | ------- | ---- | -------------------------------------------------------------------------------- |
| id      | integer | path | **Required** The id of the host to get the details for                           |

#### Example

`GET /api/v1/fleet/hosts/32/macadmins`

##### Default response

`Status: 200`

```json
{
  "macadmins": {
    "munki": {
      "version": "1.2.3"
    },
    "munki_issues": [
      {
        "id": 1,
        "name": "Could not retrieve managed install primary manifest",
        "type": "error",
        "created_at": "2022-08-01T05:09:44Z"
      },
      {
        "id": 2,
        "name": "Could not process item Figma for optional install. No pkginfo found in catalogs: release",
        "type": "warning",
        "created_at": "2022-08-01T05:09:44Z"
      }
    ],
    "mobile_device_management": {
      "enrollment_status": "On (automatic)",
      "server_url": "http://some.url/mdm",
      "name": "MDM Vendor Name",
      "id": 999
    }
  }
}
```

---

### Get aggregated host's macadmin mobile device management (MDM) and Munki information

Requires the [macadmins osquery
extension](https://github.com/macadmins/osquery-extension) which comes bundled
in [Fleet's osquery
installers](https://fleetdm.com/docs/using-fleet/adding-hosts#osquery-installer).
Currently supported only on macOS.


Retrieves aggregated host's MDM enrollment status and Munki versions.

`GET /api/v1/fleet/macadmins`

#### Parameters

| Name    | Type    | In    | Description                                                                                                                                                                                                                                                                                                                        |
| ------- | ------- | ----- | ---------------------------------------------------------------------------------------------------------------- |
| team_id | integer | query | _Available in Fleet Premium_ Filters the aggregate host information to only include hosts in the specified team. |                           |

A `team_id` of `0` returns the statistics for hosts that are not part of any team. A `null` or missing `team_id` returns statistics for all hosts regardless of the team.

#### Example

`GET /api/v1/fleet/macadmins`

##### Default response

`Status: 200`

```json
{
  "macadmins": {
    "counts_updated_at": "2021-03-21T12:32:44Z",
    "munki_versions": [
      {
        "version": "5.5",
        "hosts_count": 8360
      },
      {
        "version": "5.4",
        "hosts_count": 1700
      },
      {
        "version": "5.3",
        "hosts_count": 400
      },
      {
        "version": "5.2.3",
        "hosts_count": 112
      },
      {
        "version": "5.2.2",
        "hosts_count": 50
      }
    ],
    "munki_issues": [
      {
        "id": 1,
        "name": "Could not retrieve managed install primary manifest",
        "type": "error",
        "hosts_count": 2851
      },
      {
        "id": 2,
        "name": "Could not process item Figma for optional install. No pkginfo found in catalogs: release",
        "type": "warning",
        "hosts_count": 1983
      }
    ],
    "mobile_device_management_enrollment_status": {
      "enrolled_manual_hosts_count": 124,
      "enrolled_automated_hosts_count": 124,
      "unenrolled_hosts_count": 112
    },
    "mobile_device_management_solution": [
      {
        "id": 1,
        "name": "SimpleMDM",
        "hosts_count": 8360,
        "server_url": "https://a.simplemdm.com/mdm"
      },
      {
        "id": 2,
        "name": "Intune",
        "hosts_count": 1700,
        "server_url": "https://enrollment.manage.microsoft.com"
      }
    ]
  }
}
```

### Get host OS versions

Retrieves the aggregated host OS versions information.

`GET /api/v1/fleet/os_versions`

#### Parameters

| Name                | Type     | In    | Description                                                                                                                          |
| ---      | ---      | ---   | ---                                                                                                                                  |
| team_id             | integer | query | _Available in Fleet Premium_ Filters the hosts to only include hosts in the specified team. If not provided, all hosts are included. |
| platform            | string   | query | Filters the hosts to the specified platform |
| os_name     | string | query | The name of the operating system to filter hosts by. `os_version` must also be specified with `os_name`                                                 |
| os_version    | string | query | The version of the operating system to filter hosts by. `os_name` must also be specified with `os_version`                                                 |

##### Default response

`Status: 200`

```json
{
  "counts_updated_at": "2022-03-22T21:38:31Z",
  "os_versions": [
    {
      "hosts_count": 1,
      "name": "CentOS 6.10.0",
      "name_only": "CentOS",
      "version": "6.10.0",
      "platform": "rhel",
      "os_id": 1
    },
    {
      "hosts_count": 1,
      "name": "CentOS Linux 7.9.2009",
      "name_only": "CentOS",
      "version": "7.9.2009",
      "platform": "rhel",
      "os_id": 2
    },
    {
      "hosts_count": 1,
      "name": "CentOS Linux 8.3.2011",
      "name_only": "CentOS",
      "version": "8.2.2011",
      "platform": "rhel",
      "os_id": 3
    },
    {
      "hosts_count": 1,
      "name": "Debian GNU/Linux 10.0.0",
      "name_only": "Debian GNU/Linux",
      "version": "10.0.0",
      "platform": "debian",
      "os_id": 4
    },
    {
      "hosts_count": 1,
      "name": "Debian GNU/Linux 9.0.0",
      "name_only": "Debian GNU/Linux",
      "version": "9.0.0",
      "platform": "debian",
      "os_id": 5
    },
    {
      "hosts_count": 1,
      "name": "Ubuntu 16.4.0 LTS",
      "name_only": "Ubuntu",
      "version": "16.4.0 LTS",
      "platform": "ubuntu",
      "os_id": 6
    }
  ]
}
```

### Get host's scripts

`GET /api/v1/fleet/hosts/:id/scripts`

#### Parameters

| Name | Type    | In   | Description                  |
| ---- | ------- | ---- | ---------------------------- |
| id   | integer | path | **Required**. The host's id. |
| page | integer | query | Page number of the results to fetch.|
| per_page | integer | query | Results per page.|

#### Example

`GET /api/v1/fleet/hosts/123/scripts`

##### Default response

`Status: 200`

```json
{
  "scripts": [
    {
      "script_id": 3,
      "name": "remove-zoom-artifacts.sh",
      "last_execution": {
        "execution_id": "e797d6c6-3aae-11ee-be56-0242ac120002",
        "executed_at": "2021-12-15T15:23:57Z",
        "status": "error"
      }
    },
    {
      "script_id": 5,
      "name": "set-timezone.sh",
      "last_execution": {
        "id": "e797d6c6-3aae-11ee-be56-0242ac120002",
        "executed_at": "2021-12-15T15:23:57Z",
        "status": "pending"
      }
    },
    {
      "script_id": 8,
      "name": "uninstall-zoom.sh",
      "last_execution": {
        "id": "e797d6c6-3aae-11ee-be56-0242ac120002",
        "executed_at": "2021-12-15T15:23:57Z",
        "status": "ran"
      }
    }
  ],
  "meta": {
    "has_next_results": false,
    "has_previous_results": false
  }
}

```

### Get hosts report in CSV

Returns the list of hosts corresponding to the search criteria in CSV format, ready for download when
requested by a web browser.

`GET /api/v1/fleet/hosts/report`

#### Parameters

| Name                    | Type    | In    | Description                                                                                                                                                                                                                                                                                                                                 |
| ----------------------- | ------- | ----- | ------------------------------------------------------------------------------------------------------------------------------------------------------------------------------------------------------------------------------------------------------------------------------------------------------------------------------------------- |
| format                  | string  | query | **Required**, must be "csv" (only supported format for now).                                                                                                                                                                                                                                                                                |
| columns                 | string  | query | Comma-delimited list of columns to include in the report (returns all columns if none is specified).                                                                                                                                                                                                                                        |
| order_key               | string  | query | What to order results by. Can be any column in the hosts table.                                                                                                                                                                                                                                                                             |
| order_direction         | string  | query | **Requires `order_key`**. The direction of the order given the order key. Options include 'asc' and 'desc'. Default is 'asc'.                                                                                                                                                                                                               |
| status                  | string  | query | Indicates the status of the hosts to return. Can either be 'new', 'online', 'offline', 'mia' or 'missing'.                                                                                                                                                                                                                                  |
| query                   | string  | query | Search query keywords. Searchable fields include `hostname`, `hardware_serial`, `uuid`, `ipv4` and the hosts' email addresses (only searched if the query looks like an email address, i.e. contains an `@`, no space, etc.).                                                                                                                |
| team_id                 | integer | query | _Available in Fleet Premium_ Filters the hosts to only include hosts in the specified team.                                                                                                                                                                                                                                                 |
| policy_id               | integer | query | The ID of the policy to filter hosts by.                                                                                                                                                                                                                                                                                                    |
| policy_response         | string  | query | **Requires `policy_id`**. Valid options are 'passing' or 'failing'. **Note: If `policy_id` is specified _without_ including `policy_response`, this will also return hosts where the policy is not configured to run or failed to run.** |
| software_id             | integer | query | The ID of the software to filter hosts by.                                                                                                                                                                                                                                                                                                  |
| os_id                   | integer | query | The ID of the operating system to filter hosts by.                                                                                                                                                                                                                                                                                          |
| os_name                 | string  | query | The name of the operating system to filter hosts by. `os_version` must also be specified with `os_name`                                                                                                                                                                                                                                     |
| os_version              | string  | query | The version of the operating system to filter hosts by. `os_name` must also be specified with `os_version`                                                                                                                                                                                                                                  |
| mdm_id                  | integer | query | The ID of the _mobile device management_ (MDM) solution to filter hosts by (that is, filter hosts that use a specific MDM provider and URL).                                                                                                                                                                                                |
| mdm_name                | string  | query | The name of the _mobile device management_ (MDM) solution to filter hosts by (that is, filter hosts that use a specific MDM provider).                                                                                                                                                                                                |
| mdm_enrollment_status   | string  | query | The _mobile device management_ (MDM) enrollment status to filter hosts by. Valid options are 'manual', 'automatic', 'enrolled', 'pending', or 'unenrolled'.                                                                                                                                                                                                             |
| macos_settings          | string  | query | Filters the hosts by the status of the _mobile device management_ (MDM) profiles applied to hosts. Valid options are 'verified', 'verifying', 'pending', or 'failed'. **Note: If this filter is used in Fleet Premium without a team ID filter, the results include only hosts that are not assigned to any team.**                                                                                                                                                                                                             |
| munki_issue_id          | integer | query | The ID of the _munki issue_ (a Munki-reported error or warning message) to filter hosts by (that is, filter hosts that are affected by that corresponding error or warning message).                                                                                                                                                        |
| low_disk_space          | integer | query | _Available in Fleet Premium_ Filters the hosts to only include hosts with less GB of disk space available than this value. Must be a number between 1-100.                                                                                                                                                                                  |
| label_id                | integer | query | A valid label ID. Can only be used in combination with `order_key`, `order_direction`, `status`, `query` and `team_id`.                                                                                                                                                                                                                     |
| bootstrap_package       | string | query | _Available in Fleet Premium_ Filters the hosts by the status of the MDM bootstrap package on the host. Valid options are 'installed', 'pending', or 'failed'. **Note: If this filter is used in Fleet Premium without a team ID filter, the results include only hosts that are not assigned to any team.** |
| disable_failing_policies | boolean | query | If `true`, hosts will return failing policies as 0 (returned as the `issues` column) regardless of whether there are any that failed for the host. This is meant to be used when increased performance is needed in exchange for the extra information.      |

If `mdm_id`, `mdm_name` or `mdm_enrollment_status` is specified, then Windows Servers are excluded from the results.

#### Example

`GET /api/v1/fleet/hosts/report?software_id=123&format=csv&columns=hostname,primary_ip,platform`

##### Default response

`Status: 200`

```csv
created_at,updated_at,id,detail_updated_at,label_updated_at,policy_updated_at,last_enrolled_at,seen_time,refetch_requested,hostname,uuid,platform,osquery_version,os_version,build,platform_like,code_name,uptime,memory,cpu_type,cpu_subtype,cpu_brand,cpu_physical_cores,cpu_logical_cores,hardware_vendor,hardware_model,hardware_version,hardware_serial,computer_name,primary_ip_id,primary_ip,primary_mac,distributed_interval,config_tls_refresh,logger_tls_period,team_id,team_name,gigs_disk_space_available,percent_disk_space_available,gigs_total_disk_space,issues,device_mapping,status,display_text
2022-03-15T17:23:56Z,2022-03-15T17:23:56Z,1,2022-03-15T17:23:56Z,2022-03-15T17:23:56Z,2022-03-15T17:23:56Z,2022-03-15T17:23:56Z,2022-03-15T17:23:56Z,false,foo.local0,a4fc55a1-b5de-409c-a2f4-441f564680d3,debian,,,,,,0s,0,,,,0,0,,,,,,,,,0,0,0,,,0,0,0,0,,,,
2022-03-15T17:23:56Z,2022-03-15T17:23:56Z,2,2022-03-15T17:23:56Z,2022-03-15T17:23:56Z,2022-03-15T17:23:56Z,2022-03-15T17:23:56Z,2022-03-15T17:22:56Z,false,foo.local1,689539e5-72f0-4bf7-9cc5-1530d3814660,rhel,,,,,,0s,0,,,,0,0,,,,,,,,,0,0,0,,,0,0,0,0,,,,
2022-03-15T17:23:56Z,2022-03-15T17:23:56Z,3,2022-03-15T17:23:56Z,2022-03-15T17:23:56Z,2022-03-15T17:23:56Z,2022-03-15T17:23:56Z,2022-03-15T17:21:56Z,false,foo.local2,48ebe4b0-39c3-4a74-a67f-308f7b5dd171,linux,,,,,,0s,0,,,,0,0,,,,,,,,,0,0,0,,,0,0,0,0,,,,
```

### Get host's disk encryption key

For macOS, requires the [macadmins osquery extension](https://github.com/macadmins/osquery-extension) which comes bundled
in [Fleet's osquery installers](https://fleetdm.com/docs/using-fleet/adding-hosts#osquery-installer).

Requires Fleet's MDM properly [enabled and configured](https://fleetdm.com/docs/using-fleet/mdm-macos-setup).

Retrieves the disk encryption key for a host.

`GET /api/v1/fleet/mdm/hosts/:id/encryption_key`

#### Parameters

| Name | Type    | In   | Description                                                        |
| ---- | ------- | ---- | ------------------------------------------------------------------ |
| id   | integer | path | **Required** The id of the host to get the disk encryption key for |


#### Example

`GET /api/v1/fleet/mdm/hosts/8/encryption_key`

##### Default response

`Status: 200`

```json
{
  "host_id": 8,
  "encryption_key": {
    "key": "5ADZ-HTZ8-LJJ4-B2F8-JWH3-YPBT",
    "updated_at": "2022-12-01T05:31:43Z"
  }
}
```

### Get configuration profiles assigned to a host

Requires Fleet's MDM properly [enabled and configured](https://fleetdm.com/docs/using-fleet/mdm-macos-setup).

Retrieves a list of the configuration profiles assigned to a host.

`GET /api/v1/fleet/mdm/hosts/:id/profiles`

#### Parameters

| Name | Type    | In   | Description                      |
| ---- | ------- | ---- | -------------------------------- |
| id   | integer | path | **Required**. The ID of the host  |


#### Example

`GET /api/v1/fleet/mdm/hosts/8/profiles`

##### Default response

`Status: 200`

```json
{
  "host_id": 8,
  "profiles": [
    {
      "profile_uuid": "bc84dae7-396c-4e10-9d45-5768bce8b8bd",
      "team_id": 0,
      "name": "Example profile",
      "identifier": "com.example.profile",
      "created_at": "2023-03-31T00:00:00Z",
      "updated_at": "2023-03-31T00:00:00Z",
      "checksum": "dGVzdAo="
    }
  ]
}
```

### Get host's past activity

`GET /api/v1/fleet/hosts/:id/activites/past`

#### Parameters

| Name | Type    | In   | Description                  |
| ---- | ------- | ---- | ---------------------------- |
| id   | integer | path | **Required**. The host's id. |
| page | integer | query | Page number of the results to fetch.|
| per_page | integer | query | Results per page.|

#### Example

`GET /api/v1/fleet/hosts/12/activites/past`

##### Default response

`Status: 200`

```json
{
  "activities": [
    {
      "created_at": "2023-07-27T14:35:08Z",
      "id": 2,
      "actor_full_name": "Anna",
      "actor_id": 1,
      "actor_gravatar": "",
      "actor_email": "anna@example.com",
      "type": "ran_script",
      "details": {
        "host_id": 1,
        "host_display_name": "Steve's MacBook Pro",
        "script_name": "set-timezones.sh",
        "script_execution_id": "d6cffa75-b5b5-41ef-9230-15073c8a88cf",
      },
    },
    {
      "created_at": "2021-07-27T13:25:21Z",
      "id": 1,
      "actor_full_name": "Bob",
      "actor_id": 2,
      "actor_gravatar": "",
      "actor_email": "bob@example.com",
      "type": "ran_script",
      "details": {
        "host_id": 1,
        "host_display_name": "Steve's MacBook Pro",
        "script_name": "",
        "script_execution_id": "y3cffa75-b5b5-41ef-9230-15073c8a88cf",
      },
    },
  ]
}
```

### Get host's upcoming activity

`GET /api/v1/fleet/hosts/:id/activites/upcoming`

#### Parameters

| Name | Type    | In   | Description                  |
| ---- | ------- | ---- | ---------------------------- |
| id   | integer | path | **Required**. The host's id. |
| page | integer | query | Page number of the results to fetch.|
| per_page | integer | query | Results per page.|

#### Example

`GET /api/v1/fleet/hosts/12/activites/upcoming`

##### Default response

`Status: 200`

```json
{
  "activities": [
    {
      "created_at": "2023-07-27T14:35:08Z",
      "id": 3,
      "actor_full_name": "Marko",
      "actor_id": 1,
      "actor_gravatar": "",
      "actor_email": "marko@example.com",
      "type": "ran_script",
      "details": {
        "host_id": 1,
        "host_display_name": "Steve's MacBook Pro",
        "script_name": "set-timezones.sh",
        "script_execution_id": "d6cffa75-b5b5-41ef-9230-15073c8a88cf",
      },
    },
    {
      "created_at": "2021-07-27T13:25:21Z",
      "id": 4,
      "actor_full_name": "Rachael",
      "actor_id": 1,
      "actor_gravatar": "",
      "actor_email": "rachael@example.com",
      "type": "ran_script",
      "details": {
        "host_id": 1,
        "host_display_name": "Steve's MacBook Pro",
        "script_name": "",
        "script_execution_id": "y3cffa75-b5b5-41ef-9230-15073c8a88cf",
      },
    },
  ]
}
```

---


## Labels

- [Create label](#create-label)
- [Modify label](#modify-label)
- [Get label](#get-label)
- [Get labels summary](#get-labels-summary)
- [List labels](#list-labels)
- [List hosts in a label](#list-hosts-in-a-label)
- [Delete label](#delete-label)
- [Delete label by ID](#delete-label-by-id)

### Create label

Creates a dynamic label.

`POST /api/v1/fleet/labels`

#### Parameters

| Name        | Type   | In   | Description                                                                                                                                                                                                                                  |
| ----------- | ------ | ---- | -------------------------------------------------------------------------------------------------------------------------------------------------------------------------------------------------------------------------------------------- |
| name        | string | body | **Required**. The label's name.                                                                                                                                                                                                              |
| description | string | body | The label's description.                                                                                                                                                                                                                     |
| query       | string | body | **Required**. The query in SQL syntax used to filter the hosts.                                                                                                                                                                              |
| platform    | string | body | The specific platform for the label to target. Provides an additional filter. Choices for platform are `darwin`, `windows`, `ubuntu`, and `centos`. All platforms are included by default and this option is represented by an empty string. |

#### Example

`POST /api/v1/fleet/labels`

##### Request body

```json
{
  "name": "Ubuntu hosts",
  "description": "Filters ubuntu hosts",
  "query": "SELECT 1 FROM os_version WHERE platform = 'ubuntu';",
  "platform": ""
}
```

##### Default response

`Status: 200`

```json
{
  "label": {
    "created_at": "0001-01-01T00:00:00Z",
    "updated_at": "0001-01-01T00:00:00Z",
    "id": 1,
    "name": "Ubuntu hosts",
    "description": "Filters ubuntu hosts",
    "query": "SELECT 1 FROM os_version WHERE platform = 'ubuntu';",
    "label_type": "regular",
    "label_membership_type": "dynamic",
    "display_text": "Ubuntu hosts",
    "count": 0,
    "host_ids": null
  }
}
```

### Modify label

Modifies the specified label. Note: Label queries and platforms are immutable. To change these, you must delete the label and create a new label.

`PATCH /api/v1/fleet/labels/:id`

#### Parameters

| Name        | Type    | In   | Description                   |
| ----------- | ------- | ---- | ----------------------------- |
| id          | integer | path | **Required**. The label's id. |
| name        | string  | body | The label's name.             |
| description | string  | body | The label's description.      |

#### Example

`PATCH /api/v1/fleet/labels/1`

##### Request body

```json
{
  "name": "macOS label",
  "description": "Now this label only includes macOS machines",
  "platform": "darwin"
}
```

##### Default response

`Status: 200`

```json
{
  "label": {
    "created_at": "0001-01-01T00:00:00Z",
    "updated_at": "0001-01-01T00:00:00Z",
    "id": 1,
    "name": "Ubuntu hosts",
    "description": "Filters ubuntu hosts",
    "query": "SELECT 1 FROM os_version WHERE platform = 'ubuntu';",
    "platform": "darwin",
    "label_type": "regular",
    "label_membership_type": "dynamic",
    "display_text": "Ubuntu hosts",
    "count": 0,
    "host_ids": null
  }
}
```

### Get label

Returns the specified label.

`GET /api/v1/fleet/labels/:id`

#### Parameters

| Name | Type    | In   | Description                   |
| ---- | ------- | ---- | ----------------------------- |
| id   | integer | path | **Required**. The label's id. |

#### Example

`GET /api/v1/fleet/labels/1`

##### Default response

`Status: 200`

```json
{
  "label": {
    "created_at": "2021-02-09T22:09:43Z",
    "updated_at": "2021-02-09T22:15:58Z",
    "id": 12,
    "name": "Ubuntu",
    "description": "Filters ubuntu hosts",
    "query": "SELECT 1 FROM os_version WHERE platform = 'ubuntu';",
    "label_type": "regular",
    "label_membership_type": "dynamic",
    "display_text": "Ubuntu",
    "count": 0,
    "host_ids": null
  }
}
```

### Get labels summary

Returns a list of all the labels in Fleet.

`GET /api/v1/fleet/labels/summary`

#### Example

`GET /api/v1/fleet/labels/summary`

##### Default response

`Status: 200`

```json
{
  "labels": [
    {
      "id": 6,
      "name": "All Hosts",
      "description": "All hosts which have enrolled in Fleet",
      "label_type": "builtin"
    },
    {
      "id": 7,
      "name": "macOS",
      "description": "All macOS hosts",
      "label_type": "builtin"
    },
    {
      "id": 8,
      "name": "Ubuntu Linux",
      "description": "All Ubuntu hosts",
      "label_type": "builtin"
    },
    {
      "id": 9,
      "name": "CentOS Linux",
      "description": "All CentOS hosts",
      "label_type": "builtin"
    },
    {
      "id": 10,
      "name": "MS Windows",
      "description": "All Windows hosts",
      "label_type": "builtin"
    }
  ]
}
```

### List labels

Returns a list of all the labels in Fleet.

`GET /api/v1/fleet/labels`

#### Parameters

| Name            | Type    | In    | Description   |
| --------------- | ------- | ----- |------------------------------------- |
| order_key       | string  | query | What to order results by. Can be any column in the labels table.                                                  |
| order_direction | string  | query | **Requires `order_key`**. The direction of the order given the order key. Options include `asc` and `desc`. Default is `asc`. |

#### Example

`GET /api/v1/fleet/labels`

##### Default response

`Status: 200`

```json
{
  "labels": [
    {
      "created_at": "2021-02-02T23:55:25Z",
      "updated_at": "2021-02-02T23:55:25Z",
      "id": 6,
      "name": "All Hosts",
      "description": "All hosts which have enrolled in Fleet",
      "query": "SELECT 1;",
      "label_type": "builtin",
      "label_membership_type": "dynamic",
      "host_count": 7,
      "display_text": "All Hosts",
      "count": 7,
      "host_ids": null
    },
    {
      "created_at": "2021-02-02T23:55:25Z",
      "updated_at": "2021-02-02T23:55:25Z",
      "id": 7,
      "name": "macOS",
      "description": "All macOS hosts",
      "query": "SELECT 1 FROM os_version WHERE platform = 'darwin';",
      "platform": "darwin",
      "label_type": "builtin",
      "label_membership_type": "dynamic",
      "host_count": 1,
      "display_text": "macOS",
      "count": 1,
      "host_ids": null
    },
    {
      "created_at": "2021-02-02T23:55:25Z",
      "updated_at": "2021-02-02T23:55:25Z",
      "id": 8,
      "name": "Ubuntu Linux",
      "description": "All Ubuntu hosts",
      "query": "SELECT 1 FROM os_version WHERE platform = 'ubuntu';",
      "platform": "ubuntu",
      "label_type": "builtin",
      "label_membership_type": "dynamic",
      "host_count": 3,
      "display_text": "Ubuntu Linux",
      "count": 3,
      "host_ids": null
    },
    {
      "created_at": "2021-02-02T23:55:25Z",
      "updated_at": "2021-02-02T23:55:25Z",
      "id": 9,
      "name": "CentOS Linux",
      "description": "All CentOS hosts",
      "query": "SELECT 1 FROM os_version WHERE platform = 'centos' OR name LIKE '%centos%'",
      "label_type": "builtin",
      "label_membership_type": "dynamic",
      "host_count": 3,
      "display_text": "CentOS Linux",
      "count": 3,
      "host_ids": null
    },
    {
      "created_at": "2021-02-02T23:55:25Z",
      "updated_at": "2021-02-02T23:55:25Z",
      "id": 10,
      "name": "MS Windows",
      "description": "All Windows hosts",
      "query": "SELECT 1 FROM os_version WHERE platform = 'windows';",
      "platform": "windows",
      "label_type": "builtin",
      "label_membership_type": "dynamic",
      "display_text": "MS Windows",
      "count": 0,
      "host_ids": null
    }
  ]
}
```

### List hosts in a label

Returns a list of the hosts that belong to the specified label.

`GET /api/v1/fleet/labels/:id/hosts`

#### Parameters

| Name                     | Type    | In    | Description                                                                                                                                                                                                                |
| ---------------          | ------- | ----- | -----------------------------------------------------------------------------------------------------------------------------                                                                                              |
| id                       | integer | path  | **Required**. The label's id.                                                                                                                                                                                              |
| page                     | integer | query | Page number of the results to fetch.                                                                                                                                                                                       |
| per_page                 | integer | query | Results per page.                                                                                                                                                                                                          |
| order_key                | string  | query | What to order results by. Can be any column in the hosts table.                                                                                                                                                            |
| order_direction          | string  | query | **Requires `order_key`**. The direction of the order given the order key. Options include 'asc' and 'desc'. Default is 'asc'.                                                                                              |
| after                    | string  | query | The value to get results after. This needs `order_key` defined, as that's the column that would be used.                                                                                                                   |
| status                   | string  | query | Indicates the status of the hosts to return. Can either be 'new', 'online', 'offline', 'mia' or 'missing'.                                                                                                                 |
| query                    | string  | query | Search query keywords. Searchable fields include `hostname`, `hardware_serial`, `uuid`, and `ipv4`.                                                                                                                         |
| team_id                  | integer | query | _Available in Fleet Premium_ Filters the hosts to only include hosts in the specified team.                                                                                                                                |
| disable_failing_policies | boolean | query | If "true", hosts will return failing policies as 0 regardless of whether there are any that failed for the host. This is meant to be used when increased performance is needed in exchange for the extra information.      |
| mdm_id                   | integer | query | The ID of the _mobile device management_ (MDM) solution to filter hosts by (that is, filter hosts that use a specific MDM provider and URL).      |
| mdm_name                 | string  | query | The name of the _mobile device management_ (MDM) solution to filter hosts by (that is, filter hosts that use a specific MDM provider).      |
| mdm_enrollment_status    | string  | query | The _mobile device management_ (MDM) enrollment status to filter hosts by. Valid options are 'manual', 'automatic', 'enrolled', 'pending', or 'unenrolled'.                                                                                                                                                                                                             |
| macos_settings           | string  | query | Filters the hosts by the status of the _mobile device management_ (MDM) profiles applied to hosts. Valid options are 'verified', 'verifying', 'pending', or 'failed'. **Note: If this filter is used in Fleet Premium without a team ID filter, the results include only hosts that are not assigned to any team.**                                                                                                                                                                                                             |
| low_disk_space           | integer | query | _Available in Fleet Premium_ Filters the hosts to only include hosts with less GB of disk space available than this value. Must be a number between 1-100.                                                                 |
| macos_settings_disk_encryption | string | query | Filters the hosts by the status of the macOS disk encryption MDM profile on the host. Valid options are 'verified', 'verifying', 'action_required', 'enforcing', 'failed', or 'removing_enforcement'. |
| bootstrap_package       | string | query | _Available in Fleet Premium_ Filters the hosts by the status of the MDM bootstrap package on the host. Valid options are 'installed', 'pending', or 'failed'. **Note: If this filter is used in Fleet Premium without a team ID filter, the results include only hosts that are not assigned to any team.** |
| os_settings          | string  | query | Filters the hosts by the status of the operating system settings applied to the hosts. Valid options are 'verified', 'verifying', 'pending', or 'failed'. **Note: If this filter is used in Fleet Premium without a team ID filter, the results include only hosts that are not assigned to any team.** |
| os_settings_disk_encryption | string | query | Filters the hosts by the status of the disk encryption setting applied to the hosts. Valid options are 'verified', 'verifying', 'action_required', 'enforcing', 'failed', or 'removing_enforcement'.  **Note: If this filter is used in Fleet Premium without a team ID filter, the results include only hosts that are not assigned to any team.** |

If `mdm_id`, `mdm_name`, `mdm_enrollment_status`, `os_settings`, or `os_settings_disk_encryption` is specified, then Windows Servers are excluded from the results.

#### Example

`GET /api/v1/fleet/labels/6/hosts&query=floobar`

##### Default response

`Status: 200`

```json
{
  "hosts": [
    {
      "created_at": "2021-02-03T16:11:43Z",
      "updated_at": "2021-02-03T21:58:19Z",
      "id": 2,
      "detail_updated_at": "2021-02-03T21:58:10Z",
      "label_updated_at": "2021-02-03T21:58:10Z",
      "policy_updated_at": "2023-06-26T18:33:15Z",
      "last_enrolled_at": "2021-02-03T16:11:43Z",
      "software_updated_at": "2020-11-05T05:09:44Z",
      "seen_time": "2021-02-03T21:58:20Z",
      "refetch_requested": false,
      "hostname": "floobar42",
      "uuid": "a2064cef-0000-0000-afb9-283e3c1d487e",
      "platform": "ubuntu",
      "osquery_version": "4.5.1",
      "os_version": "Ubuntu 20.4.0",
      "build": "",
      "platform_like": "debian",
      "code_name": "",
      "uptime": 32688000000000,
      "memory": 2086899712,
      "cpu_type": "x86_64",
      "cpu_subtype": "142",
      "cpu_brand": "Intel(R) Core(TM) i5-8279U CPU @ 2.40GHz",
      "cpu_physical_cores": 4,
      "cpu_logical_cores": 4,
      "hardware_vendor": "",
      "hardware_model": "",
      "hardware_version": "",
      "hardware_serial": "",
      "computer_name": "e2e7f8d8983d",
      "display_name": "e2e7f8d8983d",
      "primary_ip": "172.20.0.2",
      "primary_mac": "02:42:ac:14:00:02",
      "distributed_interval": 10,
      "config_tls_refresh": 10,
      "logger_tls_period": 10,
      "team_id": null,
      "pack_stats": null,
      "team_name": null,
      "status": "offline",
      "display_text": "e2e7f8d8983d",
      "mdm": {
        "encryption_key_available": false,
        "enrollment_status": null,
        "name": "",
        "server_url": null
      }
    }
  ]
}
```

### Delete label

Deletes the label specified by name.

`DELETE /api/v1/fleet/labels/:name`

#### Parameters

| Name | Type   | In   | Description                     |
| ---- | ------ | ---- | ------------------------------- |
| name | string | path | **Required**. The label's name. |

#### Example

`DELETE /api/v1/fleet/labels/ubuntu_label`

##### Default response

`Status: 200`


### Delete label by ID

Deletes the label specified by ID.

`DELETE /api/v1/fleet/labels/id/:id`

#### Parameters

| Name | Type    | In   | Description                   |
| ---- | ------- | ---- | ----------------------------- |
| id   | integer | path | **Required**. The label's id. |

#### Example

`DELETE /api/v1/fleet/labels/id/13`

##### Default response

`Status: 200`

---

## Mobile device management (MDM)

These API endpoints are used to automate MDM features in Fleet. Read more about MDM features in Fleet [here](https://fleetdm.com/docs/using-fleet/mdm-macos-setup).

- [Add custom OS setting (configuration profile)](#add-custom-os-setting-configuration-profile)
- [List custom OS settings (configuration profiles)](#list-custom-os-settings-configuration-profiles)
- [Download custom OS setting (configuration profile)](#download-custom-os-setting-configuration-profile)
- [Delete custom OS setting (configuration profile)](#delete-custom-os-setting-configuration-profile)
- [Update disk encryption enforcement](#update-disk-encryption-enforcement)
- [Get disk encryption statistics](#get-disk-encryption-statistics)
- [Get OS settings status](#get-os-settings-status)
- [Run custom MDM command](#run-custom-mdm-command)
- [Get custom MDM command results](#get-custom-mdm-command-results)
- [List custom MDM commands](#list-custom-mdm-commands)
- [Set custom MDM setup enrollment profile](#set-custom-mdm-setup-enrollment-profile)
- [Get custom MDM setup enrollment profile](#get-custom-mdm-setup-enrollment-profile)
- [Delete custom MDM setup enrollment profile](#delete-custom-mdm-setup-enrollment-profile)
- [Get Apple Push Notification service (APNs)](#get-apple-push-notification-service-apns)
- [Get Apple Business Manager (ABM)](#get-apple-business-manager-abm)
- [Turn off MDM for a host](#turn-off-mdm-for-a-host)
- [Upload a bootstrap package](#upload-a-bootstrap-package)
- [Get metadata about a bootstrap package](#get-metadata-about-a-bootstrap-package)
- [Delete a bootstrap package](#delete-a-bootstrap-package)
- [Download a bootstrap package](#download-a-bootstrap-package)
- [Get a summary of bootstrap package status](#get-a-summary-of-bootstrap-package-status)
- [Upload an EULA file](#upload-an-eula-file)
- [Get metadata about an EULA file](#get-metadata-about-an-eula-file)
- [Delete an EULA file](#delete-an-eula-file)
- [Download an EULA file](#download-an-eula-file)

### Add custom OS setting (configuration profile)

> [Add custom macOS setting](https://github.com/fleetdm/fleet/blob/ee02782eaf84c121256d73abc20b949d31bf2e57/docs/REST%20API/rest-api.md#add-custom-macos-setting-configuration-profile) (`POST /api/v1/fleet/mdm/apple/profiles`) API endpoint is deprecated as of Fleet 4.41. It is maintained for backwards compatibility. Please use the below API endpoint instead.

Add a configuration profile to enforce custom settings on macOS and Windows hosts.

`POST /api/v1/fleet/mdm/profiles`

#### Parameters

| Name                      | Type     | In   | Description                                                                                                   |
| ------------------------- | -------- | ---- | ------------------------------------------------------------------------------------------------------------- |
| profile                   | file     | form | **Required.** The .mobileconfig (macOS) or XML (Windows) file containing the profile. |
| team_id                   | string   | form | _Available in Fleet Premium_ The team ID for the profile. If specified, the profile is applied to only hosts that are assigned to the specified team. If not specified, the profile is applied to only to hosts that are not assigned to any team. |

#### Example

Add a new configuration profile to be applied to macOS hosts
assigned to a team. Note that in this example the form data specifies`team_id` in addition to
`profile`.

`POST /api/v1/fleet/mdm/profiles`

##### Request headers

```http
Content-Length: 850
Content-Type: multipart/form-data; boundary=------------------------f02md47480und42y
```

##### Request body

```http
--------------------------f02md47480und42y
Content-Disposition: form-data; name="team_id"

1
--------------------------f02md47480und42y
Content-Disposition: form-data; name="profile"; filename="Foo.mobileconfig"
Content-Type: application/octet-stream

<?xml version="1.0" encoding="UTF-8"?>
<!DOCTYPE plist PUBLIC "-//Apple//DTD PLIST 1.0//EN" "http://www.apple.com/DTDs/PropertyList-1.0.dtd">
<plist version="1.0">
<dict>
  <key>PayloadContent</key>
  <array/>
  <key>PayloadDisplayName</key>
  <string>Example profile</string>
  <key>PayloadIdentifier</key>
  <string>com.example.profile</string>
  <key>PayloadType</key>
  <string>Configuration</string>
  <key>PayloadUUID</key>
  <string>0BBF3E23-7F56-48FC-A2B6-5ACC598A4A69</string>
  <key>PayloadVersion</key>
  <integer>1</integer>
</dict>
</plist>
--------------------------f02md47480und42y--

```

##### Default response

`Status: 200`

```json
{
  "profile_uuid": "954ec5ea-a334-4825-87b3-937e7e381f24"
}
```

###### Additional notes
If the response is `Status: 409 Conflict`, the body may include additional error details in the case
of duplicate payload display name or duplicate payload identifier (macOS profiles).


### List custom OS settings (configuration profiles)

> [List custom macOS setting](https://github.com/fleetdm/fleet/blob/ee02782eaf84c121256d73abc20b949d31bf2e57/docs/REST%20API/rest-api.md#list-custom-macos-settings-configuration-profiles) (`GET /api/v1/fleet/mdm/apple/profiles`) API endpoint is deprecated as of Fleet 4.41. It is maintained for backwards compatibility. Please use the below API endpoint instead.

Get a list of the configuration profiles in Fleet.

For Fleet Premium, the list can
optionally be filtered by team ID. If no team ID is specified, team profiles are excluded from the
results (i.e., only profiles that are associated with "No team" are listed).

`GET /api/v1/fleet/mdm/profiles`

#### Parameters

| Name                      | Type   | In    | Description                                                               |
| ------------------------- | ------ | ----- | ------------------------------------------------------------------------- |
| team_id                   | string | query | _Available in Fleet Premium_ The team id to filter profiles.              |
| page                      | integer | query | Page number of the results to fetch.                                     |
| per_page                  | integer | query | Results per page.                                                        |

#### Example

List all configuration profiles for macOS and Windows hosts enrolled to Fleet's MDM that are not assigned to any team.

`GET /api/v1/fleet/mdm/profiles`

##### Default response

`Status: 200`

```json
{
  "profiles": [
    {
      "profile_uuid": "39f6cbbc-fe7b-4adc-b7a9-542d1af89c63",
      "team_id": 0,
      "name": "Example macOS profile",
      "platform": "darwin",
      "identifier": "com.example.profile",
      "created_at": "2023-03-31T00:00:00Z",
      "updated_at": "2023-03-31T00:00:00Z",
      "checksum": "dGVzdAo="
    },
    {
      "profile_uuid": "f5ad01cc-f416-4b5f-88f3-a26da3b56a19",
      "team_id": 0,
      "name": "Example Windows profile",
      "platform": "windows",
      "created_at": "2023-04-31T00:00:00Z",
      "updated_at": "2023-04-31T00:00:00Z",
      "checksum": "aCLemVr)"
    }
  ],
  "meta": {
    "has_next_results": false,
    "has_previous_results": false
  }
}
```

### Get or download custom OS setting (configuration profile)

> [Download custom macOS setting](https://github.com/fleetdm/fleet/blob/ee02782eaf84c121256d73abc20b949d31bf2e57/docs/REST%20API/rest-api.md#download-custom-macos-setting-configuration-profile) (`GET /api/v1/fleet/mdm/apple/profiles/:profile_id`) API endpoint is deprecated as of Fleet 4.41. It is maintained for backwards compatibility. Please use the API endpoint below instead.

`GET /api/v1/fleet/mdm/profiles/:profile_uuid`

#### Parameters

| Name                      | Type    | In    | Description                                             |
| ------------------------- | ------- | ----- | ------------------------------------------------------- |
| profile_uuid              | string | url   | **Required** The UUID of the profile to download.  |
| alt                       | string  | query | If specified and set to "media", downloads the profile. |

#### Example (get a profile metadata)

`GET /api/v1/fleet/mdm/profiles/f663713f-04ee-40f0-a95a-7af428c351a9`

##### Default response

`Status: 200`

```json
{
  "profile_uuid": "f663713f-04ee-40f0-a95a-7af428c351a9",
  "team_id": 0,
  "name": "Example profile",
  "platform": "darwin",
  "identifier": "com.example.profile",
  "created_at": "2023-03-31T00:00:00Z",
  "updated_at": "2023-03-31T00:00:00Z",
  "checksum": "dGVzdAo="
}
```

#### Example (download a profile)

`GET /api/v1/fleet/mdm/profiles/f663713f-04ee-40f0-a95a-7af428c351a9?alt=media`

##### Default response

`Status: 200`

**Note** To confirm success, it is important for clients to match content length with the response
header (this is done automatically by most clients, including the browser) rather than relying
solely on the response status code returned by this endpoint.

##### Example response headers

```http
  Content-Length: 542
  Content-Type: application/octet-stream
  Content-Disposition: attachment;filename="2023-03-31 Example profile.mobileconfig"
```

###### Example response body
```xml
<?xml version="1.0" encoding="UTF-8"?>
<!DOCTYPE plist PUBLIC "-//Apple//DTD PLIST 1.0//EN" "http://www.apple.com/DTDs/PropertyList-1.0.dtd">
<plist version="1.0">
<dict>
  <key>PayloadContent</key>
  <array/>
  <key>PayloadDisplayName</key>
  <string>Example profile</string>
  <key>PayloadIdentifier</key>
  <string>com.example.profile</string>
  <key>PayloadType</key>
  <string>Configuration</string>
  <key>PayloadUUID</key>
  <string>0BBF3E23-7F56-48FC-A2B6-5ACC598A4A69</string>
  <key>PayloadVersion</key>
  <integer>1</integer>
</dict>
</plist>
```

### Delete custom OS setting (configuration profile)

> [Delete custom macOS setting](https://github.com/fleetdm/fleet/blob/ee02782eaf84c121256d73abc20b949d31bf2e57/docs/REST%20API/rest-api.md#delete-custom-macos-setting-configuration-profile) (`DELETE /api/v1/fleet/mdm/apple/profiles/:profile_id`) API endpoint is deprecated as of Fleet 4.41. It is maintained for backwards compatibility. Please use the below API endpoint instead.

`DELETE /api/v1/fleet/mdm/profiles/:profile_uuid`

#### Parameters

| Name                      | Type    | In    | Description                                                               |
| ------------------------- | ------- | ----- | ------------------------------------------------------------------------- |
| profile_uuid              | string  | url   | **Required** The UUID of the profile to delete. |

#### Example

`DELETE /api/v1/fleet/mdm/profiles/f663713f-04ee-40f0-a95a-7af428c351a9`

##### Default response

`Status: 200`

### Update disk encryption enforcement

_Available in Fleet Premium_

`PATCH /api/v1/fleet/mdm/apple/settings`

#### Parameters

| Name                   | Type    | In    | Description                                                                                 |
| -------------          | ------  | ----  | --------------------------------------------------------------------------------------      |
| team_id                | integer | body  | The team ID to apply the settings to. Settings applied to hosts in no team if absent.       |
| enable_disk_encryption | boolean | body  | Whether disk encryption should be enforced on devices that belong to the team (or no team). |

#### Example

`PATCH /api/v1/fleet/mdm/apple/settings`

##### Default response

`204`

### Get disk encryption statistics

_Available in Fleet Premium_

Get aggregate status counts of disk encryption enforced on macOS and Windows hosts.

The summary can optionally be filtered by team ID.

`GET /api/v1/fleet/mdm/disk_encryption/summary`

#### Parameters

| Name                      | Type   | In    | Description                                                               |
| ------------------------- | ------ | ----- | ------------------------------------------------------------------------- |
| team_id                   | string | query | _Available in Fleet Premium_ The team ID to filter the summary.           |

#### Example

Get aggregate disk encryption status counts of macOS and Windows hosts enrolled to Fleet's MDM that are not assigned to any team.

`GET /api/v1/fleet/mdm/disk_encryption/summary`

##### Default response

`Status: 200`

```json
{
  "verified": {"macos": 123, "windows": 123},
  "verifying": {"macos": 123, "windows": 0},
  "action_required": {"macos": 123, "windows": 0},
  "enforcing": {"macos": 123, "windows": 123},
  "failed": {"macos": 123, "windows": 123},
  "removing_enforcement": {"macos": 123, "windows": 0},
}
```

### Get OS settings status

> [Get macOS settings statistics](https://github.com/fleetdm/fleet/blob/ee02782eaf84c121256d73abc20b949d31bf2e57/docs/REST%20API/rest-api.md#get-macos-settings-statistics) (`GET /api/v1/fleet/mdm/apple/profiles/summary`) API endpoint is deprecated as of Fleet 4.41. It is maintained for backwards compatibility. Please use the below API endpoint instead.

Get aggregate status counts of all OS settings (configuration profiles and disk encryption) enforced on hosts.

For Fleet Premium users, the counts can
optionally be filtered by `team_id`. If no `team_id` is specified, team profiles are excluded from the results (i.e., only profiles that are associated with "No team" are listed).

`GET /api/v1/fleet/mdm/profiles/summary`

#### Parameters

| Name                      | Type   | In    | Description                                                               |
| ------------------------- | ------ | ----- | ------------------------------------------------------------------------- |
| team_id                   | string | query | _Available in Fleet Premium_ The team ID to filter profiles.              |

#### Example

Get aggregate status counts of profiles for to macOS and Windows hosts that are assigned to "No team".

`GET /api/v1/fleet/mdm/profiles/summary`

##### Default response

`Status: 200`

```json
{
  "verified": 123,
  "verifying": 123,
  "failed": 123,
  "pending": 123
}
```

### Run custom MDM command

> `POST /api/v1/fleet/mdm/apple/enqueue` API endpoint is deprecated as of Fleet 4.40. It is maintained for backward compatibility. Please use the new API endpoint below. See old API endpoint docs [here](https://github.com/fleetdm/fleet/blob/ee02782eaf84c121256d73abc20b949d31bf2e57/docs/REST%20API/rest-api.md#run-custom-mdm-command).

This endpoint tells Fleet to run a custom MDM command, on the targeted macOS or Windows hosts, the next time they come online.

`POST /api/v1/fleet/mdm/commands/run`

#### Parameters

| Name                      | Type   | In    | Description                                                               |
| ------------------------- | ------ | ----- | ------------------------------------------------------------------------- |
| command                   | string | json  | A Base64 encoded MDM command as described in [Apple's documentation](https://developer.apple.com/documentation/devicemanagement/commands_and_queries) or [Windows's documentation](https://learn.microsoft.com/en-us/openspecs/windows_protocols/ms-mdm/0353f3d6-dbe2-42b6-b8d5-50db9333bba4). Supported formats are standard and raw (unpadded). You can paste your Base64 code to the [online decoder](https://devpal.co/base64-decode/) to check if you're using the valid format. |
| host_uuids                | array  | json  | An array of host UUIDs enrolled in Fleet on which the command should run. |

Note that the `EraseDevice` and `DeviceLock` commands are _available in Fleet Premium_ only.

#### Example

`POST /api/v1/fleet/mdm/commands/run`

##### Default response

`Status: 200`

```json
{
  "command_uuid": "a2064cef-0000-1234-afb9-283e3c1d487e",
  "request_type": "ProfileList"
}
```

### Get custom MDM command results

> `GET /api/v1/fleet/mdm/apple/commandresults` API endpoint is deprecated as of Fleet 4.40. It is maintained for backward compatibility. Please use the new API endpoint below. See old API endpoint docs [here](https://github.com/fleetdm/fleet/blob/ee02782eaf84c121256d73abc20b949d31bf2e57/docs/REST%20API/rest-api.md#get-custom-mdm-command-results).

This endpoint returns the results for a specific custom MDM command.

`GET /api/v1/fleet/mdm/commandresults`

#### Parameters

| Name                      | Type   | In    | Description                                                               |
| ------------------------- | ------ | ----- | ------------------------------------------------------------------------- |
| command_uuid              | string | query | The unique identifier of the command.                                     |

#### Example

`GET /api/v1/fleet/mdm/commandresults?command_uuid=a2064cef-0000-1234-afb9-283e3c1d487e`

##### Default response

`Status: 200`

```json
{
  "results": [
    {
      "host_uuid": "145cafeb-87c7-4869-84d5-e4118a927746",
      "command_uuid": "a2064cef-0000-1234-afb9-283e3c1d487e",
      "status": "Acknowledged",
      "updated_at": "2023-04-04:00:00Z",
      "request_type": "ProfileList",
      "hostname": "mycomputer",
      "result": "PD94bWwgdmVyc2lvbj0iMS4wIiBlbmNvZGluZz0iVVRGLTgiPz4KPCFET0NUWVBFIHBsaXN0IFBVQkxJQyAiLS8vQXBwbGUvL0RURCBQTElTVCAxLjAvL0VOIiAiaHR0cDovL3d3dy5hcHBsZS5jb20vRFREcy9Qcm9wZXJ0eUxpc3QtMS4wLmR0ZCI-CjxwbGlzdCB2ZXJzaW9uPSIxLjAiPgo8ZGljdD4KICAgIDxrZXk-Q29tbWFuZDwva2V5PgogICAgPGRpY3Q-CiAgICAgICAgPGtleT5NYW5hZ2VkT25seTwva2V5PgogICAgICAgIDxmYWxzZS8-CiAgICAgICAgPGtleT5SZXF1ZXN0VHlwZTwva2V5PgogICAgICAgIDxzdHJpbmc-UHJvZmlsZUxpc3Q8L3N0cmluZz4KICAgIDwvZGljdD4KICAgIDxrZXk-Q29tbWFuZFVVSUQ8L2tleT4KICAgIDxzdHJpbmc-MDAwMV9Qcm9maWxlTGlzdDwvc3RyaW5nPgo8L2RpY3Q-CjwvcGxpc3Q-"
    }
  ]
}
```

> Note: If the server has not yet received a result for a command, it will return an empty object (`{}`).

### List custom MDM commands

> `GET /api/v1/fleet/mdm/apple/commands` API endpoint is deprecated as of Fleet 4.40. It is maintained for backward compatibility. Please use the new API endpoint below. See old API endpoint docs [here](https://github.com/fleetdm/fleet/blob/ee02782eaf84c121256d73abc20b949d31bf2e57/docs/REST%20API/rest-api.md#list-custom-mdm-commands).

This endpoint returns the list of custom MDM commands that have been executed.

`GET /api/v1/fleet/mdm/commands`

#### Parameters

| Name                      | Type    | In    | Description                                                               |
| ------------------------- | ------  | ----- | ------------------------------------------------------------------------- |
| page                      | integer | query | Page number of the results to fetch.                                      |
| per_page                  | integer | query | Results per page.                                                         |
| order_key                 | string  | query | What to order results by. Can be any field listed in the `results` array example below. |
| order_direction           | string  | query | **Requires `order_key`**. The direction of the order given the order key. Options include `asc` and `desc`. Default is `asc`. |

#### Example

`GET /api/v1/fleet/mdm/commands?per_page=5`

##### Default response

`Status: 200`

```json
{
  "results": [
    {
      "host_uuid": "145cafeb-87c7-4869-84d5-e4118a927746",
      "command_uuid": "a2064cef-0000-1234-afb9-283e3c1d487e",
      "status": "Acknowledged",
      "updated_at": "2023-04-04:00:00Z",
      "request_type": "ProfileList",
      "hostname": "mycomputer"
    },
    {
      "host_uuid": "322vghee-12c7-8976-83a1-e2118a927342",
      "command_uuid": "d76d69b7-d806-45a9-8e49-9d6dc533485c",
      "status": "200",
      "updated_at": "2023-05-04:00:00Z",
      "request_type": "./Device/Vendor/MSFT/Reboot/RebootNow",
      "hostname": "myhost"
    }
  ]
}
```

### Set custom MDM setup enrollment profile

_Available in Fleet Premium_

Sets the custom MDM setup enrollment profile for a team or no team.

`POST /api/v1/fleet/mdm/apple/enrollment_profile`

#### Parameters

| Name                      | Type    | In    | Description                                                                   |
| ------------------------- | ------  | ----- | -------------------------------------------------------------------------     |
| team_id                   | integer | json  | The team ID this custom enrollment profile applies to, or no team if omitted. |
| name                      | string  | json  | The filename of the uploaded custom enrollment profile.                       |
| enrollment_profile        | object  | json  | The custom enrollment profile's json, as documented in https://developer.apple.com/documentation/devicemanagement/profile. |

#### Example

`POST /api/v1/fleet/mdm/apple/enrollment_profile`

##### Default response

`Status: 200`

```json
{
  "team_id": 123,
  "name": "dep_profile.json",
  "uploaded_at": "2023-04-04:00:00Z",
  "enrollment_profile": {
    "is_mandatory": true,
    "is_mdm_removable": false
  }
}
```

### Get custom MDM setup enrollment profile

_Available in Fleet Premium_

Gets the custom MDM setup enrollment profile for a team or no team.

`GET /api/v1/fleet/mdm/apple/enrollment_profile`

#### Parameters

| Name                      | Type    | In    | Description                                                                           |
| ------------------------- | ------  | ----- | -------------------------------------------------------------------------             |
| team_id                   | integer | query | The team ID for which to return the custom enrollment profile, or no team if omitted. |

#### Example

`GET /api/v1/fleet/mdm/apple/enrollment_profile?team_id=123`

##### Default response

`Status: 200`

```json
{
  "team_id": 123,
  "name": "dep_profile.json",
  "uploaded_at": "2023-04-04:00:00Z",
  "enrollment_profile": {
    "is_mandatory": true,
    "is_mdm_removable": false
  }
}
```

### Delete custom MDM setup enrollment profile

_Available in Fleet Premium_

Deletes the custom MDM setup enrollment profile assigned to a team or no team.

`DELETE /api/v1/fleet/mdm/apple/enrollment_profile`

#### Parameters

| Name                      | Type    | In    | Description                                                                           |
| ------------------------- | ------  | ----- | -------------------------------------------------------------------------             |
| team_id                   | integer | query | The team ID for which to delete the custom enrollment profile, or no team if omitted. |

#### Example

`DELETE /api/v1/fleet/mdm/apple/enrollment_profile?team_id=123`

##### Default response

`Status: 204`

### Get Apple Push Notification service (APNs)

`GET /api/v1/fleet/mdm/apple`

#### Parameters

None.

#### Example

`GET /api/v1/fleet/mdm/apple`

##### Default response

`Status: 200`

```json
{
  "common_name": "APSP:04u52i98aewuh-xxxx-xxxx-xxxx-xxxx",
  "serial_number": "1234567890987654321",
  "issuer": "Apple Application Integration 2 Certification Authority",
  "renew_date": "2023-09-30T00:00:00Z"
}
```

### Get Apple Business Manager (ABM)

_Available in Fleet Premium_

`GET /api/v1/fleet/mdm/apple_bm`

#### Parameters

None.

#### Example

`GET /api/v1/fleet/mdm/apple_bm`

##### Default response

`Status: 200`

```json
{
  "apple_id": "apple@example.com",
  "org_name": "Fleet Device Management",
  "mdm_server_url": "https://example.com/mdm/apple/mdm",
  "renew_date": "2023-11-29T00:00:00Z",
  "default_team": ""
}
```

### Turn off MDM for a host

`PATCH /api/v1/fleet/mdm/hosts/:id/unenroll`

#### Parameters

| Name | Type    | In   | Description                           |
| ---- | ------- | ---- | ------------------------------------- |
| id   | integer | path | **Required.** The host's ID in Fleet. |

#### Example

`PATCH /api/v1/fleet/mdm/hosts/42/unenroll`

##### Default response

`Status: 200`


### Upload a bootstrap package

_Available in Fleet Premium_

Upload a bootstrap package that will be automatically installed during DEP setup.

`POST /api/v1/fleet/mdm/apple/bootstrap`

#### Parameters

| Name    | Type   | In   | Description                                                                                                                                                                                                            |
| ------- | ------ | ---- | ---------------------------------------------------------------------------------------------------------------------------------------------------------------------------------------------------------------------- |
| package | file   | form | **Required**. The bootstrap package installer. It must be a signed `pkg` file.                                                                                                                                         |
| team_id | string | form | The team ID for the package. If specified, the package will be installed to hosts that are assigned to the specified team. If not specified, the package will be installed to hosts that are not assigned to any team. |

#### Example

Upload a bootstrap package that will be installed to macOS hosts enrolled to MDM that are
assigned to a team. Note that in this example the form data specifies `team_id` in addition to
`package`.

`POST /api/v1/fleet/mdm/apple/profiles`

##### Request headers

```http
Content-Length: 850
Content-Type: multipart/form-data; boundary=------------------------f02md47480und42y
```

##### Request body

```http
--------------------------f02md47480und42y
Content-Disposition: form-data; name="team_id"
1
--------------------------f02md47480und42y
Content-Disposition: form-data; name="package"; filename="bootstrap-package.pkg"
Content-Type: application/octet-stream
<BINARY_DATA>
--------------------------f02md47480und42y--
```

##### Default response

`Status: 200`

### Get metadata about a bootstrap package

_Available in Fleet Premium_

Get information about a bootstrap package that was uploaded to Fleet.

`GET /api/v1/fleet/mdm/apple/bootstrap/:team_id/metadata`

#### Parameters

| Name       | Type    | In    | Description                                                                                                                                                                                                        |
| -------    | ------  | ---   | ---------------------------------------------------------------------------------------------------------------------------------------------------------                                                          |
| team_id    | string  | url   | **Required** The team ID for the package. Zero (0) can be specified to get information about the bootstrap package for hosts that don't belong to a team.                                                          |
| for_update | boolean | query | If set to `true`, the authorization will be for a `write` action instead of a `read`. Useful for the write-only `gitops` role when requesting the bootstrap metadata to check if the package needs to be replaced. |

#### Example

`GET /api/v1/fleet/mdm/apple/bootstrap/0/metadata`

##### Default response

`Status: 200`

```json
{
  "name": "bootstrap-package.pkg",
  "team_id": 0,
  "sha256": "6bebb4433322fd52837de9e4787de534b4089ac645b0692dfb74d000438da4a3",
  "token": "AA598E2A-7952-46E3-B89D-526D45F7E233",
  "created_at": "2023-04-20T13:02:05Z"
}
```

In the response above:

- `token` is the value you can use to [download a bootstrap package](#download-a-bootstrap-package)
- `sha256` is the SHA256 digest of the bytes of the bootstrap package file.

### Delete a bootstrap package

_Available in Fleet Premium_

Delete a team's bootstrap package.

`DELETE /api/v1/fleet/mdm/apple/bootstrap/:team_id`

#### Parameters

| Name    | Type   | In  | Description                                                                                                                                               |
| ------- | ------ | --- | --------------------------------------------------------------------------------------------------------------------------------------------------------- |
| team_id | string | url | **Required** The team ID for the package. Zero (0) can be specified to get information about the bootstrap package for hosts that don't belong to a team. |


#### Example

`DELETE /api/v1/fleet/mdm/apple/bootstrap/1`

##### Default response

`Status: 200`

### Download a bootstrap package

_Available in Fleet Premium_

Download a bootstrap package.

`GET /api/v1/fleet/mdm/apple/bootstrap`

#### Parameters

| Name  | Type   | In    | Description                                      |
| ----- | ------ | ----- | ------------------------------------------------ |
| token | string | query | **Required** The token of the bootstrap package. |

#### Example

`GET /api/v1/fleet/mdm/apple/bootstrap?token=AA598E2A-7952-46E3-B89D-526D45F7E233`

##### Default response

`Status: 200`

```http
Status: 200
Content-Type: application/octet-stream
Content-Disposition: attachment
Content-Length: <length>
Body: <blob>
```

### Get a summary of bootstrap package status

_Available in Fleet Premium_

Get aggregate status counts of bootstrap packages delivered to DEP enrolled hosts.

The summary can optionally be filtered by team ID.

`GET /api/v1/fleet/mdm/apple/bootstrap/summary`

#### Parameters

| Name                      | Type   | In    | Description                                                               |
| ------------------------- | ------ | ----- | ------------------------------------------------------------------------- |
| team_id                   | string | query | The team ID to filter the summary.                                        |

#### Example

`GET /api/v1/fleet/mdm/apple/bootstrap/summary`

##### Default response

`Status: 200`

```json
{
  "installed": 10,
  "failed": 1,
  "pending": 4
}
```

### Turn on end user authentication for macOS setup

_Available in Fleet Premium_

`PATCH /api/v1/fleet/mdm/apple/setup`

#### Parameters

| Name                           | Type    | In    | Description                                                                                 |
| -------------          | ------  | ----  | --------------------------------------------------------------------------------------      |
| team_id                        | integer | body  | The team ID to apply the settings to. Settings applied to hosts in no team if absent.       |
| enable_end_user_authentication | boolean | body  | Whether end user authentication should be enabled for new macOS devices that automatically enroll to the team (or no team). |

#### Example

`PATCH /api/v1/fleet/mdm/apple/setup`

##### Request body

```json
{
  "team_id": 1,
  "enabled_end_user_authentication": true
}
```

##### Default response

`Status: 204`



### Upload an EULA file

_Available in Fleet Premium_

Upload an EULA that will be shown during the DEP flow.

`POST /api/v1/fleet/mdm/apple/setup/eula`

#### Parameters

| Name | Type | In   | Description                                       |
| ---- | ---- | ---- | ------------------------------------------------- |
| eula | file | form | **Required**. A PDF document containing the EULA. |

#### Example

`POST /api/v1/fleet/mdm/apple/setup/eula`

##### Request headers

```http
Content-Length: 850
Content-Type: multipart/form-data; boundary=------------------------f02md47480und42y
```

##### Request body

```http
--------------------------f02md47480und42y
Content-Disposition: form-data; name="eula"; filename="eula.pdf"
Content-Type: application/octet-stream
<BINARY_DATA>
--------------------------f02md47480und42y--
```

##### Default response

`Status: 200`

### Get metadata about an EULA file

_Available in Fleet Premium_

Get information about the EULA file that was uploaded to Fleet. If no EULA was previously uploaded, this endpoint returns a `404` status code.

`GET /api/v1/fleet/mdm/apple/setup/eula/metadata`

#### Example

`GET /api/v1/fleet/mdm/apple/setup/eula/metadata`

##### Default response

`Status: 200`

```json
{
  "name": "eula.pdf",
  "token": "AA598E2A-7952-46E3-B89D-526D45F7E233",
  "created_at": "2023-04-20T13:02:05Z"
}
```

In the response above:

- `token` is the value you can use to [download an EULA](#download-an-eula-file)

### Delete an EULA file

_Available in Fleet Premium_

Delete an EULA file.

`DELETE /api/v1/fleet/mdm/apple/setup/eula/:token`

#### Parameters

| Name  | Type   | In    | Description                              |
| ----- | ------ | ----- | ---------------------------------------- |
| token | string | path  | **Required** The token of the EULA file. |

#### Example

`DELETE /api/v1/fleet/mdm/apple/setup/eula/AA598E2A-7952-46E3-B89D-526D45F7E233`

##### Default response

`Status: 200`

### Download an EULA file

_Available in Fleet Premium_

Download an EULA file

`GET /api/v1/fleet/mdm/apple/setup/eula/:token`

#### Parameters

| Name  | Type   | In    | Description                              |
| ----- | ------ | ----- | ---------------------------------------- |
| token | string | path  | **Required** The token of the EULA file. |

#### Example

`GET /api/v1/fleet/mdm/apple/setup/eula/AA598E2A-7952-46E3-B89D-526D45F7E233`

##### Default response

`Status: 200`

```http
Status: 200
Content-Type: application/pdf
Content-Disposition: attachment
Content-Length: <length>
Body: <blob>
```

---

## Policies

- [List policies](#list-policies)
- [Count policies](#count-policies)
- [Get policy by ID](#get-policy-by-id)
- [Add policy](#add-policy)
- [Remove policies](#remove-policies)
- [Edit policy](#edit-policy)
- [Run automation for all failing hosts of a policy](#run-automation-for-all-failing-hosts-of-a-policy)

Policies are yes or no questions you can ask about your hosts.

Policies in Fleet are defined by osquery queries.

A passing host answers "yes" to a policy if the host returns results for a policy's query.

A failing host answers "no" to a policy if the host does not return results for a policy's query.

For example, a policy might ask “Is Gatekeeper enabled on macOS devices?“ This policy's osquery query might look like the following: `SELECT 1 FROM gatekeeper WHERE assessments_enabled = 1;`

### List policies

`GET /api/v1/fleet/global/policies`

#### Parameters

| Name                    | Type    | In    | Description                                                                                                                                                                                                                                                                                                                                 |
| ----------------------- | ------- | ----- | ------------------------------------------------------------------------------------------------------------------------------------------------------------------------------------------------------------------------------------------------------------------------------------------------------------------------------------------- |
| page                    | integer | query | Page number of the results to fetch.                                                                                                                                                                                                                                                                                                        |
| per_page                | integer | query | Results per page.

#### Example

`GET /api/v1/fleet/global/policies`

##### Default response

`Status: 200`

```json
{
  "policies": [
    {
      "id": 1,
      "name": "Gatekeeper enabled",
      "query": "SELECT 1 FROM gatekeeper WHERE assessments_enabled = 1;",
      "description": "Checks if gatekeeper is enabled on macOS devices",
      "critical": false,
      "author_id": 42,
      "author_name": "John",
      "author_email": "john@example.com",
      "team_id": null,
      "resolution": "Resolution steps",
      "platform": "darwin",
      "created_at": "2021-12-15T15:23:57Z",
      "updated_at": "2021-12-15T15:23:57Z",
      "passing_host_count": 2000,
      "failing_host_count": 300,
      "host_count_updated_at": "2023-12-20T15:23:57Z"
    },
    {
      "id": 2,
      "name": "Windows machines with encrypted hard disks",
      "query": "SELECT 1 FROM bitlocker_info WHERE protection_status = 1;",
      "description": "Checks if the hard disk is encrypted on Windows devices",
      "critical": true,
      "author_id": 43,
      "author_name": "Alice",
      "author_email": "alice@example.com",
      "team_id": null,
      "resolution": "Resolution steps",
      "platform": "windows",
      "created_at": "2021-12-31T14:52:27Z",
      "updated_at": "2022-02-10T20:59:35Z",
      "passing_host_count": 2300,
      "failing_host_count": 0,
      "host_count_updated_at": "2023-12-20T15:23:57Z"
    }
  ]
}
```

---

### Count policies

`GET /api/v1/fleet/policies/count`


#### Parameters
| Name               | Type    | In   | Description                                                                                                   |
| ------------------ | ------- | ---- | ------------------------------------------------------------------------------------------------------------- |
| query                 | string | query | Search query keywords. Searchable fields include `name`.  |

#### Example

`GET /api/v1/fleet/policies/count`

##### Default response

`Status: 200`

```json
{
  "count": 43
}
```

---

### Get policy by ID

`GET /api/v1/fleet/global/policies/:id`

#### Parameters

| Name               | Type    | In   | Description                                                                                                   |
| ------------------ | ------- | ---- | ------------------------------------------------------------------------------------------------------------- |
| id                 | integer | path | **Required.** The policy's ID.                                                                                |

#### Example

`GET /api/v1/fleet/global/policies/1`

##### Default response

`Status: 200`

```json
{
  "policy": {
      "id": 1,
      "name": "Gatekeeper enabled",
      "query": "SELECT 1 FROM gatekeeper WHERE assessments_enabled = 1;",
      "description": "Checks if gatekeeper is enabled on macOS devices",
      "critical": false,
      "author_id": 42,
      "author_name": "John",
      "author_email": "john@example.com",
      "team_id": null,
      "resolution": "Resolution steps",
      "platform": "darwin",
      "created_at": "2021-12-15T15:23:57Z",
      "updated_at": "2021-12-15T15:23:57Z",
      "passing_host_count": 2000,
      "failing_host_count": 300,
      "host_count_updated_at": "2023-12-20T15:23:57Z"
    }
}
```

### Add policy

There are two ways of adding a policy:
1. Preferred: By setting `name`, `query`, and `description`.
2. Legacy: By setting `query_id` to reuse the data of an existing query. If `query_id` is set,
then `query` must not be set, and `name` and `description` are ignored.

An error is returned if both `query` and `query_id` are set on the request.

`POST /api/v1/fleet/global/policies`

#### Parameters

| Name        | Type    | In   | Description                          |
| ----------  | ------- | ---- | ------------------------------------ |
| name        | string  | body | The query's name.                    |
| query       | string  | body | The query in SQL.                    |
| description | string  | body | The query's description.             |
| resolution  | string  | body | The resolution steps for the policy. |
| query_id    | integer | body | An existing query's ID (legacy).     |
| platform    | string  | body | Comma-separated target platforms, currently supported values are "windows", "linux", "darwin". The default, an empty string means target all platforms. |
| critical    | boolean | body | _Available in Fleet Premium_. Mark policy as critical/high impact. |

Either `query` or `query_id` must be provided.

#### Example (preferred)

`POST /api/v1/fleet/global/policies`

#### Request body

```json
{
  "name": "Gatekeeper enabled",
  "query": "SELECT 1 FROM gatekeeper WHERE assessments_enabled = 1;",
  "description": "Checks if gatekeeper is enabled on macOS devices",
  "resolution": "Resolution steps",
  "platform": "darwin",
  "critical": true
}
```

##### Default response

`Status: 200`

```json
{
  "policy": {
    "id": 43,
    "name": "Gatekeeper enabled",
    "query": "SELECT 1 FROM gatekeeper WHERE assessments_enabled = 1;",
    "description": "Checks if gatekeeper is enabled on macOS devices",
    "critical": true,
    "author_id": 42,
    "author_name": "John",
    "author_email": "john@example.com",
    "team_id": null,
    "resolution": "Resolution steps",
    "platform": "darwin",
    "created_at": "2022-03-17T20:15:55Z",
    "updated_at": "2022-03-17T20:15:55Z",
    "passing_host_count": 0,
    "failing_host_count": 0,
    "host_count_updated_at": null
  }
}
```

#### Example (legacy)

`POST /api/v1/fleet/global/policies`

#### Request body

```json
{
  "query_id": 12
}
```

Where `query_id` references an existing `query`.

##### Default response

`Status: 200`

```json
{
  "policy": {
    "id": 43,
    "name": "Gatekeeper enabled",
    "query": "SELECT 1 FROM gatekeeper WHERE assessments_enabled = 1;",
    "description": "Checks if gatekeeper is enabled on macOS devices",
    "critical": true,
    "author_id": 42,
    "author_name": "John",
    "author_email": "john@example.com",
    "team_id": null,
    "resolution": "Resolution steps",
    "platform": "darwin",
    "created_at": "2022-03-17T20:15:55Z",
    "updated_at": "2022-03-17T20:15:55Z",
    "passing_host_count": 0,
    "failing_host_count": 0,
    "host_count_updated_at": null
  }
}
```

### Remove policies

`POST /api/v1/fleet/global/policies/delete`

#### Parameters

| Name     | Type    | In   | Description                                       |
| -------- | ------- | ---- | ------------------------------------------------- |
| ids      | list    | body | **Required.** The IDs of the policies to delete.  |

#### Example

`POST /api/v1/fleet/global/policies/delete`

#### Request body

```json
{
  "ids": [ 1 ]
}
```

##### Default response

`Status: 200`

```json
{
  "deleted": 1
}
```

### Edit policy

`PATCH /api/v1/fleet/global/policies/:id`

#### Parameters

| Name        | Type    | In   | Description                          |
| ----------  | ------- | ---- | ------------------------------------ |
| id          | integer | path | The policy's ID.                     |
| name        | string  | body | The query's name.                    |
| query       | string  | body | The query in SQL.                    |
| description | string  | body | The query's description.             |
| resolution  | string  | body | The resolution steps for the policy. |
| platform    | string  | body | Comma-separated target platforms, currently supported values are "windows", "linux", "darwin". The default, an empty string means target all platforms. |
| critical    | boolean | body | _Available in Fleet Premium_ Mark policy as critical/high impact. |

#### Example

`PATCH /api/v1/fleet/global/policies/42`

##### Request body

```json
{
  "name": "Gatekeeper enabled",
  "query": "SELECT 1 FROM gatekeeper WHERE assessments_enabled = 1;",
  "description": "Checks if gatekeeper is enabled on macOS devices",
  "critical": true,
  "resolution": "Resolution steps",
  "platform": "darwin"
}
```

##### Default response

`Status: 200`

```json
{
  "policy": {
    "id": 42,
    "name": "Gatekeeper enabled",
    "query": "SELECT 1 FROM gatekeeper WHERE assessments_enabled = 1;",
    "description": "Checks if gatekeeper is enabled on macOS devices",
    "critical": true,
    "author_id": 43,
    "author_name": "John",
    "author_email": "john@example.com",
    "team_id": null,
    "resolution": "Resolution steps",
    "platform": "darwin",
    "created_at": "2022-03-17T20:15:55Z",
    "updated_at": "2022-03-17T20:15:55Z",
    "passing_host_count": 0,
    "failing_host_count": 0,
    "host_count_updated_at": null
  }
}
```

### Run automation for all failing hosts of a policy

Triggers [automations](https://fleetdm.com/docs/using-fleet/automations#policy-automations) for *all* hosts failing the specified policies, regardless of whether the policies were previously failing on those hosts.

`POST /api/v1/fleet/automations/reset`

#### Parameters

| Name        | Type     | In   | Description                                              |
| ----------  | -------- | ---- | -------------------------------------------------------- |
| policy_ids  | list     | body | Filters to only run policy automations for the specified policies. |
| team_ids    | list     | body | _Available in Fleet Premium_. Filters to only run policy automations for hosts in the specified teams. |


#### Example

`POST /api/v1/fleet/automations/reset`

##### Request body

```json
{
    "team_ids": [1],
    "policy_ids": [1, 2, 3]
}
```

##### Default response

`Status: 200`

```json
{}
```

---

### Team policies

- [List team policies](#list-team-policies)
- [Count team policies](#count-team-policies)
- [Get team policy by ID](#get-team-policy-by-id)
- [Add team policy](#add-team-policy)
- [Remove team policies](#remove-team-policies)
- [Edit team policy](#edit-team-policy)

_Available in Fleet Premium_

Team policies work the same as policies, but at the team level.

### List team policies

`GET /api/v1/fleet/teams/:id/policies`

#### Parameters

| Name               | Type    | In   | Description                                                                                                   |
| ------------------ | ------- | ---- | ------------------------------------------------------------------------------------------------------------- |
| id                 | integer | path  | **Required.** Defines what team ID to operate on                                                                            |
| page                    | integer | query | Page number of the results to fetch.                                                                                                                                                                                                                                                                                                        |
| per_page                | integer | query | Results per page. |
#### Example

`GET /api/v1/fleet/teams/1/policies`

##### Default response

`Status: 200`

```json
{
  "policies": [
    {
      "id": 1,
      "name": "Gatekeeper enabled",
      "query": "SELECT 1 FROM gatekeeper WHERE assessments_enabled = 1;",
      "description": "Checks if gatekeeper is enabled on macOS devices",
      "critical": true,
      "author_id": 42,
      "author_name": "John",
      "author_email": "john@example.com",
      "team_id": 1,
      "resolution": "Resolution steps",
      "platform": "darwin",
      "created_at": "2021-12-16T14:37:37Z",
      "updated_at": "2021-12-16T16:39:00Z",
      "passing_host_count": 2000,
      "failing_host_count": 300,
      "host_count_updated_at": "2023-12-20T15:23:57Z"
    },
    {
      "id": 2,
      "name": "Windows machines with encrypted hard disks",
      "query": "SELECT 1 FROM bitlocker_info WHERE protection_status = 1;",
      "description": "Checks if the hard disk is encrypted on Windows devices",
      "critical": false,
      "author_id": 43,
      "author_name": "Alice",
      "author_email": "alice@example.com",
      "team_id": 1,
      "resolution": "Resolution steps",
      "platform": "windows",
      "created_at": "2021-12-16T14:37:37Z",
      "updated_at": "2021-12-16T16:39:00Z",
      "passing_host_count": 2300,
      "failing_host_count": 0,
      "host_count_updated_at": "2023-12-20T15:23:57Z"
    }
  ],
  "inherited_policies": [
    {
      "id": 136,
      "name": "Arbitrary Test Policy (all platforms) (all teams)",
      "query": "SELECT 1 FROM osquery_info WHERE 1=1;",
      "description": "If you're seeing this, mostly likely this is because someone is testing out failing policies in dogfood. You can ignore this.",
      "critical": true,
      "author_id": 77,
      "author_name": "Test Admin",
      "author_email": "test@admin.com",
      "team_id": null,
      "resolution": "To make it pass, change \"1=0\" to \"1=1\". To make it fail, change \"1=1\" to \"1=0\".",
      "platform": "darwin,windows,linux",
      "created_at": "2022-08-04T19:30:18Z",
      "updated_at": "2022-08-30T15:08:26Z",
      "passing_host_count": 10,
      "failing_host_count": 9,
      "host_count_updated_at": "2023-12-20T15:23:57Z"
    }
  ]
}
```

### Count team policies

`GET /api/v1/fleet/team/:team_id/policies/count`

#### Parameters
| Name               | Type    | In   | Description                                                                                                   |
| ------------------ | ------- | ---- | ------------------------------------------------------------------------------------------------------------- |
| team_id                 | integer | path  | **Required.** Defines what team ID to operate on   
| query                 | string | query | Search query keywords. Searchable fields include `name`. |

#### Example

`GET /api/v1/fleet/team/1/policies/count`

##### Default response

`Status: 200`

```json
{
  "count": 43
}
```

---

### Get team policy by ID

`GET /api/v1/fleet/teams/:team_id/policies/:policy_id`

#### Parameters

| Name               | Type    | In   | Description                                                                                                   |
| ------------------ | ------- | ---- | ------------------------------------------------------------------------------------------------------------- |
| team_id            | integer | path  | **Required.** Defines what team ID to operate on                                                                            |
| policy_id                 | integer | path | **Required.** The policy's ID.                                                                                |

#### Example

`GET /api/v1/fleet/teams/1/policies/43`

##### Default response

`Status: 200`

```json
{
  "policy": {
    "id": 43,
    "name": "Gatekeeper enabled",
    "query": "SELECT 1 FROM gatekeeper WHERE assessments_enabled = 1;",
    "description": "Checks if gatekeeper is enabled on macOS devices",
    "critical": true,
    "author_id": 42,
    "author_name": "John",
    "author_email": "john@example.com",
    "team_id": 1,
    "resolution": "Resolution steps",
    "platform": "darwin",
    "created_at": "2021-12-16T14:37:37Z",
    "updated_at": "2021-12-16T16:39:00Z",
    "passing_host_count": 0,
    "failing_host_count": 0,
    "host_count_updated_at": null
  }
}
```

### Add team policy

The semantics for creating a team policy are the same as for global policies, see [Add policy](#add-policy).

`POST /api/v1/fleet/teams/:id/policies`

#### Parameters

| Name        | Type    | In   | Description                          |
| ----------  | ------- | ---- | ------------------------------------ |
| id         | integer | path | Defines what team ID to operate on.  |
| name        | string  | body | The query's name.                    |
| query       | string  | body | The query in SQL.                    |
| description | string  | body | The query's description.             |
| resolution  | string  | body | The resolution steps for the policy. |
| query_id    | integer | body | An existing query's ID (legacy).     |
| platform    | string  | body | Comma-separated target platforms, currently supported values are "windows", "linux", "darwin". The default, an empty string means target all platforms. |
| critical    | boolean | body | _Available in Fleet Premium_ Mark policy as critical/high impact. |

Either `query` or `query_id` must be provided.

#### Example

`POST /api/v1/fleet/teams/1/policies`

##### Request body

```json
{
  "name": "Gatekeeper enabled",
  "query": "SELECT 1 FROM gatekeeper WHERE assessments_enabled = 1;",
  "description": "Checks if gatekeeper is enabled on macOS devices",
  "critical": true,
  "resolution": "Resolution steps",
  "platform": "darwin"
}
```

##### Default response

`Status: 200`

```json
{
  "policy": {
    "id": 43,
    "name": "Gatekeeper enabled",
    "query": "SELECT 1 FROM gatekeeper WHERE assessments_enabled = 1;",
    "description": "Checks if gatekeeper is enabled on macOS devices",
    "critical": true,
    "author_id": 42,
    "author_name": "John",
    "author_email": "john@example.com",
    "team_id": 1,
    "resolution": "Resolution steps",
    "platform": "darwin",
    "created_at": "2021-12-16T14:37:37Z",
    "updated_at": "2021-12-16T16:39:00Z",
    "passing_host_count": 0,
    "failing_host_count": 0,
    "host_count_updated_at": null
  }
}
```

### Remove team policies

`POST /api/v1/fleet/teams/:team_id/policies/delete`

#### Parameters

| Name     | Type    | In   | Description                                       |
| -------- | ------- | ---- | ------------------------------------------------- |
| team_id  | integer | path  | **Required.** Defines what team ID to operate on                |
| ids      | list    | body | **Required.** The IDs of the policies to delete.  |

#### Example

`POST /api/v1/fleet/teams/1/policies/delete`

##### Request body

```json
{
  "ids": [ 1 ]
}
```

##### Default response

`Status: 200`

```json
{
  "deleted": 1
}
```

### Edit team policy

`PATCH /api/v1/fleet/teams/:team_id/policies/:policy_id`

#### Parameters

| Name        | Type    | In   | Description                          |
| ----------  | ------- | ---- | ------------------------------------ |
| team_id     | integer | path | The team's ID.                       |
| policy_id   | integer | path | The policy's ID.                     |
| name        | string  | body | The query's name.                    |
| query       | string  | body | The query in SQL.                    |
| description | string  | body | The query's description.             |
| resolution  | string  | body | The resolution steps for the policy. |
| platform    | string  | body | Comma-separated target platforms, currently supported values are "windows", "linux", "darwin". The default, an empty string means target all platforms. |
| critical    | boolean | body | _Available in Fleet Premium_ Mark policy as critical/high impact. |

#### Example

`PATCH /api/v1/fleet/teams/2/policies/42`

##### Request body

```json
{
  "name": "Gatekeeper enabled",
  "query": "SELECT 1 FROM gatekeeper WHERE assessments_enabled = 1;",
  "description": "Checks if gatekeeper is enabled on macOS devices",
  "critical": true,
  "resolution": "Resolution steps",
  "platform": "darwin"
}
```

##### Default response

`Status: 200`

```json
{
  "policy": {
    "id": 42,
    "name": "Gatekeeper enabled",
    "query": "SELECT 1 FROM gatekeeper WHERE assessments_enabled = 1;",
    "description": "Checks if gatekeeper is enabled on macOS devices",
    "critical": true,
    "author_id": 43,
    "author_name": "John",
    "author_email": "john@example.com",
    "resolution": "Resolution steps",
    "platform": "darwin",
    "team_id": 2,
    "created_at": "2021-12-16T14:37:37Z",
    "updated_at": "2021-12-16T16:39:00Z",
    "passing_host_count": 0,
    "failing_host_count": 0,
    "host_count_updated_at": null
  }
}
```

---

## Queries

- [List queries](#list-queries)
- [Get query](#get-query)
- [Get query report](#get-query-report)
- [Get query report for one host](#get-query-report-for-one-host)
- [Create query](#create-query)
- [Modify query](#modify-query)
- [Delete query by name](#delete-query-by-name)
- [Delete query by ID](#delete-query-by-id)
- [Delete queries](#delete-queries)
- [Run live query](#run-live-query)



### List queries

Returns a list of global queries or team queries.

`GET /api/v1/fleet/queries`

#### Parameters

| Name            | Type    | In    | Description                                                                                                                   |
| --------------- | ------- | ----- | ----------------------------------------------------------------------------------------------------------------------------- |
| order_key       | string  | query | What to order results by. Can be any column in the queries table.                                                             |
| order_direction | string  | query | **Requires `order_key`**. The direction of the order given the order key. Options include `asc` and `desc`. Default is `asc`. |
| team_id         | integer | query | The ID of the parent team for the queries to be listed. When omitted, returns global queries.                  |
| query           | string  | query | Search query keywords. Searchable fields include `name`.                                                                      |


#### Example

`GET /api/v1/fleet/queries`

##### Default response

`Status: 200`

```json
{
"queries": [
  {
    "created_at": "2021-01-04T21:19:57Z",
    "updated_at": "2021-01-04T21:19:57Z",
    "id": 1,
    "name": "query1",
    "description": "query",
    "query": "SELECT * FROM osquery_info",
    "team_id": null,
    "interval": 3600,
    "platform": "darwin,windows,linux",
    "min_osquery_version": "",
    "automations_enabled": true,
    "logging": "snapshot",
    "saved": true,
    "observer_can_run": true,
    "discard_data": false,
    "author_id": 1,
    "author_name": "noah",
    "author_email": "noah@example.com",
    "packs": [
      {
        "created_at": "2021-01-05T21:13:04Z",
        "updated_at": "2021-01-07T19:12:54Z",
        "id": 1,
        "name": "Pack",
        "description": "Pack",
        "platform": "",
        "disabled": true
      }
    ],
    "stats": {
      "system_time_p50": 1.32,
      "system_time_p95": 4.02,
      "user_time_p50": 3.55,
      "user_time_p95": 3.00,
      "total_executions": 3920
    }
  },
  {
    "created_at": "2021-01-19T17:08:24Z",
    "updated_at": "2021-01-19T17:08:24Z",
    "id": 3,
    "name": "osquery_schedule",
    "description": "Report performance stats for each file in the query schedule.",
    "query": "select name, interval, executions, output_size, wall_time, (user_time/executions) as avg_user_time, (system_time/executions) as avg_system_time, average_memory, last_executed from osquery_schedule;",
    "team_id": null,
    "interval": 3600,
    "platform": "",
    "version": "",
    "automations_enabled": true,
    "logging": "differential",
    "saved": true,
    "observer_can_run": true,
    "discard_data": true,
    "author_id": 1,
    "author_name": "noah",
    "author_email": "noah@example.com",
    "packs": [
      {
        "created_at": "2021-01-19T17:08:31Z",
        "updated_at": "2021-01-19T17:08:31Z",
        "id": 14,
        "name": "test_pack",
        "description": "",
        "platform": "",
        "disabled": false
      }
    ],
    "stats": {
      "system_time_p50": null,
      "system_time_p95": null,
      "user_time_p50": null,
      "user_time_p95": null,
      "total_executions": null
    }
  }
]}
```

### Get query

Returns the query specified by ID.

`GET /api/v1/fleet/queries/:id`

#### Parameters

| Name | Type    | In   | Description                                |
| ---- | ------- | ---- | ------------------------------------------ |
| id   | integer | path | **Required**. The id of the desired query. |

#### Example

`GET /api/v1/fleet/queries/31`

##### Default response

`Status: 200`

```json
{
  "query": {
    "created_at": "2021-01-19T17:08:24Z",
    "updated_at": "2021-01-19T17:08:24Z",
    "id": 31,
    "name": "centos_hosts",
    "description": "",
    "query": "select 1 from os_version where platform = \"centos\";",
    "team_id": null,
    "interval": 3600,
    "platform": "",
    "min_osquery_version": "",
    "automations_enabled": true,
    "logging": "snapshot",
    "saved": true,
    "observer_can_run": true,
    "discard_data": false,
    "author_id": 1,
    "author_name": "John",
    "author_email": "john@example.com",
    "packs": [
      {
        "created_at": "2021-01-19T17:08:31Z",
        "updated_at": "2021-01-19T17:08:31Z",
        "id": 14,
        "name": "test_pack",
        "description": "",
        "platform": "",
        "disabled": false
      }
    ],
    "stats": {
      "system_time_p50": 1.32,
      "system_time_p95": 4.02,
      "user_time_p50": 3.55,
      "user_time_p95": 3.00,
      "total_executions": 3920
    }
  }
}
```

### Get query report

Returns the query report specified by ID.

`GET /api/v1/fleet/queries/:id/report`

#### Parameters

| Name      | Type    | In    | Description                                |
| --------- | ------- | ----- | ------------------------------------------ |
| id        | integer | path  | **Required**. The ID of the desired query. |

#### Example

`GET /api/v1/fleet/queries/31/report`

##### Default response

`Status: 200`

```json
{
  "query_id": 31,
  "results": [
    {
      "host_id": 1,
      "host_name": "foo",
      "last_fetched": "2021-01-19T17:08:31Z",
      "columns": {
        "model": "USB 2.0 Hub",
        "vendor": "VIA Labs, Inc."
      }
    },
    {
      "host_id": 1,
      "host_name": "foo",
      "last_fetched": "2021-01-19T17:08:31Z",
      "columns": {
        "model": "USB Keyboard",
        "vendor": "VIA Labs, Inc."
      }
    },
    {
      "host_id": 2,
      "host_name": "bar",
      "last_fetched": "2021-01-19T17:20:00Z",
      "columns": {
        "model": "USB Reciever",
        "vendor": "Logitech"
      }
    },
    {
      "host_id": 2,
      "host_name": "bar",
      "last_fetched": "2021-01-19T17:20:00Z",
      "columns": {
        "model": "USB Reciever",
        "vendor": "Logitech"
      }
    },
    {
      "host_id": 2,
      "host_name": "bar",
      "last_fetched": "2021-01-19T17:20:00Z",
      "columns": {
        "model": "Display Audio",
        "vendor": "Apple Inc."
      }
    }
  ]
}
```

If a query has no results stored, then `results` will be an empty array:

```json
{
  "query_id": 32,
  "results": []
}
```

> Note: osquery scheduled queries do not return errors, so only non-error results are included in the report. If you suspect a query may be running into errors, you can use the [live query](#run-live-query) endpoint to get diagnostics.

### Get query report for one host

Returns a query report for a single host.

`GET /api/v1/fleet/hosts/:id/queries/:query_id`

#### Parameters

| Name      | Type    | In    | Description                                |
| --------- | ------- | ----- | ------------------------------------------ |
| id        | integer | path  | **Required**. The ID of the desired host.          |
| query_id  | integer | path  | **Required**. The ID of the desired query.         |

#### Example

`GET /api/v1/fleet/hosts/123/queries/31`

##### Default response

`Status: 200`

```json
{
  "query_id": 31,
  "host_id": 1,
  "host_name": "foo",
  "last_fetched": "2021-01-19T17:08:31Z",
  "report_clipped": false,
  "results": [
    {
      "columns": {
        "model": "USB 2.0 Hub",
        "vendor": "VIA Labs, Inc."
      }
    },
    {
      "columns": {
        "model": "USB Keyboard",
        "vendor": "VIA Labs, Inc."
      }
    },
    {
      "columns": {
        "model": "USB Reciever",
        "vendor": "Logitech"
      }
    }
  ]
}
```

If a query has no results stored for the specified host, then `results` will be an empty array:

```json
{
  "query_id": 31,
  "host_id": 1,
  "host_name": "foo",
  "last_fetched": "2021-01-19T17:08:31Z",
  "report_clipped": false,
  "results": []
}
```

> Note: osquery scheduled queries do not return errors, so only non-error results are included in the report. If you suspect a query may be running into errors, you can use the [live query](#run-live-query) endpoint to get diagnostics.

### Create query

Creates a global query or team query.

`POST /api/v1/fleet/queries`

#### Parameters

| Name                            | Type    | In   | Description                                                                                                                                            |
| ------------------------------- | ------- | ---- | ------------------------------------------------------------------------------------------------------------------------------------------------------ |
| name                            | string  | body | **Required**. The name of the query.                                                                                                                   |
| query                           | string  | body | **Required**. The query in SQL syntax.                                                                                                                 |
| description                     | string  | body | The query's description.                                                                                                                               |
| observer_can_run                | bool    | body | Whether or not users with the `observer` role can run the query. In Fleet 4.0.0, 3 user roles were introduced (`admin`, `maintainer`, and `observer`). This field is only relevant for the `observer` role. The `observer_plus` role can run any query and is not limited by this flag (`observer_plus` role was added in Fleet 4.30.0). |
| team_id                         | integer | body | The parent team to which the new query should be added. If omitted, the query will be global.                                           |
| interval                       | integer | body | The amount of time, in seconds, the query waits before running. Can be set to `0` to never run. Default: 0.       |
| platform                        | string  | body | The OS platforms where this query will run (other platforms ignored). Comma-separated string. If omitted, runs on all compatible platforms.                        |
| min_osquery_version             | string  | body | The minimum required osqueryd version installed on a host. If omitted, all osqueryd versions are acceptable.                                                                          |
| automations_enabled             | boolean | body | Whether to send data to the configured log destination according to the query's `interval`. |
| logging             | string  | body | The type of log output for this query. Valid values: `"snapshot"`(default), `"differential"`, or `"differential_ignore_removals"`.                        |
| discard_data        | bool    | body | Whether to skip saving the latest query results for each host. Default: `false`. |


#### Example

`POST /api/v1/fleet/queries`

##### Request body

```json
{
  "name": "new_query",
  "description": "This is a new query.",
  "query": "SELECT * FROM osquery_info",
  "interval": 3600, // Once per hour
  "platform": "darwin,windows,linux",
  "min_osquery_version": "",
  "automations_enabled": true,
  "logging": "snapshot",
  "discard_data": false
}
```

##### Default response

`Status: 200`

```json
{
  "query": {
    "created_at": "0001-01-01T00:00:00Z",
    "updated_at": "0001-01-01T00:00:00Z",
    "id": 288,
    "name": "new_query",
    "query": "SELECT * FROM osquery_info",
    "description": "This is a new query.",
    "team_id": null,
    "interval": 3600,
    "platform": "darwin,windows,linux",
    "min_osquery_version": "",
    "automations_enabled": true,
    "logging": "snapshot",
    "saved": true,
    "author_id": 1,
    "author_name": "",
    "author_email": "",
    "observer_can_run": true,
    "discard_data": false,
    "packs": []
  }
}
```

### Modify query

Modifies the query specified by ID.

`PATCH /api/v1/fleet/queries/:id`

#### Parameters

| Name                        | Type    | In   | Description                                                                                                                                            |
| --------------------------- | ------- | ---- | ------------------------------------------------------------------------------------------------------------------------------------------------------ |
| id                          | integer | path | **Required.** The ID of the query.                                                                                                                     |
| name                        | string  | body | The name of the query.                                                                                                                                 |
| query                       | string  | body | The query in SQL syntax.                                                                                                                               |
| description                 | string  | body | The query's description.                                                                                                                               |
| observer_can_run            | bool    | body | Whether or not users with the `observer` role can run the query. In Fleet 4.0.0, 3 user roles were introduced (`admin`, `maintainer`, and `observer`). This field is only relevant for the `observer` role. The `observer_plus` role can run any query and is not limited by this flag (`observer_plus` role was added in Fleet 4.30.0). |
| interval                   | integer | body | The amount of time, in seconds, the query waits before running. Can be set to `0` to never run. Default: 0.       |
| platform                    | string  | body | The OS platforms where this query will run (other platforms ignored). Comma-separated string. If set to "", runs on all compatible platforms.                    |
| min_osquery_version             | string  | body | The minimum required osqueryd version installed on a host. If omitted, all osqueryd versions are acceptable.                                                                          |
| automations_enabled             | boolean | body | Whether to send data to the configured log destination according to the query's `interval`. |
| logging             | string  | body | The type of log output for this query. Valid values: `"snapshot"`(default), `"differential"`, or `"differential_ignore_removals"`.                        |
| discard_data        | bool    | body | Whether to skip saving the latest query results for each host. |

> Note that any of the following conditions will cause the existing query report to be deleted:
> - Updating the `query` (SQL) field
> - Changing `discard_data` from `false` to `true`
> - Changing `logging` from `"snapshot"` to `"differential"` or `"differential_ignore_removals"`

#### Example

`PATCH /api/v1/fleet/queries/2`

##### Request body

```json
{
  "name": "new_title_for_my_query",
  "interval": 3600, // Once per hour,
  "platform": "",
  "min_osquery_version": "",
  "automations_enabled": false,
  "discard_data": true
}
```

##### Default response

`Status: 200`

```json
{
  "query": {
    "created_at": "2021-01-22T17:23:27Z",
    "updated_at": "2021-01-22T17:23:27Z",
    "id": 288,
    "name": "new_title_for_my_query",
    "description": "This is a new query.",
    "query": "SELECT * FROM osquery_info",
    "team_id": null,
    "interval": 3600,
    "platform": "",
    "min_osquery_version": "",
    "automations_enabled": false,
    "logging": "snapshot",
    "saved": true,
    "author_id": 1,
    "author_name": "noah",
    "observer_can_run": true,
    "discard_data": true,
    "packs": []
  }
}
```

### Delete query by name

Deletes the query specified by name.

`DELETE /api/v1/fleet/queries/:name`

#### Parameters

| Name | Type       | In   | Description                          |
| ---- | ---------- | ---- | ------------------------------------ |
| name | string     | path | **Required.** The name of the query. |
| team_id | integer | body | The ID of the parent team of the query to be deleted. If omitted, Fleet will search among queries in the global context. |

#### Example

`DELETE /api/v1/fleet/queries/foo`

##### Default response

`Status: 200`


### Delete query by ID

Deletes the query specified by ID.

`DELETE /api/v1/fleet/queries/id/:id`

#### Parameters

| Name | Type    | In   | Description                        |
| ---- | ------- | ---- | ---------------------------------- |
| id   | integer | path | **Required.** The ID of the query. |

#### Example

`DELETE /api/v1/fleet/queries/id/28`

##### Default response

`Status: 200`


### Delete queries

Deletes the queries specified by ID. Returns the count of queries successfully deleted.

`POST /api/v1/fleet/queries/delete`

#### Parameters

| Name | Type | In   | Description                           |
| ---- | ---- | ---- | ------------------------------------- |
| ids  | list | body | **Required.** The IDs of the queries. |

#### Example

`POST /api/v1/fleet/queries/delete`

##### Request body

```json
{
  "ids": [
    2, 24, 25
  ]
}
```

##### Default response

`Status: 200`

```json
{
  "deleted": 3
}
```

### Run live query

> This updated API endpoint replaced `GET /api/v1/fleet/queries/run` in Fleet 4.43.0, for improved compatibility with many HTTP clients. The [deprecated endpoint](https://github.com/fleetdm/fleet/blob/fleet-v4.42.0/docs/REST%20API/rest-api.md#run-live-query) is maintained for backwards compatibility.

Runs a live query against the specified hosts and responds with the results.

If some targeted hosts haven't responded, the live query will stop after 25 seconds (or whatever time period is configured), and all collected results are returned.

The timeout period is configurable via environment variable on the Fleet server (e.g. `FLEET_LIVE_QUERY_REST_PERIOD=90s`). If setting a higher value than the default, be sure not to exceed your load balancer timeout.


`POST /api/v1/fleet/queries/:id/run`

#### Parameters

| Name      | Type  | In   | Description                                                                                                                                                        |
|-----------|-------|------|--------------------------------------------------------------------------------------------------------------------------------------------------------------------|
| query_id | integer | path | **Required**. The ID of the saved query to run. |
| host_ids  | array | body | **Required**. The IDs of the hosts to target. User must be authorized to target all of these hosts.                                                                |

#### Example

`POST /api/v1/fleet/queries/123/run`

##### Request body

```json
{
  "host_ids": [ 1, 4, 34, 27 ]
}
```

##### Default response

```json
{
  "query_id": 123,
  "targeted_host_count": 4,
  "responded_host_count": 2,
  "results": [
    {
      "host_id": 1,
      "rows": [
        {
          "build_distro": "10.12",
          "build_platform": "darwin",
          "config_hash": "7bb99fa2c8a998c9459ec71da3a84d66c592d6d3",
          "config_valid": "1",
          "extensions": "active",
          "instance_id": "9a2ec7bf-4946-46ea-93bf-455e0bcbd068",
          "pid": "23413",
          "platform_mask": "21",
          "start_time": "1635194306",
          "uuid": "4C182AC7-75F7-5AF4-A74B-1E165ED35742",
          "version": "4.9.0",
          "watcher": "23412"
        }
      ],
      "error": null
    },
    {
      "host_id": 2,
      "rows": [],
      "error": "no such table: os_version"
    }
  ]
}
```

---

## Schedule

> The schedule API endpoints are deprecated as of Fleet 4.35. They are maintained for backwards compatibility.
> Please use the [queries](#queries) endpoints, which as of 4.35 have attributes such as `interval` and `platform` that enable scheduling.

- [Get schedule (deprecated)](#get-schedule)
- [Add query to schedule (deprecated)](#add-query-to-schedule)
- [Edit query in schedule (deprecated)](#edit-query-in-schedule)
- [Remove query from schedule (deprecated)](#remove-query-from-schedule)
- [Team schedule](#team-schedule)

Scheduling queries in Fleet is the best practice for collecting data from hosts.

These API routes let you control your scheduled queries.

### Get schedule

> The schedule API endpoints are deprecated as of Fleet 4.35. They are maintained for backwards compatibility.
> Please use the [queries](#queries) endpoints, which as of 4.35 have attributes such as `interval` and `platform` that enable scheduling.

`GET /api/v1/fleet/global/schedule`

#### Parameters

None.

#### Example

`GET /api/v1/fleet/global/schedule`

##### Default response

`Status: 200`

```json
{
  "global_schedule": [
    {
      "created_at": "0001-01-01T00:00:00Z",
      "updated_at": "0001-01-01T00:00:00Z",
      "id": 4,
      "pack_id": 1,
      "name": "arp_cache",
      "query_id": 2,
      "query_name": "arp_cache",
      "query": "select * from arp_cache;",
      "interval": 120,
      "snapshot": true,
      "removed": null,
      "platform": "",
      "version": "",
      "shard": null,
      "denylist": null,
      "stats": {
        "system_time_p50": 1.32,
        "system_time_p95": 4.02,
        "user_time_p50": 3.55,
        "user_time_p95": 3.00,
        "total_executions": 3920
      }
    },
    {
      "created_at": "0001-01-01T00:00:00Z",
      "updated_at": "0001-01-01T00:00:00Z",
      "id": 5,
      "pack_id": 1,
      "name": "disk_encryption",
      "query_id": 7,
      "query_name": "disk_encryption",
      "query": "select * from disk_encryption;",
      "interval": 86400,
      "snapshot": true,
      "removed": null,
      "platform": "",
      "version": "",
      "shard": null,
      "denylist": null,
      "stats": {
        "system_time_p50": 1.32,
        "system_time_p95": 4.02,
        "user_time_p50": 3.55,
        "user_time_p95": 3.00,
        "total_executions": 3920
      }
    }
  ]
}
```

### Add query to schedule

> The schedule API endpoints are deprecated as of Fleet 4.35. They are maintained for backwards compatibility.
> Please use the [queries](#queries) endpoints, which as of 4.35 have attributes such as `interval` and `platform` that enable scheduling.

`POST /api/v1/fleet/global/schedule`

#### Parameters

| Name     | Type    | In   | Description                                                                                                                      |
| -------- | ------- | ---- | -------------------------------------------------------------------------------------------------------------------------------- |
| query_id | integer | body | **Required.** The query's ID.                                                                                                    |
| interval | integer | body | **Required.** The amount of time, in seconds, the query waits before running.                                                    |
| snapshot | boolean | body | **Required.** Whether the queries logs show everything in its current state.                                                     |
| removed  | boolean | body | Whether "removed" actions should be logged. Default is `null`.                                                                   |
| platform | string  | body | The computer platform where this query will run (other platforms ignored). Empty value runs on all platforms. Default is `null`. |
| shard    | integer | body | Restrict this query to a percentage (1-100) of target hosts. Default is `null`.                                                  |
| version  | string  | body | The minimum required osqueryd version installed on a host. Default is `null`.                                                    |

#### Example

`POST /api/v1/fleet/global/schedule`

##### Request body

```json
{
  "interval": 86400,
  "query_id": 2,
  "snapshot": true
}
```

##### Default response

`Status: 200`

```json
{
  "scheduled": {
    "created_at": "0001-01-01T00:00:00Z",
    "updated_at": "0001-01-01T00:00:00Z",
    "id": 1,
    "pack_id": 5,
    "name": "arp_cache",
    "query_id": 2,
    "query_name": "arp_cache",
    "query": "select * from arp_cache;",
    "interval": 86400,
    "snapshot": true,
    "removed": null,
    "platform": "",
    "version": "",
    "shard": null,
    "denylist": null
  }
}
```

> Note that the `pack_id` is included in the response object because Fleet's Schedule feature uses [osquery query packs](https://osquery.readthedocs.io/en/stable/deployment/configuration/#query-packs) under the hood.

### Edit query in schedule

> The schedule API endpoints are deprecated as of Fleet 4.35. They are maintained for backwards compatibility.
> Please use the [queries](#queries) endpoints, which as of 4.35 have attributes such as `interval` and `platform` that enable scheduling.

`PATCH /api/v1/fleet/global/schedule/:id`

#### Parameters

| Name     | Type    | In   | Description                                                                                                   |
| -------- | ------- | ---- | ------------------------------------------------------------------------------------------------------------- |
| id       | integer | path | **Required.** The scheduled query's ID.                                                                       |
| interval | integer | body | The amount of time, in seconds, the query waits before running.                                               |
| snapshot | boolean | body | Whether the queries logs show everything in its current state.                                                |
| removed  | boolean | body | Whether "removed" actions should be logged.                                                                   |
| platform | string  | body | The computer platform where this query will run (other platforms ignored). Empty value runs on all platforms. |
| shard    | integer | body | Restrict this query to a percentage (1-100) of target hosts.                                                  |
| version  | string  | body | The minimum required osqueryd version installed on a host.                                                    |

#### Example

`PATCH /api/v1/fleet/global/schedule/5`

##### Request body

```json
{
  "interval": 604800
}
```

##### Default response

`Status: 200`

```json
{
  "scheduled": {
    "created_at": "2021-07-16T14:40:15Z",
    "updated_at": "2021-07-16T14:40:15Z",
    "id": 5,
    "pack_id": 1,
    "name": "arp_cache",
    "query_id": 2,
    "query_name": "arp_cache",
    "query": "select * from arp_cache;",
    "interval": 604800,
    "snapshot": true,
    "removed": null,
    "platform": "",
    "shard": null,
    "denylist": null
  }
}
```

### Remove query from schedule

> The schedule API endpoints are deprecated as of Fleet 4.35. They are maintained for backwards compatibility.
> Please use the [queries](#queries) endpoints, which as of 4.35 have attributes such as `interval` and `platform` that enable scheduling.

`DELETE /api/v1/fleet/global/schedule/:id`

#### Parameters

None.

#### Example

`DELETE /api/v1/fleet/global/schedule/5`

##### Default response

`Status: 200`


---

### Team schedule

> The schedule API endpoints are deprecated as of Fleet 4.35. They are maintained for backwards compatibility.
> Please use the [queries](#queries) endpoints, which as of 4.35 have attributes such as `interval` and `platform` that enable scheduling.

- [Get team schedule (deprecated)](#get-team-schedule)
- [Add query to team schedule (deprecated)](#add-query-to-team-schedule)
- [Edit query in team schedule (deprecated)](#edit-query-in-team-schedule)
- [Remove query from team schedule (deprecated)](#remove-query-from-team-schedule)

This allows you to easily configure scheduled queries that will impact a whole team of devices.

#### Get team schedule

> The schedule API endpoints are deprecated as of Fleet 4.35. They are maintained for backwards compatibility.
> Please use the [queries](#queries) endpoints, which as of 4.35 have attributes such as `interval` and `platform` that enable scheduling.

`GET /api/v1/fleet/teams/:id/schedule`

#### Parameters

| Name            | Type    | In    | Description                                                                                                                   |
| --------------- | ------- | ----- | ----------------------------------------------------------------------------------------------------------------------------- |
| id              | integer | path  | **Required**. The team's ID.                                                                                                  |
| page            | integer | query | Page number of the results to fetch.                                                                                          |
| per_page        | integer | query | Results per page.                                                                                                             |
| order_key       | string  | query | What to order results by. Can be any column in the `activites` table.                                                         |
| order_direction | string  | query | **Requires `order_key`**. The direction of the order given the order key. Options include `asc` and `desc`. Default is `asc`. |

#### Example

`GET /api/v1/fleet/teams/2/schedule`

##### Default response

`Status: 200`

```json
{
  "scheduled": [
    {
      "created_at": "0001-01-01T00:00:00Z",
      "updated_at": "0001-01-01T00:00:00Z",
      "id": 4,
      "pack_id": 2,
      "name": "arp_cache",
      "query_id": 2,
      "query_name": "arp_cache",
      "query": "select * from arp_cache;",
      "interval": 120,
      "snapshot": true,
      "platform": "",
      "version": "",
      "removed": null,
      "shard": null,
      "denylist": null,
      "stats": {
        "system_time_p50": 1.32,
        "system_time_p95": 4.02,
        "user_time_p50": 3.55,
        "user_time_p95": 3.00,
        "total_executions": 3920
      }
    },
    {
      "created_at": "0001-01-01T00:00:00Z",
      "updated_at": "0001-01-01T00:00:00Z",
      "id": 5,
      "pack_id": 3,
      "name": "disk_encryption",
      "query_id": 7,
      "query_name": "disk_encryption",
      "query": "select * from disk_encryption;",
      "interval": 86400,
      "snapshot": true,
      "removed": null,
      "platform": "",
      "version": "",
      "shard": null,
      "denylist": null,
      "stats": {
        "system_time_p50": 1.32,
        "system_time_p95": 4.02,
        "user_time_p50": 3.55,
        "user_time_p95": 3.00,
        "total_executions": 3920
      }
    }
  ]
}
```

#### Add query to team schedule

> The schedule API endpoints are deprecated as of Fleet 4.35. They are maintained for backwards compatibility.
> Please use the [queries](#queries) endpoints, which as of 4.35 have attributes such as `interval` and `platform` that enable scheduling.

`POST /api/v1/fleet/teams/:id/schedule`

#### Parameters

| Name     | Type    | In   | Description                                                                                                                      |
| -------- | ------- | ---- | -------------------------------------------------------------------------------------------------------------------------------- |
| id       | integer | path | **Required.** The teams's ID.                                                                                                    |
| query_id | integer | body | **Required.** The query's ID.                                                                                                    |
| interval | integer | body | **Required.** The amount of time, in seconds, the query waits before running.                                                    |
| snapshot | boolean | body | **Required.** Whether the queries logs show everything in its current state.                                                     |
| removed  | boolean | body | Whether "removed" actions should be logged. Default is `null`.                                                                   |
| platform | string  | body | The computer platform where this query will run (other platforms ignored). Empty value runs on all platforms. Default is `null`. |
| shard    | integer | body | Restrict this query to a percentage (1-100) of target hosts. Default is `null`.                                                  |
| version  | string  | body | The minimum required osqueryd version installed on a host. Default is `null`.                                                    |

#### Example

`POST /api/v1/fleet/teams/2/schedule`

##### Request body

```json
{
  "interval": 86400,
  "query_id": 2,
  "snapshot": true
}
```

##### Default response

`Status: 200`

```json
{
  "scheduled": {
    "created_at": "0001-01-01T00:00:00Z",
    "updated_at": "0001-01-01T00:00:00Z",
    "id": 1,
    "pack_id": 5,
    "name": "arp_cache",
    "query_id": 2,
    "query_name": "arp_cache",
    "query": "select * from arp_cache;",
    "interval": 86400,
    "snapshot": true,
    "removed": null,
    "shard": null,
    "denylist": null
  }
}
```

#### Edit query in team schedule

> The schedule API endpoints are deprecated as of Fleet 4.35. They are maintained for backwards compatibility.
> Please use the [queries](#queries) endpoints, which as of 4.35 have attributes such as `interval` and `platform` that enable scheduling.

`PATCH /api/v1/fleet/teams/:team_id/schedule/:scheduled_query_id`

#### Parameters

| Name               | Type    | In   | Description                                                                                                   |
| ------------------ | ------- | ---- | ------------------------------------------------------------------------------------------------------------- |
| team_id            | integer | path | **Required.** The team's ID.                                                                                  |
| scheduled_query_id | integer | path | **Required.** The scheduled query's ID.                                                                       |
| interval           | integer | body | The amount of time, in seconds, the query waits before running.                                               |
| snapshot           | boolean | body | Whether the queries logs show everything in its current state.                                                |
| removed            | boolean | body | Whether "removed" actions should be logged.                                                                   |
| platform           | string  | body | The computer platform where this query will run (other platforms ignored). Empty value runs on all platforms. |
| shard              | integer | body | Restrict this query to a percentage (1-100) of target hosts.                                                  |
| version            | string  | body | The minimum required osqueryd version installed on a host.                                                    |

#### Example

`PATCH /api/v1/fleet/teams/2/schedule/5`

##### Request body

```json
{
  "interval": 604800
}
```

##### Default response

`Status: 200`

```json
{
  "scheduled": {
    "created_at": "2021-07-16T14:40:15Z",
    "updated_at": "2021-07-16T14:40:15Z",
    "id": 5,
    "pack_id": 1,
    "name": "arp_cache",
    "query_id": 2,
    "query_name": "arp_cache",
    "query": "select * from arp_cache;",
    "interval": 604800,
    "snapshot": true,
    "removed": null,
    "platform": "",
    "shard": null,
    "denylist": null
  }
}
```

#### Remove query from team schedule

> The schedule API endpoints are deprecated as of Fleet 4.35. They are maintained for backwards compatibility.
> Please use the [queries](#queries) endpoints, which as of 4.35 have attributes such as `interval` and `platform` that enable scheduling.

`DELETE /api/v1/fleet/teams/:team_id/schedule/:scheduled_query_id`

#### Parameters

| Name               | Type    | In   | Description                             |
| ------------------ | ------- | ---- | --------------------------------------- |
| team_id            | integer | path | **Required.** The team's ID.            |
| scheduled_query_id | integer | path | **Required.** The scheduled query's ID. |

#### Example

`DELETE /api/v1/fleet/teams/2/schedule/5`

##### Default response

`Status: 200`

---

## Scripts

- [Run script](#run-script)
- [Get script result](#get-script-result)
- [Run live script](#run-script)
- [Upload a script](#upload-a-script)
- [Delete a script](#delete-a-script)
- [List scripts](#list-scripts)
- [Get or download a script](#get-or-download-a-script)
- [Get script details by host](#get-script-details-by-host)

### Run script

Run a script on a host. 

<<<<<<< HEAD
The script will be added to the host's list of upcoming activities. 
=======
Execute a script and see script results (5 minute timeout).
>>>>>>> 1afb015f

The new script will run after other activities finish. Failure of one activity won't cancel other activities.

`POST /api/v1/fleet/scripts/run`

#### Parameters

| Name            | Type    | In   | Description                                                                                    |
| ----            | ------- | ---- | --------------------------------------------                                                   |
| host_id         | integer | body | **Required**. The ID of the host to run the script on.                                                |
| script_id       | integer | body | The ID of the existing saved script to run. Only one of either `script_id` or `script_contents` can be included in the request; omit this parameter if using `script_contents`.  |
| script_contents | string  | body | The contents of the script to run. Only one of either `script_id` or `script_contents` can be included in the request; omit this parameter if using `script_id`. |

> Note that if both `script_id` and `script_contents` are included in the request, this endpoint will respond with an error.

#### Example

`POST /api/v1/fleet/scripts/run`

##### Default response

`Status: 202`

```json
{
  "host_id": 1227,
  "execution_id": "e797d6c6-3aae-11ee-be56-0242ac120002"
}
```

### Get script result

Gets the result of a script that was executed.

#### Parameters

| Name         | Type   | In   | Description                                   |
| ----         | ------ | ---- | --------------------------------------------  |
| execution_id | string | path | **Required**. The execution id of the script. |

#### Example

`GET /api/v1/fleet/scripts/results/:execution_id`

##### Default Response

`Status: 2000`

```json
{
  "script_contents": "echo 'hello'",
  "exit_code": 0,
  "output": "hello",
  "message": "",
  "hostname": "Test Host",
  "host_timeout": false,
  "host_id": 1,
  "execution_id": "e797d6c6-3aae-11ee-be56-0242ac120002",
  "runtime": 20
}
```

> Note: `exit_code` can be `null` if Fleet hasn't heard back from the host yet.

### Run live script

Run a live script and get results back (5 minute timeout). Live scripts only runs on the host if it has no other scripts running.

`POST /api/v1/fleet/scripts/run/sync`

#### Parameters

| Name            | Type    | In   | Description                                      |
| ----            | ------- | ---- | --------------------------------------------     |
| host_id         | integer | body | **Required**. The host id to run the script on.  |
| script_id       | integer | body | The ID of the existing saved script to run. Only one of either `script_id` or `script_contents` can be included in the request; omit this parameter if using `script_contents`.  |
| script_contents | string  | body | The contents of the script to run. Only one of either `script_id` or `script_contents` can be included in the request; omit this parameter if using `script_id`. |

> Note that if both `script_id` and `script_contents` are included in the request, this endpoint will respond with an error.

#### Example

`POST /api/v1/fleet/scripts/run/sync`

##### Default response

`Status: 200`

```json
{
  "host_id": 1227,
  "execution_id": "e797d6c6-3aae-11ee-be56-0242ac120002",
  "script_contents": "echo 'hello'",
  "output": "hello",
  "message": "",
  "runtime": 1,
  "host_timeout": false,
  "exit_code": 0
}
```

### Upload a script

Uploads a script, making it available to run on hosts assigned to the specified team (or no team).

`POST /api/v1/fleet/scripts`

#### Parameters

| Name            | Type    | In   | Description                                      |
| ----            | ------- | ---- | --------------------------------------------     |
| script          | file    | form | **Required**. The file containing the script.    |
| team_id         | integer | form | The team ID. If specified, the script will only be available to hosts assigned to this team. If not specified, the script will only be available to hosts on **no team**.  |

#### Example

`POST /api/v1/fleet/scripts`

##### Request headers

```http
Content-Length: 306
Content-Type: multipart/form-data; boundary=------------------------f02md47480und42y
```

##### Request body

```http
--------------------------f02md47480und42y
Content-Disposition: form-data; name="team_id"

1
--------------------------f02md47480und42y
Content-Disposition: form-data; name="script"; filename="myscript.sh"
Content-Type: application/octet-stream

echo "hello"
--------------------------f02md47480und42y--

```

##### Default response

`Status: 200`

```json
{
  "script_id": 1227
}
```

### Delete a script

Deletes an existing script.

`DELETE /api/v1/fleet/scripts/:id`

#### Parameters

| Name            | Type    | In   | Description                                           |
| ----            | ------- | ---- | --------------------------------------------          |
| id              | integer | path | **Required**. The ID of the script to delete. |

#### Example

`DELETE /api/v1/fleet/scripts/1`

##### Default response

`Status: 204`

### List scripts

`GET /api/v1/fleet/scripts`

#### Parameters

| Name            | Type    | In    | Description                                                                                                                   |
| --------------- | ------- | ----- | ----------------------------------------------------------------------------------------------------------------------------- |
| page            | integer | query | Page number of the results to fetch.                                                                                          |
| per_page        | integer | query | Results per page.                                                                                                             |

#### Example

`GET /api/v1/fleet/scripts`

##### Default response

`Status: 200`

```json
{
  "scripts": [
    {
      "id": 1,
      "team_id": null,
      "name": "script_1.sh",
      "created_at": "2023-07-30T13:41:07Z",
      "updated_at": "2023-07-30T13:41:07Z"
    },
    {
      "id": 2,
      "team_id": null,
      "name": "script_2.sh",
      "created_at": "2023-08-30T13:41:07Z",
      "updated_at": "2023-08-30T13:41:07Z"
    }
  ],
  "meta": {
    "has_next_results": false,
    "has_previous_results": false
  }
}

```

### Get or download a script

`GET /api/v1/fleet/scripts/:id`

#### Parameters

| Name | Type    | In    | Description                                                       |
| ---- | ------- | ----  | -------------------------------------                             |
| id   | integer | path  | **Required.** The desired script's ID.                            |
| alt  | string  | query | If specified and set to "media", downloads the script's contents. |

#### Example (get a script)

`GET /api/v1/fleet/scripts/123`

##### Default response

`Status: 200`

```json
{
  "id": 123,
  "team_id": null,
  "name": "script_1.sh",
  "created_at": "2023-07-30T13:41:07Z",
  "updated_at": "2023-07-30T13:41:07Z"
}

```

#### Example (download a script's contents)

`GET /api/v1/fleet/scripts/123?alt=media`

##### Example response headers

```http
Content-Length: 13
Content-Type: application/octet-stream
Content-Disposition: attachment;filename="2023-09-27 script_1.sh"
```

###### Example response body

`Status: 200`

```
echo "hello"
```

## Sessions

- [Get session info](#get-session-info)
- [Delete session](#delete-session)

### Get session info

Returns the session information for the session specified by ID.

`GET /api/v1/fleet/sessions/:id`

#### Parameters

| Name | Type    | In   | Description                                  |
| ---- | ------- | ---- | -------------------------------------------- |
| id   | integer | path | **Required**. The ID of the desired session. |

#### Example

`GET /api/v1/fleet/sessions/1`

##### Default response

`Status: 200`

```json
{
  "session_id": 1,
  "user_id": 1,
  "created_at": "2021-03-02T18:41:34Z"
}
```

### Delete session

Deletes the session specified by ID. When the user associated with the session next attempts to access Fleet, they will be asked to log in.

`DELETE /api/v1/fleet/sessions/:id`

#### Parameters

| Name | Type    | In   | Description                                  |
| ---- | ------- | ---- | -------------------------------------------- |
| id   | integer | path | **Required**. The id of the desired session. |

#### Example

`DELETE /api/v1/fleet/sessions/1`

##### Default response

`Status: 200`


---

## Software

- [List all software](#list-all-software)
- [Count software](#count-software)

### List all software

`GET /api/v1/fleet/software`

#### Parameters

| Name                    | Type    | In    | Description                                                                                                                                                                |
| ----------------------- | ------- | ----- | -------------------------------------------------------------------------------------------------------------------------------------------------------------------------- |
| page                    | integer | query | Page number of the results to fetch.                                                                                                                                       |
| per_page                | integer | query | Results per page.                                                                                                                                                          |
| order_key               | string  | query | What to order results by. Allowed fields are `name`, `hosts_count`, `cve_published`, `cvss_score`, `epss_probability` and `cisa_known_exploit`. Default is `hosts_count` (descending).      |
| order_direction         | string  | query | **Requires `order_key`**. The direction of the order given the order key. Options include `asc` and `desc`. Default is `asc`.                                              |
| query                   | string  | query | Search query keywords. Searchable fields include `name`, `version`, and `cve`.                                                                                             |
| team_id                 | integer | query | _Available in Fleet Premium_ Filters the software to only include the software installed on the hosts that are assigned to the specified team.                             |
| vulnerable              | bool    | query | If true or 1, only list software that has detected vulnerabilities. Default is `false`.                                                                                    |

#### Example

`GET /api/v1/fleet/software`

##### Default response

`Status: 200`

```json
{
    "counts_updated_at": "2022-01-01 12:32:00",
    "software": [
      {
        "id": 1,
        "name": "glibc",
        "version": "2.12",
        "source": "rpm_packages",
        "release": "1.212.el6",
        "vendor": "CentOS",
        "arch": "x86_64",
        "generated_cpe": "cpe:2.3:a:gnu:glibc:2.12:*:*:*:*:*:*:*",
        "vulnerabilities": [
          {
            "cve": "CVE-2009-5155",
            "details_link": "https://nvd.nist.gov/vuln/detail/CVE-2009-5155",
            "cvss_score": 7.5,
            "epss_probability": 0.01537,
            "cisa_known_exploit": false,
            "cve_published": "2022-01-01 12:32:00",
            "cve_description": "In the GNU C Library (aka glibc or libc6) before 2.28, parse_reg_exp in posix/regcomp.c misparses alternatives, which allows attackers to cause a denial of service (assertion failure and application exit) or trigger an incorrect result by attempting a regular-expression match.",
            "resolved_in_version": "2.28"
          }
        ],
        "hosts_count": 1
      },
      {
        "id": 2,
        "name": "1Password – Password Manager",
        "version": "2.3.7",
        "source": "chrome_extensions",
        "extension_id": "aeblfdkhhhdcdjpifhhbdiojplfjncoa",
        "browser": "chrome",
        "generated_cpe": "cpe:2.3:a:1password:1password:2.3.7:*:*:*:*:chrome:*:*",
        "vulnerabilities": null,
        "hosts_count": 2
      }
    ]
}
```

### Count software

`GET /api/v1/fleet/software/count`

#### Parameters

| Name                    | Type    | In    | Description                                                                                                                                                                                                                                                                                                                                 |
| ----------------------- | ------- | ----- | ------------------------------------------------------------------------------------------------------------------------------------------------------------------------------------------------------------------------------------------------------------------------------------------------------------------------------------------- |
| query                   | string  | query | Search query keywords. Searchable fields include `name`, `version`, and `cve`.                                                                                                                                                                                                                                                               |
| team_id                 | integer | query | _Available in Fleet Premium_ Filters the software to only include the software installed on the hosts that are assigned to the specified team.                                                                                                                                                                                              |
| vulnerable              | bool    | query | If true or 1, only list software that has detected vulnerabilities.                                                                                                                                                                                                                                                                         |

#### Example

`GET /api/v1/fleet/software/count`

##### Default response

`Status: 200`

```json
{
  "count": 43
}
```
---

## Targets

In Fleet, targets are used to run queries against specific hosts or groups of hosts. Labels are used to create groups in Fleet.

### Search targets

The search targets endpoint returns two lists. The first list includes the possible target hosts in Fleet given the search query provided and the hosts already selected as targets. The second list includes the possible target labels in Fleet given the search query provided and the labels already selected as targets.

The returned lists are filtered based on the hosts the requesting user has access to.

`POST /api/v1/fleet/targets`

#### Parameters

| Name     | Type    | In   | Description                                                                                                                                                                |
| -------- | ------- | ---- | -------------------------------------------------------------------------------------------------------------------------------------------------------------------------- |
| query    | string  | body | The search query. Searchable items include a host's hostname or IPv4 address and labels.                                                                                   |
| query_id | integer | body | The saved query (if any) that will be run. The `observer_can_run` property on the query and the user's roles effect which targets are included.                            |
| selected | object  | body | The targets already selected. The object includes a `hosts` property which contains a list of host IDs, a `labels` with label IDs and/or a `teams` property with team IDs. |

#### Example

`POST /api/v1/fleet/targets`

##### Request body

```json
{
  "query": "172",
  "selected": {
    "hosts": [],
    "labels": [7]
  },
  "include_observer": true
}
```

##### Default response

```json
{
  "targets": {
    "hosts": [
      {
        "created_at": "2021-02-03T16:11:43Z",
        "updated_at": "2021-02-03T21:58:19Z",
        "id": 3,
        "detail_updated_at": "2021-02-03T21:58:10Z",
        "label_updated_at": "2021-02-03T21:58:10Z",
        "policy_updated_at": "2023-06-26T18:33:15Z",
        "last_enrolled_at": "2021-02-03T16:11:43Z",
        "software_updated_at": "2020-11-05T05:09:44Z",
        "seen_time": "2021-02-03T21:58:20Z",
        "hostname": "7a2f41482833",
        "uuid": "a2064cef-0000-0000-afb9-283e3c1d487e",
        "platform": "rhel",
        "osquery_version": "4.5.1",
        "os_version": "CentOS 6.10.0",
        "build": "",
        "platform_like": "rhel",
        "code_name": "",
        "uptime": 32688000000000,
        "memory": 2086899712,
        "cpu_type": "x86_64",
        "cpu_subtype": "142",
        "cpu_brand": "Intel(R) Core(TM) i5-8279U CPU @ 2.40GHz",
        "cpu_physical_cores": 4,
        "cpu_logical_cores": 4,
        "hardware_vendor": "",
        "hardware_model": "",
        "hardware_version": "",
        "hardware_serial": "",
        "computer_name": "7a2f41482833",
        "display_name": "7a2f41482833",
        "primary_ip": "172.20.0.3",
        "primary_mac": "02:42:ac:14:00:03",
        "distributed_interval": 10,
        "config_tls_refresh": 10,
        "logger_tls_period": 10,
        "additional": {},
        "status": "offline",
        "display_text": "7a2f41482833"
      },
      {
        "created_at": "2021-02-03T16:11:43Z",
        "updated_at": "2021-02-03T21:58:19Z",
        "id": 4,
        "detail_updated_at": "2021-02-03T21:58:10Z",
        "label_updated_at": "2021-02-03T21:58:10Z",
        "policy_updated_at": "2023-06-26T18:33:15Z",
        "last_enrolled_at": "2021-02-03T16:11:43Z",
        "software_updated_at": "2020-11-05T05:09:44Z",
        "seen_time": "2021-02-03T21:58:20Z",
        "hostname": "78c96e72746c",
        "uuid": "a2064cef-0000-0000-afb9-283e3c1d487e",
        "platform": "ubuntu",
        "osquery_version": "4.5.1",
        "os_version": "Ubuntu 16.4.0",
        "build": "",
        "platform_like": "debian",
        "code_name": "",
        "uptime": 32688000000000,
        "memory": 2086899712,
        "cpu_type": "x86_64",
        "cpu_subtype": "142",
        "cpu_brand": "Intel(R) Core(TM) i5-8279U CPU @ 2.40GHz",
        "cpu_physical_cores": 4,
        "cpu_logical_cores": 4,
        "hardware_vendor": "",
        "hardware_model": "",
        "hardware_version": "",
        "hardware_serial": "",
        "computer_name": "78c96e72746c",
        "display_name": "78c96e72746c",
        "primary_ip": "172.20.0.7",
        "primary_mac": "02:42:ac:14:00:07",
        "distributed_interval": 10,
        "config_tls_refresh": 10,
        "logger_tls_period": 10,
        "additional": {},
        "status": "offline",
        "display_text": "78c96e72746c"
      }
    ],
    "labels": [
      {
        "created_at": "2021-02-02T23:55:25Z",
        "updated_at": "2021-02-02T23:55:25Z",
        "id": 6,
        "name": "All Hosts",
        "description": "All hosts which have enrolled in Fleet",
        "query": "SELECT 1;",
        "label_type": "builtin",
        "label_membership_type": "dynamic",
        "host_count": 5,
        "display_text": "All Hosts",
        "count": 5
      }
    ],
    "teams": [
      {
        "id": 1,
        "created_at": "2021-05-27T20:02:20Z",
        "name": "Client Platform Engineering",
        "description": "",
        "agent_options": null,
        "user_count": 4,
        "host_count": 2,
        "display_text": "Client Platform Engineering",
        "count": 2
      }
    ]
  },
  "targets_count": 1,
  "targets_online": 1,
  "targets_offline": 0,
  "targets_missing_in_action": 0
}
```

---

## Teams

- [List teams](#list-teams)
- [Get team](#get-team)
- [Create team](#create-team)
- [Modify team](#modify-team)
- [Modify team's agent options](#modify-teams-agent-options)
- [Delete team](#delete-team)

### List teams

_Available in Fleet Premium_

`GET /api/v1/fleet/teams`

#### Parameters

| Name            | Type    | In    | Description                                                                                                                   |
| --------------- | ------- | ----- | ----------------------------------------------------------------------------------------------------------------------------- |
| page            | integer | query | Page number of the results to fetch.                                                                                          |
| per_page        | integer | query | Results per page.                                                                                                             |
| order_key       | string  | query | What to order results by. Can be any column in the `teams` table.                                                             |
| order_direction | string  | query | **Requires `order_key`**. The direction of the order given the order key. Options include `asc` and `desc`. Default is `asc`. |
| query           | string  | query | Search query keywords. Searchable fields include `name`.                                                                      |

#### Example

`GET /api/v1/fleet/teams`

##### Default response

`Status: 200`

```json
{
  "teams": [
    {
      "id": 1,
      "created_at": "2021-07-28T15:58:21Z",
      "name": "workstations",
      "description": "",
      "agent_options": {
        "config": {
          "options": {
            "pack_delimiter": "/",
            "logger_tls_period": 10,
            "distributed_plugin": "tls",
            "disable_distributed": false,
            "logger_tls_endpoint": "/api/v1/osquery/log",
            "distributed_interval": 10,
            "distributed_tls_max_attempts": 3
          },
          "decorators": {
            "load": [
              "SELECT uuid AS host_uuid FROM system_info;",
              "SELECT hostname AS hostname FROM system_info;"
            ]
          }
        },
        "overrides": {},
        "command_line_flags": {}
      },
      "user_count": 0,
      "host_count": 0,
      "secrets": [
        {
          "secret": "",
          "created_at": "2021-07-28T15:58:21Z",
          "team_id": 10
        }
      ]
    },
    {
      "id": 2,
      "created_at": "2021-08-05T21:41:42Z",
      "name": "servers",
      "description": "",
      "agent_options": {
        "spec": {
          "config": {
            "options": {
              "pack_delimiter": "/",
              "logger_tls_period": 10,
              "distributed_plugin": "tls",
              "disable_distributed": false,
              "logger_tls_endpoint": "/api/v1/osquery/log",
              "distributed_interval": 10,
              "distributed_tls_max_attempts": 3
            },
            "decorators": {
              "load": [
                "SELECT uuid AS host_uuid FROM system_info;",
                "SELECT hostname AS hostname FROM system_info;"
              ]
            }
          },
          "overrides": {},
          "command_line_flags": {}
        },
        "user_count": 0,
        "host_count": 0,
        "secrets": [
          {
            "secret": "+ncixtnZB+IE0OrbrkCLeul3U8LMVITd",
            "created_at": "2021-08-05T21:41:42Z",
            "team_id": 15
          }
        ]
      }
    }
  ]
}
```

### Get team

_Available in Fleet Premium_

`GET /api/v1/fleet/teams/:id`

#### Parameters

| Name | Type    | In   | Description                          |
| ---- | ------  | ---- | ------------------------------------ |
| id   | integer | path | **Required.** The desired team's ID. |

#### Example

`GET /api/v1/fleet/teams/1`

##### Default response

`Status: 200`

```json
{
  "team": {
    "name": "Workstations",
    "id": 1,
    "user_count": 4,
    "host_count": 0,
    "agent_options": {
      "config": {
        "options": {
          "pack_delimiter": "/",
          "logger_tls_period": 10,
          "distributed_plugin": "tls",
          "disable_distributed": false,
          "logger_tls_endpoint": "/api/v1/osquery/log",
          "distributed_interval": 10,
          "distributed_tls_max_attempts": 3
        },
        "decorators": {
          "load": [
            "SELECT uuid AS host_uuid FROM system_info;",
            "SELECT hostname AS hostname FROM system_info;"
          ]
        }
      },
      "overrides": {},
      "command_line_flags": {}
    },
    "webhook_settings": {
      "failing_policies_webhook": {
        "enable_failing_policies_webhook": false,
        "destination_url": "",
        "policy_ids": null,
        "host_batch_size": 0
      }
    },
    "mdm": {
      "macos_updates": {
        "minimum_version": "12.3.1",
        "deadline": "2022-01-01"
      },
      "windows_updates": {
        "deadline_days": 5,
        "grace_period_days": 1
      },
      "macos_settings": {
        "custom_settings": ["path/to/profile1.mobileconfig"],
        "enable_disk_encryption": false
      },
      "windows_settings": {
        "custom_settings": ["path/to/profile2.xml"],
      },
      "macos_setup": {
        "bootstrap_package": "",
        "enable_end_user_authentication": false,
        "macos_setup_assistant": "path/to/config.json"
      }
    }
  }
}
```

### Create team

_Available in Fleet Premium_

`POST /api/v1/fleet/teams`

#### Parameters

| Name | Type   | In   | Description                    |
| ---- | ------ | ---- | ------------------------------ |
| name | string | body | **Required.** The team's name. |

#### Example

`POST /api/v1/fleet/teams`

##### Request body

```json
{
  "name": "workstations"
}
```

##### Default response

`Status: 200`

```json
{
  "teams": [
    {
      "name": "workstations",
      "id": 1,
      "user_count": 0,
      "host_count": 0,
      "agent_options": {
        "config": {
          "options": {
            "pack_delimiter": "/",
            "logger_tls_period": 10,
            "distributed_plugin": "tls",
            "disable_distributed": false,
            "logger_tls_endpoint": "/api/v1/osquery/log",
            "distributed_interval": 10,
            "distributed_tls_max_attempts": 3
          },
          "decorators": {
            "load": [
              "SELECT uuid AS host_uuid FROM system_info;",
              "SELECT hostname AS hostname FROM system_info;"
            ]
          }
        },
        "overrides": {},
        "command_line_flags": {}
      },
      "webhook_settings": {
        "failing_policies_webhook": {
          "enable_failing_policies_webhook": false,
          "destination_url": "",
          "policy_ids": null,
          "host_batch_size": 0
        }
      }
    }
  ]
}
```

### Modify team

_Available in Fleet Premium_

`PATCH /api/v1/fleet/teams/:id`

#### Parameters

| Name                                                    | Type    | In   | Description                                                                                                                                                                                               |
| ------------------------------------------------------- | ------- | ---- | --------------------------------------------------------------------------------------------------------------------------------------------------------------------------------------------------------- |
| id                                                      | integer | path | **Required.** The desired team's ID.                                                                                                                                                                      |
| name                                                    | string  | body | The team's name.                                                                                                                                                                                          |
| host_ids                                                | list    | body | A list of hosts that belong to the team.                                                                                                                                                                  |
| user_ids                                                | list    | body | A list of users that are members of the team.                                                                                                                                                             |
| webhook_settings                                        | object  | body | Webhook settings contains for the team.                                                                                                                                                                   |
| &nbsp;&nbsp;failing_policies_webhook                    | object  | body | Failing policies webhook settings.                                                                                                                                                                        |
| &nbsp;&nbsp;&nbsp;&nbsp;enable_failing_policies_webhook | boolean | body | Whether or not the failing policies webhook is enabled.                                                                                                                                                   |
| &nbsp;&nbsp;&nbsp;&nbsp;destination_url                 | string  | body | The URL to deliver the webhook requests to.                                                                                                                                                               |
| &nbsp;&nbsp;&nbsp;&nbsp;policy_ids                      | array   | body | List of policy IDs to enable failing policies webhook.                                                                                                                                                    |
| &nbsp;&nbsp;&nbsp;&nbsp;host_batch_size                 | integer | body | Maximum number of hosts to batch on failing policy webhook requests. The default, 0, means no batching (all hosts failing a policy are sent on one request).                                              |
| integrations                                            | object  | body | Integrations settings for the team. Note that integrations referenced here must already exist globally, created by a call to [Modify configuration](#modify-configuration).                               |
| &nbsp;&nbsp;jira                                        | array   | body | Jira integrations configuration.                                                                                                                                                                          |
| &nbsp;&nbsp;&nbsp;&nbsp;url                             | string  | body | The URL of the Jira server to use.                                                                                                                                                                        |
| &nbsp;&nbsp;&nbsp;&nbsp;project_key                     | string  | body | The project key of the Jira integration to use. Jira tickets will be created in this project.                                                                                                             |
| &nbsp;&nbsp;&nbsp;&nbsp;enable_failing_policies         | boolean | body | Whether or not that Jira integration is enabled for failing policies. Only one failing policy automation can be enabled at a given time (enable_failing_policies_webhook and enable_failing_policies).    |
| &nbsp;&nbsp;zendesk                                     | array   | body | Zendesk integrations configuration.                                                                                                                                                                       |
| &nbsp;&nbsp;&nbsp;&nbsp;url                             | string  | body | The URL of the Zendesk server to use.                                                                                                                                                                     |
| &nbsp;&nbsp;&nbsp;&nbsp;group_id                        | integer | body | The Zendesk group id to use. Zendesk tickets will be created in this group.                                                                                                                               |
| &nbsp;&nbsp;&nbsp;&nbsp;enable_failing_policies         | boolean | body | Whether or not that Zendesk integration is enabled for failing policies. Only one failing policy automation can be enabled at a given time (enable_failing_policies_webhook and enable_failing_policies). |
| mdm                                                     | object  | body | MDM settings for the team.                                                                                                                                                                                |
| &nbsp;&nbsp;macos_updates                               | object  | body | macOS updates settings.                                                                                                                                                                                   |
| &nbsp;&nbsp;&nbsp;&nbsp;minimum_version                 | string  | body | Hosts that belong to this team and are enrolled into Fleet's MDM will be nudged until their macOS is at or above this version.                                                                            |
| &nbsp;&nbsp;&nbsp;&nbsp;deadline                        | string  | body | Hosts that belong to this team and are enrolled into Fleet's MDM won't be able to dismiss the Nudge window once this deadline is past.                                                                    |
| &nbsp;&nbsp;windows_updates                             | object  | body | Windows updates settings.                                                                                                                                                                                   |
| &nbsp;&nbsp;&nbsp;&nbsp;deadline_days                   | integer | body | Hosts that belong to this team and are enrolled into Fleet's MDM will have this number of days before updates are installed on Windows.                                                                   |
| &nbsp;&nbsp;&nbsp;&nbsp;grace_period_days               | integer | body | Hosts that belong to this team and are enrolled into Fleet's MDM will have this number of days before Windows restarts to install updates.                                                                    |
| &nbsp;&nbsp;macos_settings                              | object  | body | macOS-specific settings.                                                                                                                                                                                  |
| &nbsp;&nbsp;&nbsp;&nbsp;custom_settings                 | list    | body | The list of .mobileconfig files to apply to macOS hosts that belong to this team.                                                                                                                                        |
| &nbsp;&nbsp;&nbsp;&nbsp;enable_disk_encryption          | boolean | body | Hosts that belong to this team and are enrolled into Fleet's MDM will have disk encryption enabled if set to true.                                                                                        |
| &nbsp;&nbsp;windows_settings                            | object  | body | Windows-specific settings.                                                                                                                                                                                |
| &nbsp;&nbsp;&nbsp;&nbsp;custom_settings                 | list    | body | The list of XML files to apply to Windows hosts that belong to this team.                                                                                                                                |
| &nbsp;&nbsp;macos_setup                                 | object  | body | Setup for automatic MDM enrollment of macOS hosts.                                                                                                                                                      |
| &nbsp;&nbsp;&nbsp;&nbsp;enable_end_user_authentication  | boolean | body | If set to true, end user authentication will be required during automatic MDM enrollment of new macOS hosts. Settings for your IdP provider must also be [configured](https://fleetdm.com/docs/using-fleet/mdm-macos-setup-experience#end-user-authentication-and-eula).                                                                                      |
| host_expiry_settings                                    | object  | body | Host expiry settings for the team.                                                                                                                                                                         |
| &nbsp;&nbsp;host_expiry_enabled                         | boolean | body | When enabled, allows automatic cleanup of hosts that have not communicated with Fleet in some number of days. When disabled, defaults to the global setting.                                               |
| &nbsp;&nbsp;host_expiry_window                          | integer | body | If a host has not communicated with Fleet in the specified number of days, it will be removed.                                                                                                             |


#### Example (add users to a team)

`PATCH /api/v1/fleet/teams/1/users`

##### Request body

```json
{
  "user_ids": [1, 17, 22, 32]
}
```

##### Default response

`Status: 200`

```json
{
  "team": {
    "name": "Workstations",
    "id": 1,
    "user_count": 4,
    "host_count": 0,
    "agent_options": {
      "config": {
        "options": {
          "pack_delimiter": "/",
          "logger_tls_period": 10,
          "distributed_plugin": "tls",
          "disable_distributed": false,
          "logger_tls_endpoint": "/api/v1/osquery/log",
          "distributed_interval": 10,
          "distributed_tls_max_attempts": 3
        },
        "decorators": {
          "load": [
            "SELECT uuid AS host_uuid FROM system_info;",
            "SELECT hostname AS hostname FROM system_info;"
          ]
        }
      },
      "overrides": {},
      "command_line_flags": {}
    },
    "webhook_settings": {
      "failing_policies_webhook": {
        "enable_failing_policies_webhook": false,
        "destination_url": "",
        "policy_ids": null,
        "host_batch_size": 0
      }
    },
    "mdm": {
      "macos_updates": {
        "minimum_version": "12.3.1",
        "deadline": "2022-01-01"
      },
      "windows_updates": {
        "deadline_days": 5,
        "grace_period_days": 1
      },
      "macos_settings": {
        "custom_settings": ["path/to/profile1.mobileconfig"],
        "enable_disk_encryption": false
      },
      "windows_settings": {
        "custom_settings": ["path/to/profile2.xml"],
      },
      "macos_setup": {
        "bootstrap_package": "",
        "enable_end_user_authentication": false,
        "macos_setup_assistant": "path/to/config.json"
      }
    }
  }
}
```

#### Example (transfer hosts to a team)

`PATCH /api/v1/fleet/teams/1`

##### Request body

```json
{
  "host_ids": [3, 6, 7, 8, 9, 20, 32, 44]
}
```

##### Default response

`Status: 200`

```json
{
  "team": {
    "name": "Workstations",
    "id": 1,
    "user_count": 4,
    "host_count": 8,
    "agent_options": {
      "config": {
        "options": {
          "pack_delimiter": "/",
          "logger_tls_period": 10,
          "distributed_plugin": "tls",
          "disable_distributed": false,
          "logger_tls_endpoint": "/api/v1/osquery/log",
          "distributed_interval": 10,
          "distributed_tls_max_attempts": 3
        },
        "decorators": {
          "load": [
            "SELECT uuid AS host_uuid FROM system_info;",
            "SELECT hostname AS hostname FROM system_info;"
          ]
        }
      },
      "overrides": {},
      "command_line_flags": {}
    },
    "webhook_settings": {
      "failing_policies_webhook": {
        "enable_failing_policies_webhook": false,
        "destination_url": "",
        "policy_ids": null,
        "host_batch_size": 0
      }
    }
  }
}
```

### Modify team's agent options

_Available in Fleet Premium_

`POST /api/v1/fleet/teams/:id/agent_options`

#### Parameters

| Name                             | Type    | In    | Description                                                                                                                                                  |
| ---                              | ---     | ---   | ---                                                                                                                                                          |
| id                               | integer | path  | **Required.** The desired team's ID.                                                                                                                         |
| force                            | bool    | query | Force apply the options even if there are validation errors.                                                                                                 |
| dry_run                          | bool    | query | Validate the options and return any validation errors, but do not apply the changes.                                                                         |
| _JSON data_                      | object  | body  | The JSON to use as agent options for this team. See [Agent options](https://fleetdm.com/docs/using-fleet/configuration-files#agent-options) for details.                              |

#### Example

`POST /api/v1/fleet/teams/1/agent_options`

##### Request body

```json
{
  "config": {
    "options": {
      "pack_delimiter": "/",
      "logger_tls_period": 20,
      "distributed_plugin": "tls",
      "disable_distributed": false,
      "logger_tls_endpoint": "/api/v1/osquery/log",
      "distributed_interval": 60,
      "distributed_tls_max_attempts": 3
    },
    "decorators": {
      "load": [
        "SELECT uuid AS host_uuid FROM system_info;",
        "SELECT hostname AS hostname FROM system_info;"
      ]
    }
  },
  "overrides": {},
  "command_line_flags": {}
}
```

##### Default response

`Status: 200`

```json
{
  "team": {
    "name": "Workstations",
    "id": 1,
    "user_count": 4,
    "host_count": 8,
    "agent_options": {
      "config": {
        "options": {
          "pack_delimiter": "/",
          "logger_tls_period": 20,
          "distributed_plugin": "tls",
          "disable_distributed": false,
          "logger_tls_endpoint": "/api/v1/osquery/log",
          "distributed_interval": 60,
          "distributed_tls_max_attempts": 3
        },
        "decorators": {
          "load": [
            "SELECT uuid AS host_uuid FROM system_info;",
            "SELECT hostname AS hostname FROM system_info;"
          ]
        }
      },
      "overrides": {},
      "command_line_flags": {}
    },
    "webhook_settings": {
      "failing_policies_webhook": {
        "enable_failing_policies_webhook": false,
        "destination_url": "",
        "policy_ids": null,
        "host_batch_size": 0
      }
    }
  }
}
```

### Delete team

_Available in Fleet Premium_

`DELETE /api/v1/fleet/teams/:id`

#### Parameters

| Name | Type    | In   | Description                          |
| ---- | ------  | ---- | ------------------------------------ |
| id   | integer | path | **Required.** The desired team's ID. |

#### Example

`DELETE /api/v1/fleet/teams/1`

#### Default response

`Status: 200`

---

## Translator

- [Translate IDs](#translate-ids)

### Translate IDs

Transforms a host name into a host id. For example, the Fleet UI use this endpoint when sending live queries to a set of hosts.

`POST /api/v1/fleet/translate`

#### Parameters

| Name | Type  | In   | Description                              |
| ---- | ----- | ---- | ---------------------------------------- |
| list | array | body | **Required** list of items to translate. |

#### Example

`POST /api/v1/fleet/translate`

##### Request body

```json
{
  "list": [
    {
      "type": "user",
      "payload": {
        "identifier": "some@email.com"
      }
    },
    {
      "type": "label",
      "payload": {
        "identifier": "labelA"
      }
    },
    {
      "type": "team",
      "payload": {
        "identifier": "team1"
      }
    },
    {
      "type": "host",
      "payload": {
        "identifier": "host-ABC"
      }
    }
  ]
}
```

##### Default response

`Status: 200`

```json
{
  "list": [
    {
      "type": "user",
      "payload": {
        "identifier": "some@email.com",
        "id": 32
      }
    },
    {
      "type": "label",
      "payload": {
        "identifier": "labelA",
        "id": 1
      }
    },
    {
      "type": "team",
      "payload": {
        "identifier": "team1",
        "id": 22
      }
    },
    {
      "type": "host",
      "payload": {
        "identifier": "host-ABC",
        "id": 45
      }
    }
  ]
}
```
---

## Users

- [List all users](#list-all-users)
- [Create a user account with an invitation](#create-a-user-account-with-an-invitation)
- [Create a user account without an invitation](#create-a-user-account-without-an-invitation)
- [Get user information](#get-user-information)
- [Modify user](#modify-user)
- [Delete user](#delete-user)
- [Require password reset](#require-password-reset)
- [List a user's sessions](#list-a-users-sessions)
- [Delete a user's sessions](#delete-a-users-sessions)

The Fleet server exposes a handful of API endpoints that handles common user management operations. All the following endpoints require prior authentication meaning you must first log in successfully before calling any of the endpoints documented below.

### List all users

Returns a list of all enabled users

`GET /api/v1/fleet/users`

#### Parameters

| Name            | Type    | In    | Description                                                                                                                   |
| --------------- | ------- | ----- | ----------------------------------------------------------------------------------------------------------------------------- |
| query           | string  | query | Search query keywords. Searchable fields include `name` and `email`.                                                          |
| order_key       | string  | query | What to order results by. Can be any column in the users table.                                                               |
| order_direction | string  | query | **Requires `order_key`**. The direction of the order given the order key. Options include `asc` and `desc`. Default is `asc`. |
| page            | integer | query | Page number of the results to fetch.                                                                                          |
| query           | string  | query | Search query keywords. Searchable fields include `name` and `email`.                                                          |
| per_page        | integer | query | Results per page.                                                                                                             |
| team_id         | integer | query | _Available in Fleet Premium_ Filters the users to only include users in the specified team.                                   |

#### Example

`GET /api/v1/fleet/users`

##### Request query parameters

None.

##### Default response

`Status: 200`

```json
{
  "users": [
    {
      "created_at": "2020-12-10T03:52:53Z",
      "updated_at": "2020-12-10T03:52:53Z",
      "id": 1,
      "name": "Jane Doe",
      "email": "janedoe@example.com",
      "force_password_reset": false,
      "gravatar_url": "",
      "sso_enabled": false,
      "global_role": null,
      "api_only": false,
      "teams": [
        {
          "id": 1,
          "created_at": "0001-01-01T00:00:00Z",
          "name": "workstations",
          "description": "",
          "role": "admin"
        }
      ]
    }
  ]
}
```

##### Failed authentication

`Status: 401 Authentication Failed`

```json
{
  "message": "Authentication Failed",
  "errors": [
    {
      "name": "base",
      "reason": "Authentication failed"
    }
  ]
}
```

### Create a user account with an invitation

Creates a user account after an invited user provides registration information and submits the form.

`POST /api/v1/fleet/users`

#### Parameters

| Name                  | Type   | In   | Description                                                                                                                                                                                                                                                                                                                                              |
| --------------------- | ------ | ---- | -------------------------------------------------------------------------------------------------------------------------------------------------------------------------------------------------------------------------------------------------------------------------------------------------------------------------------------------------------- |
| email                 | string | body | **Required**. The email address of the user.                                                                                                                                                                                                                                                                                                             |
| invite_token          | string | body | **Required**. Token provided to the user in the invitation email.                                                                                                                                                                                                                                                                                        |
| name                  | string | body | **Required**. The name of the user.                                                                                                                                                                                                                                                                                                                      |
| password              | string | body | The password chosen by the user (if not SSO user).                                                                                                                                                                                                                                                                                                       |
| password_confirmation | string | body | Confirmation of the password chosen by the user.                                                                                                                                                                                                                                                                                                         |
| global_role           | string | body | The role assigned to the user. In Fleet 4.0.0, 3 user roles were introduced (`admin`, `maintainer`, and `observer`). In Fleet 4.30.0 and 4.31.0, the `observer_plus` and `gitops` roles were introduced respectively. If `global_role` is specified, `teams` cannot be specified. For more information, see [manage access](https://fleetdm.com/docs/using-fleet/manage-access).                                                                                                                                                                        |
| teams                 | array  | body | _Available in Fleet Premium_ The teams and respective roles assigned to the user. Should contain an array of objects in which each object includes the team's `id` and the user's `role` on each team. In Fleet 4.0.0, 3 user roles were introduced (`admin`, `maintainer`, and `observer`). In Fleet 4.30.0 and 4.31.0, the `observer_plus` and `gitops` roles were introduced respectively. If `teams` is specified, `global_role` cannot be specified. For more information, see [manage access](https://fleetdm.com/docs/using-fleet/manage-access). |

#### Example

`POST /api/v1/fleet/users`

##### Request query parameters

```json
{
  "email": "janedoe@example.com",
  "invite_token": "SjdReDNuZW5jd3dCbTJtQTQ5WjJTc2txWWlEcGpiM3c=",
  "name": "janedoe",
  "password": "test-123",
  "password_confirmation": "test-123",
  "teams": [
    {
      "id": 2,
      "role": "observer"
    },
    {
      "id": 4,
      "role": "observer"
    }
  ]
}
```

##### Default response

`Status: 200`

```json
{
  "user": {
    "created_at": "0001-01-01T00:00:00Z",
    "updated_at": "0001-01-01T00:00:00Z",
    "id": 2,
    "name": "janedoe",
    "email": "janedoe@example.com",
    "enabled": true,
    "force_password_reset": false,
    "gravatar_url": "",
    "sso_enabled": false,
    "global_role": "admin",
    "teams": []
  }
}
```

##### Failed authentication

`Status: 401 Authentication Failed`

```json
{
  "message": "Authentication Failed",
  "errors": [
    {
      "name": "base",
      "reason": "Authentication failed"
    }
  ]
}
```

##### Expired or used invite code

`Status: 404 Resource Not Found`

```json
{
  "message": "Resource Not Found",
  "errors": [
    {
      "name": "base",
      "reason": "Invite with token SjdReDNuZW5jd3dCbTJtQTQ5WjJTc2txWWlEcGpiM3c= was not found in the datastore"
    }
  ]
}
```

##### Validation failed

`Status: 422 Validation Failed`

The same error will be returned whenever one of the required parameters fails the validation.

```json
{
  "message": "Validation Failed",
  "errors": [
    {
      "name": "name",
      "reason": "cannot be empty"
    }
  ]
}
```

### Create a user account without an invitation

Creates a user account without requiring an invitation, the user is enabled immediately.
By default, the user will be forced to reset its password upon first login.

`POST /api/v1/fleet/users/admin`

#### Parameters

| Name        | Type    | In   | Description                                                                                                                                                                                                                                                                                                                                              |
| ----------- | ------- | ---- | -------------------------------------------------------------------------------------------------------------------------------------------------------------------------------------------------------------------------------------------------------------------------------------------------------------------------------------------------------- |
| email       | string  | body | **Required**. The user's email address.                                                                                                                                                                                                                                                                                                                  |
| name        | string  | body | **Required**. The user's full name or nickname.                                                                                                                                                                                                                                                                                                          |
| password    | string  | body | The user's password (required for non-SSO users).                                                                                                                                                                                                                                                                                                        |
| sso_enabled | boolean | body | Whether or not SSO is enabled for the user.                                                                                                                                                                                                                                                                                                              |
| api_only    | boolean | body | User is an "API-only" user (cannot use web UI) if true.                                                                                                                                                                                                                                                                                                  |
| global_role | string | body | The role assigned to the user. In Fleet 4.0.0, 3 user roles were introduced (`admin`, `maintainer`, and `observer`). In Fleet 4.30.0 and 4.31.0, the `observer_plus` and `gitops` roles were introduced respectively. If `global_role` is specified, `teams` cannot be specified. For more information, see [manage access](https://fleetdm.com/docs/using-fleet/manage-access).                                                                                                                                                                        |
| admin_forced_password_reset    | boolean | body | Sets whether the user will be forced to reset its password upon first login (default=true) |
| teams                          | array   | body | _Available in Fleet Premium_ The teams and respective roles assigned to the user. Should contain an array of objects in which each object includes the team's `id` and the user's `role` on each team. In Fleet 4.0.0, 3 user roles were introduced (`admin`, `maintainer`, and `observer`). In Fleet 4.30.0 and 4.31.0, the `observer_plus` and `gitops` roles were introduced respectively. If `teams` is specified, `global_role` cannot be specified. For more information, see [manage access](https://fleetdm.com/docs/using-fleet/manage-access). |

#### Example

`POST /api/v1/fleet/users/admin`

##### Request body

```json
{
  "name": "Jane Doe",
  "email": "janedoe@example.com",
  "password": "test-123",
  "teams": [
    {
      "id": 2,
      "role": "observer"
    },
    {
      "id": 3,
      "role": "maintainer"
    }
  ]
}
```

##### Default response

`Status: 200`

```json
{
  "user": {
    "created_at": "0001-01-01T00:00:00Z",
    "updated_at": "0001-01-01T00:00:00Z",
    "id": 5,
    "name": "Jane Doe",
    "email": "janedoe@example.com",
    "enabled": true,
    "force_password_reset": false,
    "gravatar_url": "",
    "sso_enabled": false,
    "api_only": false,
    "global_role": null,
    "teams": [
      {
        "id": 2,
        "role": "observer"
      },
      {
        "id": 3,
        "role": "maintainer"
      }
    ]
  }
}
```

##### User doesn't exist

`Status: 404 Resource Not Found`

```json
{
  "message": "Resource Not Found",
  "errors": [
    {
      "name": "base",
      "reason": "User with id=1 was not found in the datastore"
    }
  ]
}
```

### Get user information

Returns all information about a specific user.

`GET /api/v1/fleet/users/:id`

#### Parameters

| Name | Type    | In   | Description                  |
| ---- | ------- | ---- | ---------------------------- |
| id   | integer | path | **Required**. The user's id. |

#### Example

`GET /api/v1/fleet/users/2`

##### Request query parameters

```json
{
  "id": 1
}
```

##### Default response

`Status: 200`

```json
{
  "user": {
    "created_at": "2020-12-10T05:20:25Z",
    "updated_at": "2020-12-10T05:24:27Z",
    "id": 2,
    "name": "Jane Doe",
    "email": "janedoe@example.com",
    "force_password_reset": false,
    "gravatar_url": "",
    "sso_enabled": false,
    "global_role": "admin",
    "api_only": false,
    "teams": []
  }
}
```

##### User doesn't exist

`Status: 404 Resource Not Found`

```json
{
  "message": "Resource Not Found",
  "errors": [
    {
      "name": "base",
      "reason": "User with id=5 was not found in the datastore"
    }
  ]
}
```

### Modify user

`PATCH /api/v1/fleet/users/:id`

#### Parameters

| Name        | Type    | In   | Description                                                                                                                                                                                                                                                                                                                                              |
| ----------- | ------- | ---- | -------------------------------------------------------------------------------------------------------------------------------------------------------------------------------------------------------------------------------------------------------------------------------------------------------------------------------------------------------- |
| id          | integer | path | **Required**. The user's id.                                                                                                                                                                                                                                                                                                                             |
| name        | string  | body | The user's name.                                                                                                                                                                                                                                                                                                                                         |
| position    | string  | body | The user's position.                                                                                                                                                                                                                                                                                                                                     |
| email       | string  | body | The user's email.                                                                                                                                                                                                                                                                                                                                        |
| sso_enabled | boolean | body | Whether or not SSO is enabled for the user.                                                                                                                                                                                                                                                                                                              |
| api_only    | boolean | body | User is an "API-only" user (cannot use web UI) if true.                                                                                                                                                                                                                                                                                                  |
| password    | string  | body | The user's current password, required to change the user's own email or password (not required for an admin to modify another user).                                                                                                                                                                                                                     |
| new_password| string  | body | The user's new password. |
| global_role | string  | body | The role assigned to the user. In Fleet 4.0.0, 3 user roles were introduced (`admin`, `maintainer`, and `observer`). If `global_role` is specified, `teams` cannot be specified.                                                                                                                                                                         |
| teams       | array   | body | _Available in Fleet Premium_ The teams and respective roles assigned to the user. Should contain an array of objects in which each object includes the team's `id` and the user's `role` on each team. In Fleet 4.0.0, 3 user roles were introduced (`admin`, `maintainer`, and `observer`). If `teams` is specified, `global_role` cannot be specified. |

#### Example

`PATCH /api/v1/fleet/users/2`

##### Request body

```json
{
  "name": "Jane Doe",
  "global_role": "admin"
}
```

##### Default response

`Status: 200`

```json
{
  "user": {
    "created_at": "2021-02-03T16:11:06Z",
    "updated_at": "2021-02-03T16:11:06Z",
    "id": 2,
    "name": "Jane Doe",
    "email": "janedoe@example.com",
    "global_role": "admin",
    "force_password_reset": false,
    "gravatar_url": "",
    "sso_enabled": false,
    "api_only": false,
    "teams": []
  }
}
```

#### Example (modify a user's teams)

`PATCH /api/v1/fleet/users/2`

##### Request body

```json
{
  "teams": [
    {
      "id": 1,
      "role": "observer"
    },
    {
      "id": 2,
      "role": "maintainer"
    }
  ]
}
```

##### Default response

`Status: 200`

```json
{
  "user": {
    "created_at": "2021-02-03T16:11:06Z",
    "updated_at": "2021-02-03T16:11:06Z",
    "id": 2,
    "name": "Jane Doe",
    "email": "janedoe@example.com",
    "enabled": true,
    "force_password_reset": false,
    "gravatar_url": "",
    "sso_enabled": false,
    "global_role": "admin",
    "teams": [
      {
        "id": 2,
        "role": "observer"
      },
      {
        "id": 3,
        "role": "maintainer"
      }
    ]
  }
}
```

### Delete user

Delete the specified user from Fleet.

`DELETE /api/v1/fleet/users/:id`

#### Parameters

| Name | Type    | In   | Description                  |
| ---- | ------- | ---- | ---------------------------- |
| id   | integer | path | **Required**. The user's id. |

#### Example

`DELETE /api/v1/fleet/users/3`

##### Default response

`Status: 200`


### Require password reset

The selected user is logged out of Fleet and required to reset their password during the next attempt to log in. This also revokes all active Fleet API tokens for this user. Returns the user object.

`POST /api/v1/fleet/users/:id/require_password_reset`

#### Parameters

| Name  | Type    | In   | Description                                                                                    |
| ----- | ------- | ---- | ---------------------------------------------------------------------------------------------- |
| id    | integer | path | **Required**. The user's id.                                                                   |
| require | boolean | body | Whether or not the user is required to reset their password during the next attempt to log in. |

#### Example

`POST /api/v1/fleet/users/123/require_password_reset`

##### Request body

```json
{
  "require": true
}
```

##### Default response

`Status: 200`

```json
{
  "user": {
    "created_at": "2021-02-23T22:23:34Z",
    "updated_at": "2021-02-23T22:28:52Z",
    "id": 2,
    "name": "Jane Doe",
    "email": "janedoe@example.com",
    "force_password_reset": true,
    "gravatar_url": "",
    "sso_enabled": false,
    "global_role": "observer",
    "teams": []
  }
}
```

### List a user's sessions

Returns a list of the user's sessions in Fleet.

`GET /api/v1/fleet/users/:id/sessions`

#### Parameters

None.

#### Example

`GET /api/v1/fleet/users/1/sessions`

##### Default response

`Status: 200`

```json
{
  "sessions": [
    {
      "session_id": 2,
      "user_id": 1,
      "created_at": "2021-02-03T16:12:50Z"
    },
    {
      "session_id": 3,
      "user_id": 1,
      "created_at": "2021-02-09T23:40:23Z"
    },
    {
      "session_id": 6,
      "user_id": 1,
      "created_at": "2021-02-23T22:23:58Z"
    }
  ]
}
```

### Delete a user's sessions

Deletes the selected user's sessions in Fleet. Also deletes the user's API token.

`DELETE /api/v1/fleet/users/:id/sessions`

#### Parameters

| Name | Type    | In   | Description                               |
| ---- | ------- | ---- | ----------------------------------------- |
| id   | integer | path | **Required**. The ID of the desired user. |

#### Example

`DELETE /api/v1/fleet/users/1/sessions`

##### Default response

`Status: 200`

## Debug

- [Get a summary of errors](#get-a-summary-of-errors)
- [Get database information](#get-database-information)
- [Get profiling information](#get-profiling-information)

The Fleet server exposes a handful of API endpoints to retrieve debug information about the server itself in order to help troubleshooting. All the following endpoints require prior authentication meaning you must first log in successfully before calling any of the endpoints documented below.

### Get a summary of errors

Returns a set of all the errors that happened in the server during the interval of time defined by the [logging_error_retention_period](https://fleetdm.com/docs/deploying/configuration#logging-error-retention-period) configuration.

The server only stores and returns a single instance of each error.

`GET /debug/errors`

#### Parameters

| Name  | Type    | In    | Description                                                                       |
| ----- | ------- | ----- | --------------------------------------------------------------------------------- |
| flush | boolean | query | Whether or not clear the errors from Redis after reading them. Default is `false` |

#### Example

`GET /debug/errors?flush=true`

##### Default response

`Status: 200`

```json
[
  {
    "count": "3",
    "chain": [
      {
        "message": "Authorization header required"
      },
      {
        "message": "missing FleetError in chain",
        "data": {
          "timestamp": "2022-06-03T14:16:01-03:00"
        },
        "stack": [
          "github.com/fleetdm/fleet/v4/server/contexts/ctxerr.Handle (ctxerr.go:262)",
          "github.com/fleetdm/fleet/v4/server/service.encodeError (transport_error.go:80)",
          "github.com/go-kit/kit/transport/http.Server.ServeHTTP (server.go:124)"
        ]
      }
    ]
  }
]
```

### Get database information

Returns information about the current state of the database; valid keys are:

- `locks`: returns transaction locking information.
- `innodb-status`: returns InnoDB status information.
- `process-list`: returns running processes (queries, etc).

`GET /debug/db/:key`

#### Parameters

None.

### Get profiling information

Returns runtime profiling data of the server in the format expected by `go tools pprof`. The responses are equivalent to those returned by the Go `http/pprof` package.

Valid keys are: `cmdline`, `profile`, `symbol` and `trace`.

`GET /debug/pprof/:key`

#### Parameters
None.

## API errors

Fleet returns API errors as a JSON document with the following fields:
- `message`: This field contains the kind of error (bad request error, authorization error, etc.).
- `errors`: List of errors with `name` and `reason` keys.
- `uuid`: Unique identifier for the error. This identifier can be matched to Fleet logs which might contain more information about the cause of the error.

Sample of an error when trying to send an empty body on a request that expects a JSON body:
```sh
$ curl -k -H "Authorization: Bearer $TOKEN" -H 'Content-Type:application/json' "https://localhost:8080/api/v1/fleet/sso" -d ''
```
Response:
```json
{
  "message": "Bad request",
  "errors": [
    {
      "name": "base",
      "reason": "Expected JSON Body"
    }
  ],
  "uuid": "c0532a64-bec2-4cf9-aa37-96fe47ead814"
}
```

---

<meta name="description" value="Documentation for Fleet's REST API. See example requests and responses for each API endpoint.">
<meta name="pageOrderInSection" value="30"><|MERGE_RESOLUTION|>--- conflicted
+++ resolved
@@ -7028,11 +7028,7 @@
 
 Run a script on a host. 
 
-<<<<<<< HEAD
 The script will be added to the host's list of upcoming activities. 
-=======
-Execute a script and see script results (5 minute timeout).
->>>>>>> 1afb015f
 
 The new script will run after other activities finish. Failure of one activity won't cancel other activities.
 
