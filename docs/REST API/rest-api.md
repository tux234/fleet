--- conflicted
+++ resolved
@@ -9589,10 +9589,8 @@
 ### List Fleet-maintained apps
 
 > **Experimental feature**. This feature is undergoing rapid improvement, which may result in breaking changes to the API or configuration surface. It is not recommended for use in automated workflows.
-<<<<<<< HEAD
-=======
-
->>>>>>> 1ec7aac8
+
+
 List available Fleet-maintained apps.
 
 `GET /api/v1/fleet/software/fleet_maintained_apps`
@@ -9698,10 +9696,7 @@
 | post_install_script | string | body | The contents of the script to run after install. If the specified script fails (exit code non-zero) software install will be marked as failed and rolled back. |
 | self_service | boolean | body | Self-service software is optional and can be installed by the end user. |
 
-<<<<<<< HEAD
-
-=======
->>>>>>> 1ec7aac8
+
 #### Example
 
 `POST /api/v1/fleet/software/fleet_maintained_apps`
@@ -9719,8 +9714,7 @@
 
 `Status: 204`
 
-<<<<<<< HEAD
-=======
+
 ### Download package
 
 > **Experimental feature**. This feature is undergoing rapid improvement, which may result in breaking changes to the API or configuration surface. It is not recommended for use in automated workflows.
@@ -9753,7 +9747,7 @@
 Body: <blob>
 ```
 
->>>>>>> 1ec7aac8
+
 ### Install package or App Store app
 
 > **Experimental feature**. This feature is undergoing rapid improvement, which may result in breaking changes to the API or configuration surface. It is not recommended for use in automated workflows.
