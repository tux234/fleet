--- conflicted
+++ resolved
@@ -6825,11 +6825,8 @@
       "failing_host_count": 300,
       "host_count_updated_at": "2023-12-20T15:23:57Z",
       "calendar_events_enabled": true,
-<<<<<<< HEAD
-      "fleet_maintained": false
-=======
+      "fleet_maintained": false,
       "labels_include_any": ["Macs on Sonoma"]
->>>>>>> eac6ccb4
     },
     {
       "id": 2,
@@ -6849,11 +6846,8 @@
       "failing_host_count": 0,
       "host_count_updated_at": "2023-12-20T15:23:57Z",
       "calendar_events_enabled": false,
-<<<<<<< HEAD
       "fleet_maintained": false,
-=======
       "labels_exclude_any": ["Compliance exclusions", "Workstations (Canary)"],
->>>>>>> eac6ccb4
       "run_script": {
         "name": "Encrypt Windows disk with BitLocker",
         "id": 234
@@ -6935,11 +6929,8 @@
       "passing_host_count": 2000,
       "failing_host_count": 300,
       "host_count_updated_at": "2023-12-20T15:23:57Z",
-<<<<<<< HEAD
-      "fleet_maintained": false
-=======
+      "fleet_maintained": false,
       "labels_include_any": ["Macs on Sonoma"]
->>>>>>> eac6ccb4
     },
     {
       "id": 2,
@@ -7124,11 +7115,8 @@
     "failing_host_count": 0,
     "host_count_updated_at": null,
     "calendar_events_enabled": true,
-<<<<<<< HEAD
     "fleet_maintained": false,
-=======
     "labels_include_any": ["Macs on Sonoma"],
->>>>>>> eac6ccb4
     "install_software": {
       "name": "Adobe Acrobat.app",
       "software_title_id": 1234
@@ -7281,11 +7269,8 @@
     "failing_host_count": 0,
     "host_count_updated_at": null,
     "calendar_events_enabled": false,
-<<<<<<< HEAD
     "fleet_maintained": false,
-=======
     "labels_include_any": ["Macs on Sonoma"],
->>>>>>> eac6ccb4
     "install_software": {
       "name": "Adobe Acrobat.app",
       "software_title_id": 1234
