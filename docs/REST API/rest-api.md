--- conflicted
+++ resolved
@@ -6971,11 +6971,8 @@
       "failing_host_count": 300,
       "host_count_updated_at": "2023-12-20T15:23:57Z",
       "calendar_events_enabled": true,
-<<<<<<< HEAD
+      "conditional_access_enabled": true,
       "fleet_maintained": false,
-=======
-      "conditional_access_enabled": true
->>>>>>> bb09925d
       "labels_include_any": ["Macs on Sonoma"]
     },
     {
@@ -6996,11 +6993,8 @@
       "failing_host_count": 0,
       "host_count_updated_at": "2023-12-20T15:23:57Z",
       "calendar_events_enabled": false,
-<<<<<<< HEAD
+      "conditional_access_enabled": false,
       "fleet_maintained": false,
-=======
-      "conditional_access_enabled": false,
->>>>>>> bb09925d
       "labels_exclude_any": ["Compliance exclusions", "Workstations (Canary)"],
       "run_script": {
         "name": "Encrypt Windows disk with BitLocker",
@@ -7025,11 +7019,8 @@
       "failing_host_count": 3,
       "host_count_updated_at": "2023-12-20T15:23:57Z",
       "calendar_events_enabled": false,
-<<<<<<< HEAD
+      "conditional_access_enabled": false,
       "fleet_maintained": false,
-=======
-      "conditional_access_enabled": false,
->>>>>>> bb09925d
       "install_software": {
         "name": "Adobe Acrobat.app",
         "software_title_id": 1234
@@ -7087,12 +7078,9 @@
       "passing_host_count": 2000,
       "failing_host_count": 300,
       "host_count_updated_at": "2023-12-20T15:23:57Z",
-<<<<<<< HEAD
-      "fleet_maintained": false,
-=======
       "calendar_events_enabled": false,
       "conditional_access_enabled": false,
->>>>>>> bb09925d
+      "fleet_maintained": false,
       "labels_include_any": ["Macs on Sonoma"]
     },
     {
@@ -7112,12 +7100,9 @@
       "passing_host_count": 2300,
       "failing_host_count": 0,
       "host_count_updated_at": "2023-12-20T15:23:57Z",
-<<<<<<< HEAD
-      "fleet_maintained": false
-=======
       "calendar_events_enabled": false,
       "conditional_access_enabled": false,
->>>>>>> bb09925d
+      "fleet_maintained": false
     },
     {
       "id": 136,
@@ -7283,11 +7268,8 @@
     "failing_host_count": 0,
     "host_count_updated_at": null,
     "calendar_events_enabled": true,
-<<<<<<< HEAD
+    "conditional_access_enabled": false,
     "fleet_maintained": false,
-=======
-    "conditional_access_enabled": false,
->>>>>>> bb09925d
     "labels_include_any": ["Macs on Sonoma"],
     "install_software": {
       "name": "Adobe Acrobat.app",
@@ -7599,11 +7581,8 @@
     "failing_host_count": 0,
     "host_count_updated_at": null,
     "calendar_events_enabled": true,
-<<<<<<< HEAD
+    "conditional_access_enabled": false,
     "fleet_maintained": false,
-=======
-    "conditional_access_enabled": false,
->>>>>>> bb09925d
     "install_software": {
       "name": "Adobe Acrobat.app",
       "software_title_id": 1234
@@ -8928,10 +8907,7 @@
 
 > Note: `created_at` is the creation timestamp of the script execution request.
 
-<<<<<<< HEAD
-
-=======
->>>>>>> bb09925d
+
 ### Batch-run script
 
 Run a script on multiple hosts.
@@ -8945,7 +8921,6 @@
 | Name            | Type    | In   | Description                                                                                    |
 | ----            | ------- | ---- | --------------------------------------------                                                   |
 | script_id       | integer | body | **Required**. The ID of the existing saved script to run. |
-<<<<<<< HEAD
 | host_ids        | array   | body |  List of host IDs.  Required if `filters` not specified. Only one of `host_ids` or `filters` may be included in the request.   |                                            |
 | filters | object  | body | See [filters](#filters3). Required if `host_ids` not specified. Only one of `host_ids` or `filters` may be included in the request.   |
 
@@ -8959,10 +8934,6 @@
 | label_id                          | number  | ID of a label to filter by.  |
 | team_id                           | number  | ID of the team to filter by. | 
 
-=======
-| host_ids        | array   | body | **Required**. List of host IDs.                                                |
->>>>>>> bb09925d
-
 
 #### Example
 
@@ -8970,11 +8941,8 @@
 
 ##### Request body
 
-<<<<<<< HEAD
 Request (using `host_ids`):
 
-=======
->>>>>>> bb09925d
 ```json
 {
   "script_id": 123,
@@ -8982,7 +8950,6 @@
 }
 ```
 
-<<<<<<< HEAD
 Request (using `filters`):
 ```json
 {
@@ -8994,8 +8961,6 @@
 }
 ```
 
-=======
->>>>>>> bb09925d
 ##### Default response
 
 `Status: 202`
@@ -9008,10 +8973,6 @@
 ```
 
 
-<<<<<<< HEAD
-=======
-
->>>>>>> bb09925d
 ### Add script
 
 Uploads a script, making it available to run on hosts assigned to the specified team (or no team).
@@ -10007,21 +9968,12 @@
 
 ```json
 {
-<<<<<<< HEAD
-  "software_title_id": 123,
-  "software_package": {
-    "name": "FalconSensor-6.44.pkg",
-    "fleet_maintained_app_id": 42,
-    "version": "6.44",
-    "platform": "darwin",
-=======
   "software_package": {
     "title_id": 123,
     "name": "FalconSensor-6.44.pkg",
     "version": "6.44",
     "platform": "darwin",
     "fleet_maintained_app_id": 42,
->>>>>>> bb09925d
     "installer_id": 23,
     "team_id": 3,
     "uploaded_at": "2024-04-01T14:22:58Z",
@@ -10030,18 +9982,15 @@
     "pre_install_query": "SELECT 1 FROM macos_profiles WHERE uuid='c9f4f0d5-8426-4eb8-b61b-27c543c9d3db';",
     "post_install_script": "sudo /Applications/Falcon.app/Contents/Resources/falconctl license 0123456789ABCDEFGHIJKLMNOPQRSTUV-WX",
     "self_service": true,
-<<<<<<< HEAD
+    "url": "",
+    "automatic_install_policies": null,
+    "labels_include_any": null,
+    "labels_exclude_any": null,
     "status": {
       "installed": 0,
       "pending": 0,
       "failed": 0
     }
-=======
-    "url": "",
-    "automatic_install_policies": null,
-    "labels_include_any": null,
-    "labels_exclude_any": null
->>>>>>> bb09925d
   }
 }
 ```
