# REST API

- [Authentication](#authentication)
- [Activities](#activities)
- [Fleet configuration](#fleet-configuration)
- [File carving](#file-carving)
- [Hosts](#hosts)
- [Labels](#labels)
- [Mobile device management (MDM)](#mobile-device-management-mdm)
- [Policies](#policies)
- [Queries](#queries)
- [Schedule (deprecated)](#schedule)
- [Scripts](#scripts)
- [Sessions](#sessions)
- [Software](#software)
- [Targets](#targets)
- [Teams](#teams)
- [Translator](#translator)
- [Users](#users)
- [API errors](#api-responses)

Use the Fleet APIs to automate Fleet.

This page includes a list of available resources and their API routes.

## Authentication

- [Retrieve your API token](#retrieve-your-api-token)
- [Log in](#log-in)
- [Log out](#log-out)
- [Forgot password](#forgot-password)
- [Change password](#change-password)
- [Reset password](#reset-password)
- [Me](#me)
- [SSO config](#sso-config)
- [Initiate SSO](#initiate-sso)
- [SSO callback](#sso-callback)

### Retrieve your API token

All API requests to the Fleet server require API token authentication unless noted in the documentation. API tokens are tied to your Fleet user account.

To get an API token, retrieve it from "My account" > "Get API token" in the Fleet UI (`/profile`). Or, you can send a request to the [login API endpoint](#log-in) to get your token.

Then, use that API token to authenticate all subsequent API requests by sending it in the "Authorization" request header, prefixed with "Bearer ":

```http
Authorization: Bearer <your token>
```

> For SSO and MFA users, email/password login is disabled. The API token can instead be retrieved from the "My account" page in the UI (/profile). On this page, choose "Get API token".

### Log in

Authenticates the user with the specified credentials. Use the token returned from this endpoint to authenticate further API requests.

`POST /api/v1/fleet/login`

> Logging in via the API is not supported for SSO and MFA users. The API token can instead be retrieved from the "My account" page in the UI (/profile). On this page, choose "Get API token".

#### Parameters

| Name     | Type   | In   | Description                                   |
| -------- | ------ | ---- | --------------------------------------------- |
| email    | string | body | **Required**. The user's email.               |
| password | string | body | **Required**. The user's plain text password. |

#### Example

`POST /api/v1/fleet/login`

##### Request body

```json
{
  "email": "janedoe@example.com",
  "password": "VArCjNW7CfsxGp67"
}
```

##### Default response

`Status: 200`

```json
{
  "user": {
    "created_at": "2020-11-13T22:57:12Z",
    "updated_at": "2020-11-13T22:57:12Z",
    "id": 1,
    "name": "Jane Doe",
    "email": "janedoe@example.com",
    "enabled": true,
    "force_password_reset": false,
    "gravatar_url": "",
    "sso_enabled": false,
    "mfa_enabled": false,
    "global_role": "admin",
    "teams": []
  },
  "token": "{your token}"
}
```

##### Authentication failed

`Status: 401 Unauthorized`

```json
{
  "message": "Authentication failed",
  "errors": [
    {
      "name": "base",
      "reason": "Authentication failed"
    }
  ],
  "uuid": "1272014b-902b-4b36-bcdb-75fde5eac1fc"
}
```

##### MFA Required

`Status: 202 Accepted`

```json
{
  "message": "We sent an email to you. Please click the magic link in the email to sign in.",
}
```

##### Too many requests / Rate limiting

`Status: 429 Too Many Requests`
`Header: retry-after: N`

> This response includes a header `retry-after` that indicates how many more seconds you are blocked before you can try again.

```json
{
  "message": "limit exceeded, retry after: Ns",
  "errors": [
    {
      "name": "base",
      "reason": "limit exceeded, retry after: Ns"
    }
  ]
}
```

---

### Log out

Logs out the authenticated user.

`POST /api/v1/fleet/logout`

#### Example

`POST /api/v1/fleet/logout`

##### Default response

`Status: 200`

---

### Forgot password

Sends a password reset email to the specified email. Requires that SMTP or SES is configured for your Fleet server.

`POST /api/v1/fleet/forgot_password`

#### Parameters

| Name  | Type   | In   | Description                                                             |
| ----- | ------ | ---- | ----------------------------------------------------------------------- |
| email | string | body | **Required**. The email of the user requesting the reset password link. |

#### Example

`POST /api/v1/fleet/forgot_password`

##### Request body

```json
{
  "email": "janedoe@example.com"
}
```

##### Default response

`Status: 200`

##### Unknown error

`Status: 500`

```json
{
  "message": "Unknown Error",
  "errors": [
    {
      "name": "base",
      "reason": "email not configured"
    }
  ]
}
```

---

### Change password

`POST /api/v1/fleet/change_password`

Changes the password for the authenticated user.

#### Parameters

| Name         | Type   | In   | Description                            |
| ------------ | ------ | ---- | -------------------------------------- |
| old_password | string | body | **Required**. The user's old password. |
| new_password | string | body | **Required**. The user's new password. |

#### Example

`POST /api/v1/fleet/change_password`

##### Request body

```json
{
  "old_password": "VArCjNW7CfsxGp67",
  "new_password": "zGq7mCLA6z4PzArC"
}
```

##### Default response

`Status: 200`

##### Validation failed

`Status: 422 Unprocessable entity`

```json
{
  "message": "Validation Failed",
  "errors": [
    {
      "name": "old_password",
      "reason": "old password does not match"
    }
  ]
}
```

### Reset password

Resets a user's password. Which user is determined by the password reset token used. The password reset token can be found in the password reset email sent to the desired user.

`POST /api/v1/fleet/reset_password`

#### Parameters

| Name                      | Type   | In   | Description                                                               |
| ------------------------- | ------ | ---- | ------------------------------------------------------------------------- |
| new_password              | string | body | **Required**. The new password.                                           |
| new_password_confirmation | string | body | **Required**. Confirmation for the new password.                          |
| password_reset_token      | string | body | **Required**. The token provided to the user in the password reset email. |

#### Example

`POST /api/v1/fleet/reset_password`

##### Request body

```json
{
  "new_password": "abc123",
  "new_password_confirmation": "abc123",
  "password_reset_token": "UU5EK0JhcVpsRkY3NTdsaVliMEZDbHJ6TWdhK3oxQ1Q="
}
```

##### Default response

`Status: 200`


---

### Me

Retrieves the user data for the authenticated user.

`GET /api/v1/fleet/me`

#### Example

`GET /api/v1/fleet/me`

##### Default response

`Status: 200`

```json
{
  "user": {
    "created_at": "2020-11-13T22:57:12Z",
    "updated_at": "2020-11-16T23:49:41Z",
    "id": 1,
    "name": "Jane Doe",
    "email": "janedoe@example.com",
    "global_role": "admin",
    "enabled": true,
    "force_password_reset": false,
    "gravatar_url": "",
    "sso_enabled": false,
    "teams": []
  },
  "available_teams" : [
    {
      "id": 1,
      "name": "Workstations",
      "description": "Employee workstations"
    }
  ],
}
```

---

### Perform required password reset

Resets the password of the authenticated user. Requires that `force_password_reset` is set to `true` prior to the request.

`POST /api/v1/fleet/perform_required_password_reset`

#### Example

`POST /api/v1/fleet/perform_required_password_reset`

##### Request body

```json
{
  "new_password": "sdPz8CV5YhzH47nK"
}
```

##### Default response

`Status: 200`

```json
{
  "user": {
    "created_at": "2020-11-13T22:57:12Z",
    "updated_at": "2020-11-17T00:09:23Z",
    "id": 1,
    "name": "Jane Doe",
    "email": "janedoe@example.com",
    "enabled": true,
    "force_password_reset": false,
    "gravatar_url": "",
    "sso_enabled": false,
    "global_role": "admin",
    "teams": []
  }
}
```

---

### SSO config

Gets the current SSO configuration.

`GET /api/v1/fleet/sso`

#### Example

`GET /api/v1/fleet/sso`

##### Default response

`Status: 200`

```json
{
  "settings": {
    "idp_name": "IDP Vendor 1",
    "idp_image_url": "",
    "sso_enabled": false
  }
}
```

---

### Initiate SSO

`POST /api/v1/fleet/sso`

#### Parameters

| Name      | Type   | In   | Description                                                                 |
| --------- | ------ | ---- | --------------------------------------------------------------------------- |
| relay_url | string | body | **Required**. The relative url to be navigated to after successful sign in. |

#### Example

`POST /api/v1/fleet/sso`

##### Request body

```json
{
  "relay_url": "/hosts/manage"
}
```

##### Default response

`Status: 200`

##### Unknown error

`Status: 500`

```json
{
  "message": "Unknown Error",
  "errors": [
    {
      "name": "base",
      "reason": "InitiateSSO getting metadata: Get \"https://idp.example.org/idp-meta.xml\": dial tcp: lookup idp.example.org on [2001:558:feed::1]:53: no such host"
    }
  ]
}
```

### SSO callback

This is the callback endpoint that the identity provider will use to send security assertions to Fleet. This is where Fleet receives and processes the response from the identify provider.

`POST /api/v1/fleet/sso/callback`

#### Parameters

| Name         | Type   | In   | Description                                                 |
| ------------ | ------ | ---- | ----------------------------------------------------------- |
| SAMLResponse | string | body | **Required**. The SAML response from the identity provider. |

#### Example

`POST /api/v1/fleet/sso/callback`

##### Request body

```json
{
  "SAMLResponse": "<SAML response from IdP>"
}
```

##### Default response

`Status: 200`


---

## Activities

### List activities

Returns a list of the activities that have been performed in Fleet. For a comprehensive list of activity types and detailed information, please see the [audit logs](https://fleetdm.com/docs/using-fleet/audit-activities) page.

`GET /api/v1/fleet/activities`

#### Parameters

| Name            | Type    | In    | Description                                                 |
|:--------------- |:------- |:----- |:------------------------------------------------------------|
| page            | integer | query | Page number of the results to fetch.                                                                                          |
| per_page        | integer | query | Results per page.                                                                                                             |
| order_key       | string  | query | What to order results by. Can be any column in the `activites` table.                                                         |
| order_direction | string  | query | **Requires `order_key`**. The direction of the order given the order key. Options include `asc` and `desc`. Default is `asc`. |

#### Example

`GET /api/v1/fleet/activities?page=0&per_page=10&order_key=created_at&order_direction=desc`

##### Default response

```json
{
  "activities": [
    {
      "created_at": "2023-07-27T14:35:08Z",
      "id": 25,
      "actor_full_name": "Anna Chao",
      "actor_id": 3,
      "actor_gravatar": "",
      "actor_email": "",
      "actor_api_only": false,
      "type": "installed_software",
      "fleet_initiated": false,
      "details": {
        "status": "installed",
        "host_id": 1272,
        "host_display_name": "MacBook Pro",
        "policy_id": null,
        "policy_name": null,
        "install_uuid": "23c18ea1-8cd7-4af4-a1d8-f2666993a66b",
        "self_service": false,
        "software_title": "zoom.us.app",
        "software_package": "ZoomInstallerIT.pkg",
	    }
    },
    {
      "created_at": "2021-07-29T14:40:27Z",
      "id": 21,
      "actor_full_name": "name",
      "actor_id": 1,
      "actor_gravatar": "",
      "actor_email": "name@example.com",
      "actor_api_only": false,
      "type": "created_team",
      "fleet_initiated": false,
      "details": {
        "team_id": 2,
        "team_name": "Apples"
      }
    },
    {
      "created_at": "2023-07-27T14:35:08Z",
      "id": 25,
      "type": "installed_software",
      "fleet_initiated": true,
      "details": {
        "status": "installed",
        "host_id": 1272,
        "host_display_name": "MacBook Pro",
        "policy_id": 24,
        "policy_name": "[Install software] Zoom",
        "install_uuid": "077970ab-0ed6-4573-9cdc-ca9ef9015283",
        "self_service": false,
        "software_title": "zoom.us.app",
        "software_package": "ZoomInstallerIT.pkg",
	    }
    }
  ],
  "meta": {
    "has_next_results": false,
    "has_previous_results": false
  }
}

```

---

## File carving

- [List carves](#list-carves)
- [Get carve](#get-carve)
- [Get carve block](#get-carve-block)

Fleet supports osquery's file carving functionality as of Fleet 3.3.0. This allows the Fleet server to request files (and sets of files) from Fleet's agent (fleetd), returning the full contents to Fleet.

To initiate a file carve using the Fleet API, you can use the [live query](#run-live-query) endpoint to run a query against the `carves` table.

For more information on executing a file carve in Fleet, go to the [File carving with Fleet docs](https://github.com/fleetdm/fleet/blob/main/docs/Contributing/product-groups/orchestration/file-carving.md).

### List carves

Retrieves a list of the non expired carves. Carve contents remain available for 24 hours after the first data is provided from the osquery client.

`GET /api/v1/fleet/carves`

#### Parameters

| Name            | Type    | In    | Description                                                                                                                    |
|-----------------|---------|-------|--------------------------------------------------------------------------------------------------------------------------------|
| page            | integer | query | Page number of the results to fetch.                                                                                           |
| per_page        | integer | query | Results per page.                                                                                                              |
| order_key       | string  | query | What to order results by. Can be any field listed in the `results` array example below.                                        |
| order_direction | string  | query | **Requires `order_key`**. The direction of the order given the order key. Valid options are 'asc' or 'desc'. Default is 'asc'. |
| after           | string  | query | The value to get results after. This needs `order_key` defined, as that's the column that would be used.                       |
| expired         | boolean | query | Include expired carves (default: false)                                                                                        |

#### Example

`GET /api/v1/fleet/carves`

##### Default response

`Status: 200`

```json
{
  "carves": [
    {
      "id": 1,
      "created_at": "2021-02-23T22:52:01Z",
      "host_id": 7,
      "name": "macbook-pro.local-2021-02-23T22:52:01Z-fleet_distributed_query_30",
      "block_count": 1,
      "block_size": 2000000,
      "carve_size": 2048,
      "carve_id": "c6958b5f-4c10-4dc8-bc10-60aad5b20dc8",
      "request_id": "fleet_distributed_query_30",
      "session_id": "065a1dc3-40ad-441c-afff-80c2ad7dac28",
      "expired": false,
      "max_block": 0
    },
    {
      "id": 2,
      "created_at": "2021-02-23T22:53:03Z",
      "host_id": 7,
      "name": "macbook-pro.local-2021-02-23T22:53:03Z-fleet_distributed_query_31",
      "block_count": 2,
      "block_size": 2000000,
      "carve_size": 3400704,
      "carve_id": "2b9170b9-4e11-4569-a97c-2f18d18bec7a",
      "request_id": "fleet_distributed_query_31",
      "session_id": "f73922ed-40a4-4e98-a50a-ccda9d3eb755",
      "expired": false,
      "max_block": 1,
      "error": "S3 multipart carve upload: EntityTooSmall: Your proposed upload is smaller than the minimum allowed object size"
    }
  ]
}
```

### Get carve

Retrieves the specified carve.

`GET /api/v1/fleet/carves/:id`

#### Parameters

| Name | Type    | In   | Description                           |
| ---- | ------- | ---- | ------------------------------------- |
| id   | integer | path | **Required.** The desired carve's ID. |

#### Example

`GET /api/v1/fleet/carves/1`

##### Default response

`Status: 200`

```json
{
  "carve": {
    "id": 1,
    "created_at": "2021-02-23T22:52:01Z",
    "host_id": 7,
    "name": "macbook-pro.local-2021-02-23T22:52:01Z-fleet_distributed_query_30",
    "block_count": 1,
    "block_size": 2000000,
    "carve_size": 2048,
    "carve_id": "c6958b5f-4c10-4dc8-bc10-60aad5b20dc8",
    "request_id": "fleet_distributed_query_30",
    "session_id": "065a1dc3-40ad-441c-afff-80c2ad7dac28",
    "expired": false,
    "max_block": 0
  }
}
```

### Get carve block

Retrieves the specified carve block. This endpoint retrieves the data that was carved.

`GET /api/v1/fleet/carves/:id/block/:block_id`

#### Parameters

| Name     | Type    | In   | Description                                 |
| -------- | ------- | ---- | ------------------------------------------- |
| id       | integer | path | **Required.** The desired carve's ID.       |
| block_id | integer | path | **Required.** The desired carve block's ID. |

#### Example

`GET /api/v1/fleet/carves/1/block/0`

##### Default response

`Status: 200`

```json
{
    "data": "aG9zdHMAAAAAAAAAAAAAAAAAAAAAAAAAAAAAAAAAAAAAAAAAAAAAAAAAAAAAAAAA..."
}
```
---

## Fleet configuration

- [Get certificate](#get-certificate)
- [Get configuration](#get-configuration)
- [Modify configuration](#modify-configuration)
- [Get global enroll secrets](#get-global-enroll-secrets)
- [Modify global enroll secrets](#modify-global-enroll-secrets)
- [Get team enroll secrets](#get-team-enroll-secrets)
- [Modify team enroll secrets](#modify-team-enroll-secrets)
- [Version](#version)

The Fleet server exposes API endpoints that handle the configuration of Fleet as well as endpoints that manage enroll secret operations. These endpoints require prior authentication, you so you'll need to log in before calling any of the endpoints documented below.

### Get certificate

Returns the Fleet certificate.

`GET /api/v1/fleet/config/certificate`

#### Parameters

None.

#### Example

`GET /api/v1/fleet/config/certificate`

##### Default response

`Status: 200`

```json
{
  "certificate_chain": <certificate_chain>
}
```

### Get configuration

Returns all information about the Fleet's configuration.

The `agent_options`, `sso_settings` and `smtp_settings` fields are only returned for admin and GitOps users with global access. Learn more about roles and permissions [here](https://fleetdm.com/guides/role-based-access).

`mdm.macos_settings.custom_settings`, `mdm.windows_settings.custom_settings`, `scripts`, and `mdm.macos_setup` only include the configuration profiles, scripts, and setup experience settings applied using [Fleet's YAML](https://fleetdm.com/docs/configuration/yaml-files). To list profiles, scripts, or setup experience settings added in the UI or API, use the [List configuration profiles](https://fleetdm.com/docs/rest-api/rest-api#list-custom-os-settings-configuration-profiles), [List scripts](https://fleetdm.com/docs/rest-api/rest-api#list-scripts), or GET endpoints from [Setup experience](https://fleetdm.com/docs/rest-api/rest-api#setup-experience) instead.

`GET /api/v1/fleet/config`

#### Parameters

None.

#### Example

`GET /api/v1/fleet/config`

##### Default response

`Status: 200`

```json
{
  "org_info": {
    "org_name": "fleet",
    "org_logo_url": "",
    "contact_url": "https://fleetdm.com/company/contact"
  },
  "server_settings": {
    "server_url": "https://instance.fleet.com",
    "enable_analytics": true,
    "live_query_disabled": false,
    "query_reports_disabled": false,
    "ai_features_disabled": false
  },
  "smtp_settings": {
    "enable_smtp": false,
    "configured": false,
    "sender_address": "",
    "server": "",
    "port": 587,
    "authentication_type": "authtype_username_password",
    "user_name": "",
    "password": "********",
    "enable_ssl_tls": true,
    "authentication_method": "authmethod_plain",
    "domain": "",
    "verify_ssl_certs": true,
    "enable_start_tls": true
  },
  "sso_settings": {
    "entity_id": "",
    "issuer_uri": "",
    "idp_image_url": "",
    "metadata": "",
    "metadata_url": "",
    "idp_name": "",
    "enable_sso": false,
    "enable_sso_idp_login": false,
    "enable_jit_provisioning": false
  },
  "conditional_access": {
    "microsoft_entra_tenant_id": "<TENANT ID>",
    "microsoft_entra_connection_configured": true
  },
  "host_expiry_settings": {
    "host_expiry_enabled": false,
    "host_expiry_window": 0
  },
  "activity_expiry_settings": {
    "activity_expiry_enabled": false,
    "activity_expiry_window": 0
  },
  "features": {
    "enable_host_users": true,
    "enable_software_inventory": true,
    "additional_queries": null
  },
  "mdm": {
    "android_enabled_and_configured": true,
    "windows_enabled_and_configured": true,
    "enable_disk_encryption": true,
    "macos_updates": {
      "minimum_version": "12.3.1",
      "deadline": "2022-01-01"
    },
    "ios_updates": {
      "minimum_version": "17.0.1",
      "deadline": "2024-08-01"
    },
    "ipados_updates": {
      "minimum_version": "17.0.1",
      "deadline": "2024-08-01"
    },
    "windows_updates": {
      "deadline_days": 5,
      "grace_period_days": 1
    },
    "macos_settings": {
      "custom_settings": [
        {
          "path": "path/to/profile1.mobileconfig",
          "labels": ["Label 1", "Label 2"]
        }
      ]
    },
    "windows_settings": {
      "custom_settings": [
        {
         "path": "path/to/profile2.xml",
         "labels": ["Label 3", "Label 4"]
        }
      ],
    },
    "scripts": ["path/to/script.sh"],
    "end_user_authentication": {
      "entity_id": "",
      "metadata": "",
      "metadata_url": "",
      "idp_name": ""
    },
    "macos_migration": {
      "enable": false,
      "mode": "voluntary",
      "webhook_url": "https://webhook.example.com"
    },
    "macos_setup": {
      "bootstrap_package": "",
      "enable_end_user_authentication": false,
      "macos_setup_assistant": "path/to/config.json",
      "enable_release_device_manually": false,
      "manual_agent_install": false
    },
    "client_url": "https://instance.fleet.com"
  },
  "agent_options": {
    "spec": {
      "config": {
        "options": {
          "pack_delimiter": "/",
          "logger_tls_period": 10,
          "distributed_plugin": "tls",
          "disable_distributed": false,
          "logger_tls_endpoint": "/api/v1/osquery/log",
          "distributed_interval": 10,
          "distributed_tls_max_attempts": 3
        },
        "decorators": {
          "load": [
            "SELECT uuid AS host_uuid FROM system_info;",
            "SELECT hostname AS hostname FROM system_info;"
          ]
        }
      },
      "overrides": {},
      "command_line_flags": {}
    }
  },
  "license": {
    "tier": "premium",
    "organization": "fleet",
    "device_count": 500000,
    "managed_cloud": false,
    "expiration": "2031-10-16T00:00:00Z",
    "note": ""
  },
  "logging": {
    "debug": false,
    "json": false,
    "result": {
      "plugin": "firehose",
      "config": {
        "region": "us-east-1",
        "status_stream": "",
        "result_stream": "result-topic"
      }
    },
    "status": {
      "plugin": "filesystem",
      "config": {
        "status_log_file": "foo_status",
        "result_log_file": "",
        "enable_log_rotation": false,
        "enable_log_compression": false
      }
    }
  },
  "vulnerability_settings": {
    "databases_path": ""
  },
  "gitops": {
    "gitops_mode_enabled": false,
    "repository_url": "",
  },
  "webhook_settings": {
    "host_status_webhook": {
      "enable_host_status_webhook": true,
      "destination_url": "https://server.com",
      "host_percentage": 5,
      "days_count": 7
    },
    "failing_policies_webhook":{
      "enable_failing_policies_webhook":true,
      "destination_url": "https://server.com",
      "policy_ids": [1, 2, 3],
      "host_batch_size": 1000
    },
    "vulnerabilities_webhook":{
      "enable_vulnerabilities_webhook":true,
      "destination_url": "https://server.com",
      "host_batch_size": 1000
    },
    "activities_webhook":{
      "enable_activities_webhook":true,
      "destination_url": "https://server.com"
    }
  },
  "integrations": {
    "google_calendar": [
      {
        "domain": "example.com",
        "api_key_json": {
           "type": "service_account",
           "project_id": "fleet-in-your-calendar",
           "private_key_id": "<private key id>",
           "private_key": "-----BEGIN PRIVATE KEY-----\n<private key>\n-----END PRIVATE KEY-----\n",
           "client_email": "fleet-calendar-events@fleet-in-your-calendar.iam.gserviceaccount.com",
           "client_id": "<client id>",
           "auth_uri": "https://accounts.google.com/o/oauth2/auth",
           "token_uri": "https://oauth2.googleapis.com/token",
           "auth_provider_x509_cert_url": "https://www.googleapis.com/oauth2/v1/certs",
           "client_x509_cert_url": "https://www.googleapis.com/robot/v1/metadata/x509/fleet-calendar-events%40fleet-in-your-calendar.iam.gserviceaccount.com",
           "universe_domain": "googleapis.com"
         }
      }
    ],
    "jira": [],
    "digicert": [
      {
        "name": "DIGICERT_WIFI",
        "url": "https://one.digicert.com",
        "api_token": "********",
        "profile_id": "7ed77396-9186-4bfa-9fa7-63dddc46b8a3",
        "certificate_common_name": "$FLEET_VAR_HOST_HARDWARE_SERIAL@example.com",
        "certificate_user_principal_names": [
          "$FLEET_VAR_HOST_HARDWARE_SERIAL@example.com",
        ]
        "certificate_seat_id": "$FLEET_VAR_HOST_HARDWARE_SERIAL@example.com"
      }
    ],
    "ndes_scep_proxy": {
      "admin_url": "https://example.com/certsrv/mscep_admin/",
      "password": "********",
      "url": "https://example.com/certsrv/mscep/mscep.dll",
      "username": "Administrator@example.com"
    },
    "custom_scep_proxy": [
      {
        "name": "SCEP_WIFI",
        "url": "https://example.com/scep",
        "challenge": "********",
      },
      {
        "name": "SCEP_VPN",
        "url": "https://example.com/scep",
        "challenge": "********",
      }
    ],
    "zendesk": []
  },
  "logging": {
    "debug": false,
    "json": false,
    "result": {
        "plugin": "filesystem",
        "config": {
          "status_log_file": "/var/folders/xh/bxm1d2615tv3vrg4zrxq540h0000gn/T/osquery_status",
          "result_log_file": "/var/folders/xh/bxm1d2615tv3vrg4zrxq540h0000gn/T/osquery_result",
          "enable_log_rotation": false,
          "enable_log_compression": false
        }
      },
    "status": {
      "plugin": "filesystem",
      "config": {
        "status_log_file": "/var/folders/xh/bxm1d2615tv3vrg4zrxq540h0000gn/T/osquery_status",
        "result_log_file": "/var/folders/xh/bxm1d2615tv3vrg4zrxq540h0000gn/T/osquery_result",
        "enable_log_rotation": false,
        "enable_log_compression": false
      }
    }
  },
  "update_interval": {
    "osquery_detail": 3600000000000,
    "osquery_policy": 3600000000000
  },
  "vulnerabilities": {
    "cpe_database_url": "",
    "disable_schedule": false,
    "cve_feed_prefix_url": "",
    "databases_path": "",
    "disable_data_sync": false,
    "periodicity": 3600000000000,
    "recent_vulnerability_max_age": 2592000000000000
  }
}
```

### Modify configuration

Modifies the Fleet's configuration with the supplied information.

`PATCH /api/v1/fleet/config`

#### Parameters

| Name                     | Type    | In    | Description   |
| -----------------------  | ------- | ----  | ------------------------------------------------------------------------------------------------------------------------------------ |
| org_info                 | object  | body  | See [org_info](#org-info).                                                                                                           |
| server_settings          | object  | body  | See [server_settings](#server-settings).                                                                                             |
| smtp_settings            | object  | body  | See [smtp_settings](#smtp-settings).                                                                                                 |
| sso_settings             | object  | body  | See [sso_settings](#sso-settings).                                                                                                   |
| host_expiry_settings     | object  | body  | See [host_expiry_settings](#host-expiry-settings).                                                                                   |
| activity_expiry_settings | object  | body  | See [activity_expiry_settings](#activity-expiry-settings).                                                                           |
| agent_options            | objects | body  | The agent_options spec that is applied to all hosts. In Fleet 4.0.0 the `api/v1/fleet/spec/osquery_options` endpoints were removed.  |
| fleet_desktop            | object  | body  | See [fleet_desktop](#fleet-desktop).                                                                                                 |
| webhook_settings         | object  | body  | See [webhook_settings](#webhook-settings).                                                                                           |
| gitops                   | object  | body  | See [gitops](#gitops).                                                                                                               |
| integrations             | object  | body  | Includes `ndes_scep_proxy` object and `jira`, `zendesk`, `digicert`, `custom_scep_proxy`, and `google_calendar` arrays. See [integrations](#integrations) for details.                             |
| mdm                      | object  | body  | See [mdm](#mdm).                                                                                                                     |
| features                 | object  | body  | See [features](#features).                                                                                                           |
| scripts                  | array   | body  | A list of script files to add so they can be executed at a later time.                                                               |
| yara_rules               | array   | body  | A list of YARA rule files to add.                                                                                                    |
| force                    | boolean | query | Whether to force-apply the agent options even if there are validation errors.                                                        |
| dry_run                  | boolean | query | Whether to validate the configuration and return any validation errors **without** applying changes.                                 |


#### Example

`PATCH /api/v1/fleet/config`

##### Request body

```json
{
  "scripts": []
}
```

##### Default response

`Status: 200`

```json
{
  "org_info": {
    "org_name": "Fleet Device Management",
    "org_logo_url": "https://fleetdm.com/logo.png",
    "org_logo_url_light_background": "https://fleetdm.com/logo-light.png",
    "contact_url": "https://fleetdm.com/company/contact"
  },
  "server_settings": {
    "server_url": "https://instance.fleet.com",
    "enable_analytics": true,
    "live_query_disabled": false,
    "query_reports_disabled": false,
    "ai_features_disabled": false
  },
  "smtp_settings": {
    "enable_smtp": true,
    "configured": true,
    "sender_address": "",
    "server": "localhost",
    "port": 1025,
    "authentication_type": "authtype_username_none",
    "user_name": "",
    "password": "********",
    "enable_ssl_tls": true,
    "authentication_method": "authmethod_plain",
    "domain": "",
    "verify_ssl_certs": true,
    "enable_start_tls": true
  },
  "sso_settings": {
    "entity_id": "",
    "issuer_uri": "",
    "idp_image_url": "",
    "metadata": "",
    "metadata_url": "",
    "idp_name": "",
    "enable_sso": false,
    "enable_sso_idp_login": false,
    "enable_jit_provisioning": false
  },
  "conditional_access": {
    "microsoft_entra_tenant_id": "<TENANT ID>",
    "microsoft_entra_connection_configured": true
  },
  "host_expiry_settings": {
    "host_expiry_enabled": false,
    "host_expiry_window": 0
  },
  "activity_expiry_settings": {
    "activity_expiry_enabled": false,
    "activity_expiry_window": 0
  },
  "features": {
    "enable_host_users": true,
    "enable_software_inventory": true,
    "additional_queries": null
  },
  "license": {
    "tier": "free",
    "expiration": "0001-01-01T00:00:00Z"
  },
  "mdm": {
    "enabled_and_configured": false,
    "android_enabled_and_configured": false,
    "windows_enabled_and_configured": false,
    "enable_disk_encryption": true,
    "macos_updates": {
      "minimum_version": "12.3.1",
      "deadline": "2022-01-01"
    },
    "ios_updates": {
      "minimum_version": "17.0.1",
      "deadline": "2024-08-01"
    },
    "ipados_updates": {
      "minimum_version": "17.0.1",
      "deadline": "2024-08-01"
    },
    "windows_updates": {
      "deadline_days": 5,
      "grace_period_days": 1
    },
    "macos_settings": {
      "custom_settings": [
        {
          "path": "path/to/profile1.mobileconfig",
          "labels_exclude_any": ["Label 1", "Label 2"]
        },
        {
          "path": "path/to/profile2.json",
          "labels_include_all": ["Label 3", "Label 4"]
        },
	      {
          "path": "path/to/profile3.json",
          "labels_include_any": ["Label 5", "Label 6"]
        },
      ]
    },
    "windows_settings": {
      "custom_settings": [
        {
          "path": "path/to/profile3.xml",
          "labels_exclude_any": ["Label 1", "Label 2"]
        }
      ]
    },
    "end_user_authentication": {
      "entity_id": "",
      "metadata": "",
      "metadata_url": "",
      "idp_name": ""
    },
    "macos_migration": {
      "enable": false,
      "mode": "voluntary",
      "webhook_url": "https://webhook.example.com"
    },
    "macos_setup": {
      "bootstrap_package": "",
      "enable_end_user_authentication": false,
      "macos_setup_assistant": "path/to/config.json"
    },
    "apple_server_url": "https://instance.fleet.com"
  },
  "agent_options": {
    "config": {
      "options": {
        "pack_delimiter": "/",
        "logger_tls_period": 10,
        "distributed_plugin": "tls",
        "disable_distributed": false,
        "logger_tls_endpoint": "/api/v1/osquery/log",
        "distributed_interval": 10,
        "distributed_tls_max_attempts": 3
      },
      "decorators": {
        "load": [
          "SELECT uuid AS host_uuid FROM system_info;",
          "SELECT hostname AS hostname FROM system_info;"
        ]
      }
    },
    "overrides": {},
    "command_line_flags": {}
  },
  "vulnerability_settings": {
    "databases_path": ""
  },
  "fleet_desktop": {
    "transparency_url": "https://fleetdm.com/better"
  },
  "gitops": {
    "gitops_mode_enabled": false,
    "repository_url": "",
  },
  "webhook_settings": {
    "host_status_webhook": {
      "enable_host_status_webhook": true,
      "destination_url": "https://server.com",
      "host_percentage": 5,
      "days_count": 7
    },
    "failing_policies_webhook":{
      "enable_failing_policies_webhook":true,
      "destination_url": "https://server.com",
      "policy_ids": [1, 2, 3],
      "host_batch_size": 1000
    },
    "vulnerabilities_webhook":{
      "enable_vulnerabilities_webhook":true,
      "destination_url": "https://server.com",
      "host_batch_size": 1000
    },
    "activities_webhook":{
      "enable_activities_webhook":true,
      "destination_url": "https://server.com"
    }
  },
  "integrations": {
    "google_calendar": [
      {
        "domain": "",
        "api_key_json": null
      }
    ],
    "jira": [
      {
        "url": "https://jiraserver.com",
        "username": "some_user",
        "password": "sec4et!",
        "project_key": "jira_project",
        "enable_software_vulnerabilities": false
      }
    ],
    "ndes_scep_proxy": null,
    "zendesk": []
  },
  "logging": {
      "debug": false,
      "json": false,
      "result": {
          "plugin": "firehose",
          "config": {
            "region": "us-east-1",
            "status_stream": "",
            "result_stream": "result-topic"
          }
      },
      "status": {
          "plugin": "filesystem",
          "config": {
            "status_log_file": "foo_status",
            "result_log_file": "",
            "enable_log_rotation": false,
            "enable_log_compression": false
          }
      }
  },
  "scripts": []
}
```


#### org_info

| Name                              | Type    | Description   |
| ---------------------             | ------- | ----------------------------------------------------------------------------------- |
| org_name                          | string  | The organization name.                                                              |
| org_logo_url                      | string  | The URL for the organization logo.                                                  |
| org_logo_url_light_background     | string  | The URL for the organization logo displayed in Fleet on top of light backgrounds.   |
| contact_url                       | string  | A URL that can be used by end users to contact the organization.                    |

<br/>

##### Example request body

```json
{
  "org_info": {
    "org_name": "Fleet Device Management",
    "org_logo_url": "https://fleetdm.com/logo.png",
    "org_logo_url_light_background": "https://fleetdm.com/logo-light.png",
    "contact_url": "https://fleetdm.com/company/contact"
  }
}
```

#### server_settings

| Name                              | Type    | Description   |
| ---------------------             | ------- | ------------------------------------------------------------------------------------------- |
| server_url                        | string  | The Fleet server URL.                                                                       |
| enable_analytics                  | boolean | Whether to send anonymous usage statistics. Always enabled for Fleet Premium customers.     |
| live_query_disabled               | boolean | Whether the live query capabilities are disabled.                                           |
| query_reports_disabled            | boolean | Whether query report capabilities are disabled.                                             |
| ai_features_disabled              | boolean | Whether AI features are disabled.                                                           |
| query_report_cap                  | integer | The maximum number of results to store per query report before the report is clipped. If increasing this cap, we recommend enabling reports for one query at time and monitoring your infrastructure. (Default: `1000`) |

<br/>

##### Example request body

```json
{
  "server_settings": {
    "server_url": "https://localhost:8080",
    "enable_analytics": true,
    "live_query_disabled": false,
    "query_reports_disabled": false,
    "ai_features_disabled": false
  }
}
```

#### smtp_settings

| Name                              | Type    | Description   |
| ---------------------             | ------- | --------------------------------------------------------------------------------------------------------------------------------------------------------------------- |
| enable_smtp                       | boolean | Whether SMTP is enabled for the Fleet app.                                                                                                                            |
| sender_address                    | string  | The sender email address for the Fleet app. An invitation email is an example of the emails that may use this sender address                                          |
| server                            | string  | The SMTP server for the Fleet app.                                                                                                                                    |
| port                              | integer | The SMTP port for the Fleet app.                                                                                                                                      |
| authentication_type               | string  | The authentication type used by the SMTP server. Options include `"authtype_username_and_password"` or `"none"`                                                       |
| user_name                         | string  | The username used to authenticate requests made to the SMTP server.                                                                                                   |
| password                          | string  | The password used to authenticate requests made to the SMTP server.                                                                                                   |
| enable_ssl_tls                    | boolean | Whether or not SSL and TLS are enabled for the SMTP server.                                                                                                           |
| authentication_method             | string  | The authentication method used to make authenticate requests to SMTP server. Options include `"authmethod_plain"`, `"authmethod_cram_md5"`, and `"authmethod_login"`. |
| domain                            | string  | The domain for the SMTP server.                                                                                                                                       |
| verify_ssl_certs                  | boolean | Whether or not SSL certificates are verified by the SMTP server. Turn this off (not recommended) if you use a self-signed certificate.                                |
| enabled_start_tls                 | boolean | Detects if STARTTLS is enabled in your SMTP server and starts to use it.                                                                                              |

<br/>

##### Example request body

```json
{
  "smtp_settings": {
    "enable_smtp": true,
    "sender_address": "",
    "server": "localhost",
    "port": 1025,
    "authentication_type": "authtype_username_none",
    "user_name": "",
    "password": "",
    "enable_ssl_tls": true,
    "authentication_method": "authmethod_plain",
    "domain": "",
    "verify_ssl_certs": true,
    "enable_start_tls": true
  }
}
```

#### sso_settings

| Name                              | Type    | Description   |
| ---------------------             | ------- | ---------------------------------------------------------------------------------------------------------------------------------------------------------------------- |
| enable_sso                        | boolean | Whether or not SSO is enabled for the Fleet application. If this value is true, you must also include most of the SSO settings parameters below.                       |
| entity_id                         | string  | The required entity ID is a URI that you use to identify Fleet when configuring the identity provider. Must be 5 or more characters.                                   |
| issuer_uri                        | string  | The URI you provide here must exactly match the Entity ID field used in the identity provider configuration.                                                           |
| idp_image_url                     | string  | An optional link to an image such as a logo for the identity provider.                                                                                                 |
| metadata_url                      | string  | A URL that references the identity provider metadata. If available from the identity provider, this is the preferred means of providing metadata. Must be either https or http |
| metadata                          | string  |  Metadata provided by the identity provider. Either `metadata` or a `metadata_url` must be provided.                                                                   |
| enable_sso_idp_login              | boolean | Determines whether Identity Provider (IdP) initiated login for Single sign-on (SSO) is enabled for the Fleet application.                                              |
| enable_jit_provisioning           | boolean | _Available in Fleet Premium._ When enabled, allows [just-in-time user provisioning](https://fleetdm.com/docs/deploy/single-sign-on-sso#just-in-time-jit-user-provisioning). |

<br/>

##### Example request body

```json
{
  "sso_settings": {
    "enable_sso": false,
    "entity_id": "",
    "issuer_uri": "",
    "idp_image_url": "",
    "metadata_url": "",
    "metadata": "",
    "idp_name": "",
    "enable_sso_idp_login": false,
    "enable_jit_provisioning": false
  }
}
```

#### host_expiry_settings

| Name                              | Type    | Description   |
| ---------------------             | ------- | -------------------------------------------------------------------------------------------------------------------------------------------------------------- |
| host_expiry_enabled               | boolean | When enabled, allows automatic cleanup of hosts that have not communicated with Fleet in some number of days.                                                  |
| host_expiry_window                | integer | If a host has not communicated with Fleet in the specified number of days, it will be removed. Must be greater than 0 if host_expiry_enabled is set to true.   |

<br/>

##### Example request body

```json
{
  "host_expiry_settings": {
    "host_expiry_enabled": true,
    "host_expiry_window": 7
  }
}
```

#### activity_expiry_settings

| Name                              | Type    | Description   |
| ---------------------             | ------- | --------------------------------------------------------------------------------------------------------------------------------- |
| activity_expiry_enabled           | boolean | When enabled, allows automatic cleanup of activities (and associated live query data) older than the specified number of days.    |
| activity_expiry_window            | integer | The number of days to retain activity records, if activity expiry is enabled.                                                     |

<br/>

##### Example request body

```json
{
  "activity_expiry_settings": {
    "activity_expiry_enabled": true,
    "activity_expiry_window": 90
  }
}
```

#### fleet_desktop

_Available in Fleet Premium._

| Name                              | Type    | Description   |
| ---------------------             | ------- | -------------------------------------------------------------------------------- |
| transparency_url                  | string  | The URL used to display transparency information to users of Fleet Desktop.      |

<br/>

##### Example request body

```json
{
  "fleet_desktop": {
    "transparency_url": "https://fleetdm.com/better"
  }
}
```

#### gitops

_Available in Fleet Premium._

| Name                              | Type    | Description   |
| ---------------------             | ------- | --------------------------------------------------------------------------------------------------------------------------------- |
| gitops_mode_enabled               | boolean | Whether to enable "GitOps mode", which restricts making changes via the UI that would be overridden by running `fleetctl-gitops`. (Default: `false`) |
| repository_url                    | string  | The URL for the repository where changes are managed, for Fleet instances using GitOps. Users will be sent here when GitOps mode is enabled. |

<br/>

##### Example request body

```json
{
  "gitops": {
    "gitops_mode_enabled": true,
    "repository_url": "https://github.com/exampleorg/it-and-security"
  }
}
```

#### webhook_settings

<!--
+ [`webhook_settings.host_status_webhook`](#webhook-settings-host-status-webhook)
+ [`webhook_settings.failing_policies_webhook`](#webhook-settings-failing-policies-webhook)
+ [`webhook_settings.vulnerabilities_webhook`](#webhook-settings-vulnerabilities-webhook)
+ [`webhook_settings.activities_webhook`](#webhook-settings-activities-webhook)
-->

| Name                              | Type  | Description   |
| ---------------------             | ----- | ---------------------------------------------------------------------------------------------- |
| host_status_webhook               | array | See [`webhook_settings.host_status_webhook`](#webhook-settings-host-status-webhook).           |
| failing_policies_webhook          | array | See [`webhook_settings.failing_policies_webhook`](#webhook-settings-failing-policies-webhook). |
| vulnerabilities_webhook           | array | See [`webhook_settings.vulnerabilities_webhook`](#webhook-settings-vulnerabilities-webhook).   |
| activities_webhook                | array | See [`webhook_settings.activities_webhook`](#webhook-settings-activities-webhook).             |

<br/>

##### webhook_settings.host_status_webhook

`webhook_settings.host_status_webhook` is an object with the following structure:

| Name                              | Type    | Description   |
| ---------------------             | ------- | ------------------------------------------------------------------------------------------------------------------------------------------- |
| enable_host_status_webhook        | boolean | Whether or not the host status webhook is enabled.                                                                                          |
| destination_url                   | string  | The URL to deliver the webhook request to.                                                                                                  |
| host_percentage                   | integer | The minimum percentage of hosts that must fail to check in to Fleet in order to trigger the webhook request.                                |
| days_count                        | integer | The minimum number of days that the configured `host_percentage` must fail to check in to Fleet in order to trigger the webhook request.    |

<br/>

##### webhook_settings.failing_policies_webhook

`webhook_settings.failing_policies_webhook` is an object with the following structure:

| Name                              | Type    | Description   |
| ---------------------             | ------- | ------------------------------------------------------------------------------------------------------------------- |
| enable_failing_policies_webhook   | boolean | Whether or not the failing policies webhook is enabled.                                                             |
| destination_url                   | string  | The URL to deliver the webhook requests to.                                                                         |
| policy_ids                        | array   | List of policy IDs to enable failing policies webhook.                                                              |
| host_batch_size                   | integer | Maximum number of hosts to batch on failing policy webhook requests. The default, 0, means no batching (all hosts failing a policy are sent on one request). |

<br/>

##### webhook_settings.vulnerabilities_webhook

`webhook_settings.vulnerabilities_webhook` is an object with the following structure:

| Name                              | Type    | Description   |
| ---------------------             | ------- | ------------------------------------------------------------------------------------------------------------------------------------------------------- |
| enable_vulnerabilities_webhook    | boolean | Whether or not the vulnerabilities webhook is enabled.                                                                                                  |
| destination_url                   | string  | The URL to deliver the webhook requests to.                                                                                                             |
| host_batch_size                   | integer | Maximum number of hosts to batch on vulnerabilities webhook requests. The default, 0, means no batching (all vulnerable hosts are sent on one request). |

<br/>

##### webhook_settings.activities_webhook

`webhook_settings.activities_webhook` is an object with the following structure:

| Name                              | Type    | Description   |
| ---------------------             | ------- | --------------------------------------------------------- |
| enable_activities_webhook         | boolean | Whether or not the activity feed webhook is enabled.      |
| destination_url                   | string  | The URL to deliver the webhook requests to.               |

<br/>

##### Example request body

```json
{
  "webhook_settings": {
    "host_status_webhook": {
      "enable_host_status_webhook": true,
      "destination_url": "https://server.com",
      "host_percentage": 5,
      "days_count": 7
    },
    "failing_policies_webhook":{
      "enable_failing_policies_webhook": true,
      "destination_url": "https://server.com",
      "policy_ids": [1, 2, 3],
      "host_batch_size": 1000
    },
    "vulnerabilities_webhook":{
      "enable_vulnerabilities_webhook":true,
      "destination_url": "https://server.com",
      "host_batch_size": 1000
    },
    "activities_webhook":{
      "enable_activities_webhook":true,
      "destination_url": "https://server.com"
    }
  }
}
```

#### integrations

<!--
+ [`integrations.jira`](#integrations-jira)
+ [`integrations.zendesk`](#integrations-zendesk)
+ [`integrations.google_calendar`](#integrations-google-calendar)
+ [`integrations.ndes_scep_proxy`](#integrations-ndes_scep_proxy)
-->

| Name            | Type   | Description                                                          |
|-----------------|--------|----------------------------------------------------------------------|
| jira            | array  | See [`integrations.jira`](#integrations-jira).                       |
| zendesk         | array  | See [`integrations.zendesk`](#integrations-zendesk).                 |
| google_calendar | array  | See [`integrations.google_calendar`](#integrations-google-calendar). |
| digicert | array | See [`integrations.digicert`](#integrations-digicert). |
| ndes_scep_proxy | object | See [`integrations.ndes_scep_proxy`](#integrations-ndes-scep-proxy). |
| custom_scep_proxy | array | See [`integrations.custom_scep_proxy`](#integrations-scep-proxy). |


<br/>

##### integrations.jira

`integrations.jira` is an array of objects with the following structure:

| Name                              | Type    | Description   |
| ---------------------             | ------- | -------------------------------------------------------------------------------------------------------------------------------------------------------------------------------------- |
| enable_software_vulnerabilities   | boolean | Whether or not Jira integration is enabled for software vulnerabilities. Only one vulnerability automation can be enabled at a given time (enable_vulnerabilities_webhook and enable_software_vulnerabilities). |
| enable_failing_policies           | boolean | Whether or not Jira integration is enabled for failing policies. Only one failing policy automation can be enabled at a given time (enable_failing_policies_webhook and enable_failing_policies). |
| url                               | string  | The URL of the Jira server to integrate with. |
| username                          | string  | The Jira username to use for this Jira integration. |
| api_token                         | string  | The API token of the Jira username to use for this Jira integration. |
| project_key                       | string  | The Jira project key to use for this integration. Jira tickets will be created in this project. |

<br/>

> Note that when making changes to the `integrations.jira` array, all integrations must be provided (not just the one being modified). This is because the endpoint will consider missing integrations as deleted.

##### integrations.zendesk

`integrations.zendesk` is an array of objects with the following structure:

| Name                              | Type    | Description   |
| ---------------------             | ------- | -------------------------------------------------------------------------------------------------------------------------------------------------------------------------------------- |
| enable_software_vulnerabilities   | boolean | Whether or not Zendesk integration is enabled for software vulnerabilities. Only one vulnerability automation can be enabled at a given time (enable_vulnerabilities_webhook and enable_software_vulnerabilities). |
| enable_failing_policies           | boolean | Whether or not Zendesk integration is enabled for failing policies. Only one failing policy automation can be enabled at a given time (enable_failing_policies_webhook and enable_failing_policies). |
| url                               | string  | The URL of the Zendesk server to integrate with. |
| email                             | string  | The Zendesk user email to use for this Zendesk integration. |
| api_token                         | string  | The Zendesk API token to use for this Zendesk integration. |
| group_id                          | integer | The Zendesk group id to use for this integration. Zendesk tickets will be created in this group. |

<br/>

> Note that when making changes to the `integrations.zendesk` array, all integrations must be provided (not just the one being modified). This is because the endpoint will consider missing integrations as deleted.

##### integrations.google_calendar

`integrations.google_calendar` is an array of objects with the following structure:

| Name                              | Type    | Description   |
| ---------------------             | ------- | --------------------------------------------------------------------------------------------------------------------- |
| domain                            | string  | The domain for the Google Workspace service account to be used for this calendar integration.                         |
| api_key_json                      | object  | The private key JSON downloaded when generating the service account API key to be used for this calendar integration. |

<br/>

##### integrations.digicert

> **Experimental feature**. This feature is undergoing rapid improvement, which may result in breaking changes to the API or configuration surface. It is not recommended for use in automated workflows.

`integrations.digicert` is an array of objects with the following structure:

| Name                              | Type    | Description   |
| ---------------------             | ------- | -------------------------------------------------------------------------------------------------------------------------------------------------------------------------------------- |
| name   | string | Name of the certificate authority that will be used in variables in configuration profiles. Only letters, numbers, and underscores are allowed. |
| url   | string | DigiCert instance URL, used as base URL for DigiCert API requests. |
| api_token        | string | API token used to authenticate requests to DigiCert. |
| profile_id       | string  | The ID of certificate profile in DigiCert. |
| certificate_common_name      | string  | The certificate's common name. |
| certificate_user_principal_names    | array  | The certificate's user principal names (UPN) attribute in Subject Alternative Name (SAN). |
| certificate_seat_id     | string  | The ID of the DigiCert seat. Seats are license units in DigiCert. |

<br/>

> Note that when making changes to the `integrations.digicert` array, all integrations must be provided (not just the one being modified). This is because the endpoint will consider missing integrations as deleted.

##### integrations.ndes_scep_proxy

> **Experimental feature**. This feature is undergoing rapid improvement, which may result in breaking changes to the API or configuration surface. It is not recommended for use in automated workflows.

`integrations.ndes_scep_proxy` is an object with the following structure:

| Name      | Type   | Description                                             |
|-----------|--------|---------------------------------------------------------|
| url       | string | **Required**. The URL of the NDES SCEP endpoint.        |
| admin_url | string | **Required**. The URL of the NDES admin endpoint.       |
| password  | string | **Required**. The password for the NDES admin endpoint. |
| username  | string | **Required**. The username for the NDES admin endpoint. |

Setting `integrations.ndes_scep_proxy` to `null` will clear existing settings. Not specifying `integrations.ndes_scep_proxy` in the payload will not change the existing settings.

##### integrations.custom_scep_proxy

> **Experimental feature**. This feature is undergoing rapid improvement, which may result in breaking changes to the API or configuration surface. It is not recommended for use in automated workflows.

`integrations.custom_scep_proxy` is an array of objects with the following structure:

| Name                              | Type    | Description   |
| ---------------------             | ------- | -------------------------------------------------------------------------------------------------------------------------------------------------------------------------------------- |
| name   | string | Name of the certificate authority that will be used in variables in configuration profiles. Only letters, numbers, and underscores are allowed. |
| url        | boolean | URL of the Simple Certificate Enrollment Protocol (SCEP) server |
| challenge         | string  | Static challenge password used to authenticate requests to SCEP server. |

<br/>

> Note that when making changes to the `integrations.custom_scep_proxy` array, all integrations must be provided (not just the one being modified). This is because the endpoint will consider missing integrations as deleted.


##### Example request body

```json
{
  "integrations": {
    "jira": [
      {
        "enable_software_vulnerabilities": false,
        "enable_failing_poilicies": true,
        "url": "https://jiraserver.com",
        "username": "some_user",
        "api_token": "<TOKEN>",
        "project_key": "jira_project",
      }
    ],
    "zendesk": [],
    "google_calendar": [
      {
        "domain": "https://domain.com",
        "api_key_json": "<API KEY JSON>"
      }
    ],
    "digicert": [
      {
        "name": "DIGICERT_WIFI",
        "url": "https://one.digicert.com",
        "api_token": "********",
        "profile_id": "7ed77396-9186-4bfa-9fa7-63dddc46b8a3",
        "certificate_common_name": "$FLEET_VAR_HOST_HARDWARE_SERIAL@example.com",
        "certificate_subject_alternative_name": "$FLEET_VAR_HOST_HARDWARE_SERIAL@example.com",
        "certificate_seat_id": "$FLEET_VAR_HOST_HARDWARE_SERIAL@example.com"
      }
    ],
    "ndes_scep_proxy": {
      "admin_url": "https://example.com/certsrv/mscep_admin/",
      "password": "abc123",
      "url": "https://example.com/certsrv/mscep/mscep.dll",
      "username": "Administrator@example.com"
    },
    "custom_scep_proxy": [
      {
        "name": "SCEP_WIFI",
        "url": "https://example.com/scep",
        "challenge": "********"
      },
      {
        "name": "SCEP_VPN",
        "url": "https://example.com/scep",
        "challenge": "********"
      }
    ]
  }
}
```

#### mdm

| Name                              | Type    | Description   |
| ---------------------             | ------- | -------------------------------------------------------------------------------------------------------------------------------------------------------------------------------------- |
| windows_enabled_and_configured    | boolean | Enables Windows MDM support. |
| enable_disk_encryption            | boolean | _Available in Fleet Premium._ Hosts that belong to no team will have disk encryption enabled if set to true. |
| macos_updates         | object  | See [`mdm.macos_updates`](#mdm-macos-updates). |
| ios_updates         | object  | See [`mdm.ios_updates`](#mdm-ios-updates). |
| ipados_updates         | object  | See [`mdm.ipados_updates`](#mdm-ipados-updates). |
| windows_updates         | object  | See [`mdm.window_updates`](#mdm-windows-updates). |
| macos_migration         | object  | See [`mdm.macos_migration`](#mdm-macos-migration). |
| macos_setup         | object  | See [`mdm.macos_setup`](#mdm-macos-setup). |
| macos_settings         | object  | See [`mdm.macos_settings`](#mdm-macos-settings). |
| windows_settings         | object  | See [`mdm.windows_settings`](#mdm-windows-settings). |
| apple_server_url         | string  | Update this URL if you're self-hosting Fleet and you want your hosts to talk to this URL for MDM features. (If not configured, hosts will use the base URL of the Fleet instance.)  |

> Note: If `apple_server_url` changes and Apple (macOS, iOS, iPadOS) hosts already have MDM turned on, the end users will have to turn MDM off and back on to use MDM features.

<br/>

##### mdm.macos_updates

_Available in Fleet Premium._

`mdm.macos_updates` is an object with the following structure:

| Name                              | Type    | Description   |
| ---------------------             | ------- | -------------------------------------------------------------------------------------------------------------------------------------------------------------------------------------- |
| minimum_version                   | string  | Hosts that belong to no team and are enrolled into Fleet's MDM will be prompted to update when their OS is below this version. |
| deadline                          | string  | Hosts that belong to no team and are enrolled into Fleet's MDM will be forced to update their OS after this deadline (noon local time for hosts already on macOS 14 or above, 20:00 UTC for hosts on earlier macOS versions). |

<br/>

##### mdm.ios_updates

_Available in Fleet Premium._

`mdm.ios_updates` is an object with the following structure:

| Name                              | Type    | Description   |
| ---------------------             | ------- | -------------------------------------------------------------------------------------------------------------------------------------------------------------------------------------- |
| minimum_version                   | string  | Hosts that belong to no team will be prompted to update when their OS is below this version. |
| deadline                          | string  | Hosts that belong to no team will be forced to update their OS after this deadline (noon local time). |

<br/>

##### mdm.ipados_updates

_Available in Fleet Premium._

`mdm.ipados_updates` is an object with the following structure:

| Name                              | Type    | Description   |
| ---------------------             | ------- | -------------------------------------------------------------------------------------------------------------------------------------------------------------------------------------- |
| minimum_version                   | string  | Hosts that belong to no team will be prompted to update when their OS is below this version. |
| deadline                          | string  | Hosts that belong to no team will be forced to update their OS after this deadline (noon local time). |

<br/>

##### mdm.windows_updates

_Available in Fleet Premium._

`mdm.windows_updates` is an object with the following structure:

| Name                              | Type    | Description   |
| ---------------------             | ------- | -------------------------------------------------------------------------------------------------------------------------------------------------------------------------------------- |
| deadline_days                     | integer | Hosts that belong to no team and are enrolled into Fleet's MDM will have this number of days before updates are installed on Windows. |
| grace_period_days                 | integer | Hosts that belong to no team and are enrolled into Fleet's MDM will have this number of days before Windows restarts to install updates. |

<br/>

##### mdm.macos_migration

_Available in Fleet Premium._

`mdm.macos_migration` is an object with the following structure:

| Name                              | Type    | Description   |
| ---------------------             | ------- | -------------------------------------------------------------------------------------------------------------------------------------------------------------------------------------- |
| enable                            | boolean | Whether to enable the end user migration workflow for devices migrating from your old MDM solution. |
| mode                              | string  | The end user migration workflow mode for devices migrating from your old MDM solution. Options are `"voluntary"` or `"forced"`. |
| webhook_url                       | string  | The webhook url configured to receive requests to unenroll devices migrating from your old MDM solution. |

<br/>

##### mdm.macos_setup

_Available in Fleet Premium._

`mdm.macos_setup` is an object with the following structure:

| Name                              | Type    | Description   |
| ---------------------             | ------- | -------------------------------------------------------------------------------------------------------------------------------------------------------------------------------------- |
| enable_end_user_authentication    | boolean | If set to true, end user authentication will be required during automatic MDM enrollment of new macOS devices. Settings for your IdP provider must also be [configured](https://fleetdm.com/docs/using-fleet/mdm-macos-setup-experience#end-user-authentication-and-eula). |

<br/>

##### mdm.macos_settings

`mdm.macos_settings` is an object with the following structure:

| Name                              | Type    | Description   |
| ---------------------             | ------- | -------------------------------------------------------------------------------------------------------------------------------------------------------------------------------------- |
| custom_settings                   | array   | Only intended to be used by [Fleet's YAML](https://fleetdm.com/docs/configuration/yaml-files). To add macOS configuration profiles using Fleet's API, use the [Add configuration profile endpoint](https://fleetdm.com/docs/rest-api/rest-api#add-custom-os-setting-configuration-profile) instead. |

<br/>

##### mdm.windows_settings

`mdm.windows_settings` is an object with the following structure:

| Name                              | Type    | Description   |
| ---------------------             | ------- | -------------------------------------------------------------------------------------------------------------------------------------------------------------------------------------- |
| custom_settings                   | array   | Only intended to be used by [Fleet's YAML](https://fleetdm.com/docs/configuration/yaml-files). To add Windows configuration profiles using Fleet's API, use the [Add configuration profile endpoint](https://fleetdm.com/docs/rest-api/rest-api#add-custom-os-setting-configuration-profile) instead. |

<br/>

##### mdm.end_user_authentication

`mdm.end_user_authentication` is an object with the following structure:

| Name                              | Type    | Description   |
| ---------------------             | ------- | ---------------------------------------------------------------------------------------------------------------------------------------------------------------------- |
| entity_id                         | string  | **Required**. The entity ID is a URI that you use to identify Fleet when configuring the identity provider. Must be 5 or more characters.                                   |
| idp_name                          | string  | **Required.** A human friendly name for the identity provider that will provide single sign-on authentication.                                                              |
| metadata_url                      | string  | A URL that references the identity provider metadata. If available from the identity provider, this is the preferred means of providing metadata. Must be either https or http. |
| metadata                          | string  | Metadata provided by the identity provider. Either `metadata` or a `metadata_url` must be provided.                                                                   |

<br/>

##### Example request body

```json
{
  "mdm": {
    "windows_enabled_and_configured": false,
    "enable_disk_encryption": true,
    "macos_updates": {
      "minimum_version": "12.3.1",
      "deadline": "2022-01-01"
    },
    "windows_updates": {
      "deadline_days": 5,
      "grace_period_days": 1
    },
    "macos_settings": {
      "custom_settings": [
        {
          "path": "path/to/profile1.mobileconfig",
          "labels": ["Label 1", "Label 2"]
        },
        {
          "path": "path/to/profile2.json",
          "labels": ["Label 3", "Label 4"]
        },
      ]
    },
    "windows_settings": {
      "custom_settings": [
        {
          "path": "path/to/profile3.xml",
          "labels": ["Label 1", "Label 2"]
        }
      ]
    },
    "end_user_authentication": {
      "entity_id": "",
      "metadata": "",
      "metadata_url": "",
      "idp_name": ""
    },
    "macos_migration": {
      "enable": false,
      "mode": "voluntary",
      "webhook_url": "https://webhook.example.com"
    },
    "macos_setup": {
      "bootstrap_package": "",
      "enable_end_user_authentication": false,
      "macos_setup_assistant": "path/to/config.json"
    }
  }
}
```

#### Features

| Name                              | Type    | Description   |
| ---------------------             | ------- | -------------------------------------------------------------------------------------------------------------------------------------------------------------------------------------- |
| enable_host_users                 | boolean | Whether to enable the users feature in Fleet. (Default: `true`)                                                                          |
| enable_software_inventory         | boolean | Whether to enable the software inventory feature in Fleet. (Default: `true`)                                                             |
| additional_queries                | object | `additional_queries` adds extra host details. This information will be updated at the same time as other host details and is returned by the API when host objects are returned. (Default: `null`)                                                                         |

<br/>

##### Example request body

```json
{
  "features": {
    "enable_host_users": true,
    "enable_software_inventory": true,
    "additional_queries": {
      "time": "SELECT * FROM time",
      "macs": "SELECT mac FROM interface_details"
    }
  }
}
```



### Get global enroll secrets

Returns the valid global enroll secrets.

`GET /api/v1/fleet/spec/enroll_secret`

#### Parameters

None.

#### Example

`GET /api/v1/fleet/spec/enroll_secret`

##### Default response

`Status: 200`

```json
{
  "spec": {
    "secrets": [
      {
        "secret": "vhPzPOnCMOMoqSrLxKxzSADyqncayacB",
        "created_at": "2021-11-12T20:24:57Z"
      },
      {
        "secret": "jZpexWGiXmXaFAKdrdttFHdJBqEnqlVF",
        "created_at": "2021-11-12T20:24:57Z"
      }
    ]
  }
}
```

### Modify global enroll secrets

Replaces all existing global enroll secrets.

`POST /api/v1/fleet/spec/enroll_secret`

#### Parameters

| Name      | Type    | In   | Description                                                        |
| --------- | ------- | ---- | ------------------------------------------------------------------ |
| spec      | object  | body | **Required**. Attribute "secrets" must be a list of enroll secrets |

#### Example

Replace all global enroll secrets with a new enroll secret.

`POST /api/v1/fleet/spec/enroll_secret`

##### Request body

```json
{
  "spec": {
    "secrets": [
      {
        "secret": "KuSkYFsHBQVlaFtqOLwoUIWniHhpvEhP"
      }
    ]
  }
}
```

##### Default response

`Status: 200`

```json
{}
```

#### Example

Delete all global enroll secrets.

`POST /api/v1/fleet/spec/enroll_secret`

##### Request body

```json
{
  "spec": {
    "secrets": []
  }
}
```

##### Default response

`Status: 200`

```json
{}
```

### Get team enroll secrets

Returns the valid team enroll secrets.

`GET /api/v1/fleet/teams/:id/secrets`

#### Parameters

None.

#### Example

`GET /api/v1/fleet/teams/1/secrets`

##### Default response

`Status: 200`

```json
{
  "secrets": [
    {
      "created_at": "2021-06-16T22:05:49Z",
      "secret": "aFtH2Nq09hrvi73ErlWNQfa7M53D3rPR",
      "team_id": 1
    }
  ]
}
```


### Modify team enroll secrets

Replaces all existing team enroll secrets.

`PATCH /api/v1/fleet/teams/:id/secrets`

#### Parameters

| Name      | Type    | In   | Description                            |
| --------- | ------- | ---- | -------------------------------------- |
| id        | integer | path | **Required**. The team's id.           |
| secrets   | array   | body | **Required**. A list of enroll secrets |

#### Example

Replace all of a team's existing enroll secrets with a new enroll secret

`PATCH /api/v1/fleet/teams/2/secrets`

##### Request body

```json
{
  "secrets": [
    {
      "secret": "n07v32y53c237734m3n201153c237"
    }
  ]
}
```

##### Default response

`Status: 200`

```json
{
  "secrets": [
    {
      "secret": "n07v32y53c237734m3n201153c237",
      "created_at": "0001-01-01T00:00:00Z"
    }
  ]
}
```

#### Example

Delete all of a team's existing enroll secrets

`PATCH /api/v1/fleet/teams/2/secrets`

##### Request body

```json
{
  "secrets": []
}
```

##### Default response

`Status: 200`

```json
{
  "secrets": null
}
```

### Version

Get version and build information from the Fleet server.

`GET /api/v1/fleet/version`

#### Parameters

None.

#### Example

`GET /api/v1/fleet/version`

##### Default response

`Status: 200`

```json
{
  "version": "3.9.0-93-g1b67826f-dirty",
  "branch": "version",
  "revision": "1b67826fe4bf40b2f45ec53e01db9bf467752e74",
  "go_version": "go1.15.7",
  "build_date": "2021-03-27",
  "build_user": "zwass"
}
```

---

## Hosts

- [On the different timestamps in the host data structure](#on-the-different-timestamps-in-the-host-data-structure)
- [List hosts](#list-hosts)
- [Count hosts](#count-hosts)
- [Get hosts summary](#get-hosts-summary)
- [Get host](#get-host)
- [Get host by identifier](#get-host-by-identifier)
- [Get host by device token](#get-host-by-device-token)
- [Delete host](#delete-host)
- [Refetch host](#refetch-host)
- [Transfer hosts to a team](#transfer-hosts-to-a-team)
- [Transfer hosts to a team by filter](#transfer-hosts-to-a-team-by-filter)
- [Turn off MDM for a host](#turn-off-mdm-for-a-host)
- [Batch-delete hosts by filter or ids](#batch-delete-hosts-by-filter-or-ids)
- [Update custom human-device mapping](#update-custom-human-device-mapping)
- [Get host's device health report](#get-hosts-device-health-report)
- [Get host's mobile device management (MDM) information](#get-hosts-mobile-device-management-mdm-information)
- [Get mobile device management (MDM) summary](#get-mobile-device-management-mdm-summary)
- [Get host's mobile device management (MDM) and Munki information](#get-hosts-mobile-device-management-mdm-and-munki-information)
- [Get aggregated host's mobile device management (MDM) and Munki information](#get-aggregated-hosts-macadmin-mobile-device-management-mdm-and-munki-information)
- [Get host's software](#get-hosts-software)
- [Get hosts report in CSV](#get-hosts-report-in-csv)
- [Get host's disk encryption key](#get-hosts-disk-encryption-key)
- [Get host's certificates](#get-hosts-certificates)
- [Lock host](#lock-host)
- [Unlock host](#unlock-host)
- [Wipe host](#wipe-host)
- [Get host's past activity](#get-hosts-past-activity)
- [Get host's upcoming activity](#get-hosts-upcoming-activity)
- [Cancel host's upcoming activity](#cancel-hosts-upcoming-activity)
- [Add labels to host](#add-labels-to-host)
- [Remove labels from host](#remove-labels-from-host)
- [Live query one host (ad-hoc)](#live-query-one-host-ad-hoc)
- [Live query host by identifier (ad-hoc)](#live-query-host-by-identifier-ad-hoc)

### On the different timestamps in the host data structure

Hosts have a set of timestamps usually named with an "_at" suffix, such as created_at, enrolled_at, etc. Before we go
through each of them and what they mean, we need to understand a bit more about how the host data structure is
represented in the database.

The table `hosts` is the main one. It holds the core data for a host. A host doesn't exist if there is no row for it in
this table. This table also holds most of the timestamps, but it doesn't hold all of the host data. This is an important
detail as we'll see below.

There's adjacent tables to this one that usually follow the name convention `host_<extra data descriptor>`. Examples of
this are: `host_additional` that holds additional query results, `host_software` that links a host with many rows from
the `software` table.

- `created_at`: the time the row in the database was created, which usually corresponds to the first enrollment of the host.
- `updated_at`: the last time the row in the database for the `hosts` table was updated.
- `detail_updated_at`: the last time Fleet updated host data, based on the results from the detail queries (this includes updates to host associated tables, e.g. `host_users`).
- `label_updated_at`: the last time Fleet updated the label membership for the host based on the results from the queries ran.
- `last_enrolled_at`: the last time the host enrolled to Fleet.
- `policy_updated_at`: the last time we updated the policy results for the host based on the queries ran.
- `seen_time`: the last time the host contacted the fleet server, regardless of what operation it was for.
- `software_updated_at`: the last time software changed for the host in any way.
- `last_restarted_at`: the last time that the host was restarted.

### List hosts

`GET /api/v1/fleet/hosts`

#### Parameters

| Name                    | Type    | In    | Description                                                                                                                                                                                                                                                                                                                                 |
| ----------------------- | ------- | ----- | ------------------------------------------------------------------------------------------------------------------------------------------------------------------------------------------------------------------------------------------------------------------------------------------------------------------------------------------- |
| page                    | integer | query | Page number of the results to fetch.                                                                                                                                                                                                                                                                                                        |
| per_page                | integer | query | Results per page.                                                                                                                                                                                                                                                                                                                           |
| order_key               | string  | query | What to order results by. Can be any column in the hosts table.                                                                                                                                                                                                                                                                             |
| after                   | string  | query | The value to get results after. This needs `order_key` defined, as that's the column that would be used. **Note:** Use `page` instead of `after`                                                                                                                                                                                                                                    |
| order_direction         | string  | query | **Requires `order_key`**. The direction of the order given the order key. Options include 'asc' and 'desc'. Default is 'asc'.                                                                                                                                                                                                               |
| status                  | string  | query | Indicates the status of the hosts to return. Can either be 'new', 'online', 'offline', 'mia' or 'missing'.                                                                                                                                                                                                                                  |
| query                   | string  | query | Search query keywords. Searchable fields include `hostname`, `hardware_serial`, `uuid`, `ipv4` and the hosts' email addresses (only searched if the query looks like an email address, i.e. contains an '@', no space, etc.).                                                                                                                |
| additional_info_filters | string  | query | A comma-delimited list of fields to include in each host's `additional` object. This query is populated by the `additional_queries` in the `features` section of the configuration YAML.                                              |
| team_id                 | integer | query | _Available in Fleet Premium_. Filters to only include hosts in the specified team. Use `0` to filter by hosts assigned to "No team".                                                                                                                                                                                                                                                |
| policy_id               | integer | query | The ID of the policy to filter hosts by.                                                                                                                                                                                                                                                                                                    |
| policy_response         | string  | query | **Requires `policy_id`**. Valid options are 'passing' or 'failing'.                                                                                                                                                                                                                                       |
| software_version_id     | integer | query | The ID of the software version to filter hosts by.                                                                                                                                                                                                                                                                                                  |
| software_title_id       | integer | query | The ID of the software title to filter hosts by.                                                                                                                                                                                                                                                                                                  |
| software_status       | string | query | The status of the software install to filter hosts by. One of: `pending_install`, `failed_install`, `installed`, `pending_uninstall`, `failed_uninstall`, `pending`, or `failed`. Mutually exclusive with `software_version_id`, and must be supplied if `software_title_id` is set.   |
| os_version_id | integer | query | The ID of the operating system version to filter hosts by. |
| os_name                 | string  | query | The name of the operating system to filter hosts by. `os_version` must also be specified with `os_name`                                                                                                                                                                                                                                     |
| os_version              | string  | query | The version of the operating system to filter hosts by. `os_name` must also be specified with `os_version`                                                                                                                                                                                                                                  |
| vulnerability           | string  | query | The cve to filter hosts by (including "cve-" prefix, case-insensitive).                                                                                                                                                                                                                                                                     |
| device_mapping          | boolean | query | Indicates whether `device_mapping` should be included for each host. See ["Get host's Google Chrome profiles](#get-hosts-google-chrome-profiles) for more information about this feature.                                                                                                                                                  |
| mdm_id                  | integer | query | The ID of the _mobile device management_ (MDM) solution to filter hosts by (that is, filter hosts that use a specific MDM provider and URL).                                                                                                                                                                                                |
| mdm_name                | string  | query | The name of the _mobile device management_ (MDM) solution to filter hosts by (that is, filter hosts that use a specific MDM provider).                                                                                                                                                                                                |
| mdm_enrollment_status   | string  | query | The _mobile device management_ (MDM) enrollment status to filter hosts by. Valid options are 'manual', 'automatic', 'enrolled', 'pending', or 'unenrolled'.                                                                                                                                                                                                             |
| connected_to_fleet   | boolean  | query | Filter hosts that are talking to this Fleet server for MDM features. In rare cases, hosts can be enrolled to one Fleet server but talk to a different Fleet server for MDM features. In this case, the value would be `false`. Always `false` for Linux hosts.                                                                                                                           |
| macos_settings          | string  | query | Filters the hosts by the status of the _mobile device management_ (MDM) profiles applied to hosts. Valid options are 'verified', 'verifying', 'pending', or 'failed'. **Note: If this filter is used in Fleet Premium without a team ID filter, the results include only hosts that are not assigned to any team.**                                                                                                                                                                                                             |
| munki_issue_id          | integer | query | The ID of the _munki issue_ (a Munki-reported error or warning message) to filter hosts by (that is, filter hosts that are affected by that corresponding error or warning message).                                                                                                                                                        |
| low_disk_space          | integer | query | _Available in Fleet Premium_. Filters the hosts to only include hosts with less GB of disk space available than this value. Must be a number between 1-100.                                                                                                                                                                                  |
| disable_failing_policies| boolean | query | If `true`, hosts will return failing policies as 0 regardless of whether there are any that failed for the host. This is meant to be used when increased performance is needed in exchange for the extra information.                                                                                                                       |
| macos_settings_disk_encryption | string | query | Filters the hosts by disk encryption status. Valid options are 'verified', 'verifying', 'action_required', 'enforcing', 'failed', or 'removing_enforcement'. |
| bootstrap_package       | string | query | _Available in Fleet Premium_. Filters the hosts by the status of the MDM bootstrap package on the host. Valid options are 'installed', 'pending', or 'failed'. |
| os_settings          | string  | query | Filters the hosts by the status of the operating system settings applied to the hosts. Valid options are 'verified', 'verifying', 'pending', or 'failed'. **Note: If this filter is used in Fleet Premium without a team ID filter, the results include only hosts that are not assigned to any team.** |
| os_settings_disk_encryption | string | query | Filters the hosts by disk encryption status. Valid options are 'verified', 'verifying', 'action_required', 'enforcing', 'failed', or 'removing_enforcement'.  **Note: If this filter is used in Fleet Premium without a team ID filter, the results include only hosts that are not assigned to any team.** |
| populate_software     | string | query | If `false` (or omitted), omits installed software details for each host. If `"without_vulnerability_details"`, include a list of installed software for each host, including which CVEs apply to the installed software versions. `true` adds vulnerability description, CVSS score, and other details when using Fleet Premium. See notes below on performance. |
| populate_policies     | boolean | query | If `true`, the response will include policy data for each host, including Fleet-maintained policies. |
| populate_users     | boolean | query | If `true`, the response will include user data for each host. |
| populate_labels     | boolean | query | If `true`, the response will include labels for each host. |
| profile_uuid | string | query |  **Requires `profile_status`**. The UUID of the profile to download. |
| profile_status | string | query | **Requires `profile_uuid`**. Valid options are 'verified', 'verifying', 'pending', or 'failed'. |

> `software_id` is deprecated as of Fleet 4.42. It is maintained for backwards compatibility. Please use the `software_version_id` instead.

> `populate_software` returns a lot of data per host when set, and drastically more data when set to `true` on Fleet Premium. If you need vulnerability details for a large number of hosts, consider setting `populate_software` to `without_vulnerability_details` and pulling vulnerability details from the [Get vulnerability](#get-vulnerability) endpoint, as this returns details once per vulnerability rather than once per vulnerability per host.

If `software_title_id` is specified, an additional top-level key `"software_title"` is returned with the software title object corresponding to the `software_title_id`. See [List software](#list-software) response payload for details about this object.

If `software_version_id` is specified, an additional top-level key `"software"` is returned with the software object corresponding to the `software_version_id`. See [List software versions](#list-software-versions) response payload for details about this object.

If `additional_info_filters` is not specified, no `additional` information will be returned.

If `mdm_id` is specified, an additional top-level key `"mobile_device_management_solution"` is returned with the information corresponding to the `mdm_id`.

If `mdm_id`, `mdm_name`, `mdm_enrollment_status`, `os_settings`, or `os_settings_disk_encryption` is specified, then Windows Servers are excluded from the results.

If `munki_issue_id` is specified, an additional top-level key `munki_issue` is returned with the information corresponding to the `munki_issue_id`.

If `after` is being used with `created_at` or `updated_at`, the table must be specified in `order_key`. Those columns become `h.created_at` and `h.updated_at`.

#### Example

`GET /api/v1/fleet/hosts?page=0&per_page=100&order_key=hostname&query=2ce&populate_software=true&populate_policies=true&populate_users=true&populate_labels=true`

##### Request query parameters

```json
{
  "page": 0,
  "per_page": 100,
  "order_key": "hostname"
}
```

##### Default response

`Status: 200`

```json
{
  "hosts": [
    {
      "created_at": "2020-11-05T05:09:44Z",
      "updated_at": "2020-11-05T06:03:39Z",
      "id": 1,
      "detail_updated_at": "2020-11-05T05:09:45Z",
      "last_restarted_at": "2020-11-01T03:01:45Z",
      "software_updated_at": "2020-11-05T05:09:44Z",
      "label_updated_at": "2020-11-05T05:14:51Z",
      "policy_updated_at": "2023-06-26T18:33:15Z",
      "last_enrolled_at": "2023-02-26T22:33:12Z",
      "last_mdm_checked_in_at": "2023-02-26T22:33:12Z",
      "last_mdm_enrolled_at": "2023-02-26T22:33:12Z", 
      "seen_time": "2020-11-05T06:03:39Z",
      "hostname": "Annas-MacBook-Pro.local",
      "uuid": "392547dc-0000-0000-a87a-d701ff75bc65",
      "platform": "darwin",
      "osquery_version": "5.15.0",
      "os_version": "macOS 15.2",
      "build": "24C101",
      "platform_like": "darwin",
      "code_name": "",
      "uptime": 8305000000000,
      "memory": 2084032512,
      "cpu_type": "arm64e",
      "cpu_subtype": "ARM64E",
      "cpu_brand": "Apple M1",
      "cpu_physical_cores": 8,
      "cpu_logical_cores": 8,
      "hardware_vendor": "Apple Inc.",
      "hardware_model": "MacBookPro17,1",
      "hardware_version": "",
      "hardware_serial": "C0124FXASD6G",
      "computer_name": "Anna's MacBook Pro",
      "display_name": "Anna's MacBook Pro",
      "public_ip": "123.45.678.910",
      "primary_ip": "192.12.345.678",
      "primary_mac": "36:34:a5:6b:7b:5c",
      "distributed_interval": 10,
      "config_tls_refresh": 10,
      "logger_tls_period": 8,
      "status": "offline",
      "display_text": "Annas-MacBook-Pro.local",
      "team_id": null,
      "team_name": null,
      "gigs_disk_space_available": 174.98,
      "percent_disk_space_available": 71,
      "gigs_total_disk_space": 246,
      "additional": {},
      "pack_stats": [
        {
          "pack_id": 0,
          "pack_name": "Global",
          "type": "global",
          "query_stats": [
            {
            "scheduled_query_name": "Get recently added or removed USB drives",
            "scheduled_query_id": 5535,
            "query_name": "Get recently added or removed USB drives",
            "discard_data": false,
            "last_fetched": null,
            "automations_enabled": false,
            "description": "Returns a record every time a USB device is plugged in or removed",
            "pack_name": "Global",
            "average_memory": 434176,
            "denylisted": false,
            "executions": 2,
            "interval": 86400,
            "last_executed": "2023-11-28T00:02:07Z",
            "output_size": 891,
            "system_time": 10,
            "user_time": 6,
            "wall_time": 0
            }
          ]
        }
      ],
      "issues": {
        "failing_policies_count": 1,
        "critical_vulnerabilities_count": 2, // Fleet Premium only
        "total_issues_count": 3
      },
      "geolocation": {
        "country_iso": "US",
        "city_name": "New York",
        "geometry": {
          "type": "point",
          "coordinates": [40.6799, -74.0028]
        }
      },
      "mdm": {
        "encryption_key_available": false,
        "enrollment_status": "Pending",
        "dep_profile_error": true,
        "name": "Fleet",
        "server_url": "https://example.fleetdm.com/mdm/apple/mdm"
      },
      "software": [
        {
          "id": 1,
          "name": "glibc",
          "version": "2.12",
          "source": "rpm_packages",
          "generated_cpe": "cpe:2.3:a:gnu:glibc:2.12:*:*:*:*:*:*:*",
          "vulnerabilities": [
            {
              "cve": "CVE-2009-5155",
              "details_link": "https://nvd.nist.gov/vuln/detail/CVE-2009-5155",
              "cvss_score": 7.5, // Fleet Premium only
              "epss_probability": 0.01537, // Fleet Premium only
              "cisa_known_exploit": false, // Fleet Premium only
              "cve_published": "2022-01-01 12:32:00", // Fleet Premium only
              "cve_description": "In the GNU C Library (aka glibc or libc6) before 2.28, parse_reg_exp in posix/regcomp.c misparses alternatives, which allows attackers to cause a denial of service (assertion failure and application exit) or trigger an incorrect result by attempting a regular-expression match.", // Fleet Premium only
              "resolved_in_version": "2.28" // Fleet Premium only
            }
          ],
          "installed_paths": ["/usr/lib/some-path-1"]
        }
      ],
      "policies": [
        {
          "id": 1,
          "name": "Gatekeeper enabled",
          "query": "SELECT 1 FROM gatekeeper WHERE assessments_enabled = 1;",
          "description": "Checks if gatekeeper is enabled on macOS devices",
          "resolution": "Fix with these steps...",
          "platform": "darwin",
          "response": "fail",
          "fleet_maintained": true,
          "critical": false
        }
      ],
      "users": [
        {
          "uid": 0,
          "username": "root",
          "type": "",
          "groupname": "root",
          "shell": "/bin/bash"
        },
        {
          "uid": 1,
          "username": "bin",
          "type": "",
          "groupname": "bin",
          "shell": "/sbin/nologin"
        }
      ],
      "labels": [
        {
          "created_at": "2021-08-19T02:02:17Z",
          "updated_at": "2021-08-19T02:02:17Z",
          "id": 6,
          "name": "All Hosts",
          "description": "All hosts which have enrolled in Fleet",
          "query": "SELECT 1;",
          "platform": "",
          "label_type": "builtin",
          "label_membership_type": "dynamic"
        },
        {
          "created_at": "2021-08-19T02:02:17Z",
          "updated_at": "2021-08-19T02:02:17Z",
          "id": 9,
          "name": "CentOS Linux",
          "description": "All CentOS hosts",
          "query": "SELECT 1 FROM os_version WHERE platform = 'centos' OR name LIKE '%centos%'",
          "platform": "",
          "label_type": "builtin",
          "label_membership_type": "dynamic"
        },
        {
          "created_at": "2021-08-19T02:02:17Z",
          "updated_at": "2021-08-19T02:02:17Z",
          "id": 12,
          "name": "All Linux",
          "description": "All Linux distributions",
          "query": "SELECT 1 FROM osquery_info WHERE build_platform LIKE '%ubuntu%' OR build_distro LIKE '%centos%';",
          "platform": "",
          "label_type": "builtin",
          "label_membership_type": "dynamic"
        }
      ]
    }
  ]
}
```

> Note: the response above assumes a [GeoIP database is configured](https://fleetdm.com/docs/deploying/configuration#geoip), otherwise the `geolocation` object won't be included.

Response payload with the `mdm_id` filter provided:

```json
{
  "hosts": [...],
  "mobile_device_management_solution": {
    "server_url": "http://some.url/mdm",
    "name": "MDM Vendor Name",
    "id": 999
  }
}
```

Response payload with the `munki_issue_id` filter provided:

```json
{
  "hosts": [...],
  "munki_issue": {
    "id": 1,
    "name": "Could not retrieve managed install primary manifest",
    "type": "error"
  }
}
```

### Count hosts

`GET /api/v1/fleet/hosts/count`

#### Parameters

| Name                    | Type    | In    | Description                                                                                                                                                                                                                                                                                                                                 |
| ----------------------- | ------- | ----- | ------------------------------------------------------------------------------------------------------------------------------------------------------------------------------------------------------------------------------------------------------------------------------------------------------------------------------------------- |
| order_key               | string  | query | What to order results by. Can be any column in the hosts table.                                                                                                                                                                                                                                                                             |
| order_direction         | string  | query | **Requires `order_key`**. The direction of the order given the order key. Options include 'asc' and 'desc'. Default is 'asc'.                                                                                                                                                                                                               |
| after                   | string  | query | The value to get results after. This needs `order_key` defined, as that's the column that would be used.                                                                                                                                                                                                                                    |
| status                  | string  | query | Indicates the status of the hosts to return. Can either be 'new', 'online', 'offline', 'mia' or 'missing'.                                                                                                                                                                                                                                  |
| query                   | string  | query | Search query keywords. Searchable fields include `hostname`, `hardware_serial`, `uuid`, `ipv4` and the hosts' email addresses (only searched if the query looks like an email address, i.e. contains an '@', no space, etc.).                                                                                                                |
| team_id                 | integer | query | _Available in Fleet Premium_. Filters the hosts to only include hosts in the specified team.                                                                                                                                                                                                                                                 |
| policy_id               | integer | query | The ID of the policy to filter hosts by.                                                                                                                                                                                                                                                                                                    |
| policy_response         | string  | query | **Requires `policy_id`**. Valid options are 'passing' or 'failing'.                                                                                                                                                                                                                                       |
| software_version_id     | integer | query | The ID of the software version to filter hosts by.                                                                                                            |
| software_title_id       | integer | query | The ID of the software title to filter hosts by.                                                                                                              |
| os_version_id | integer | query | The ID of the operating system version to filter hosts by. |
| os_name                 | string  | query | The name of the operating system to filter hosts by. `os_version` must also be specified with `os_name`                                                                                                                                                                                                                                     |
| os_version              | string  | query | The version of the operating system to filter hosts by. `os_name` must also be specified with `os_version`                                                                                                                                                                                                                                  |
| vulnerability           | string  | query | The cve to filter hosts by (including "cve-" prefix, case-insensitive).                                                                                                                                                                                                                                                                     |
| label_id                | integer | query | A valid label ID. Can only be used in combination with `order_key`, `order_direction`, `after`, `status`, `query` and `team_id`.                                                                                                                                                                                                            |
| mdm_id                  | integer | query | The ID of the _mobile device management_ (MDM) solution to filter hosts by (that is, filter hosts that use a specific MDM provider and URL).                                                                                                                                                                                                |
| mdm_name                | string  | query | The name of the _mobile device management_ (MDM) solution to filter hosts by (that is, filter hosts that use a specific MDM provider).                                                                                                                                                                                                |
| mdm_enrollment_status   | string  | query | The _mobile device management_ (MDM) enrollment status to filter hosts by. Valid options are 'manual', 'automatic', 'enrolled', 'pending', or 'unenrolled'.                                                                                                                                                                                                             |
| macos_settings          | string  | query | Filters the hosts by the status of the _mobile device management_ (MDM) profiles applied to hosts. Valid options are 'verified', 'verifying', 'pending', or 'failed'. **Note: If this filter is used in Fleet Premium without a team ID filter, the results include only hosts that are not assigned to any team.**                                                                                                                                                                                                             |
| munki_issue_id          | integer | query | The ID of the _munki issue_ (a Munki-reported error or warning message) to filter hosts by (that is, filter hosts that are affected by that corresponding error or warning message).                                                                                                                                                        |
| low_disk_space          | integer | query | _Available in Fleet Premium_. Filters the hosts to only include hosts with less GB of disk space available than this value. Must be a number between 1-100.                                                                                                                                                                                  |
| macos_settings_disk_encryption | string | query | Filters the hosts by disk encryption status. Valid options are 'verified', 'verifying', 'action_required', 'enforcing', 'failed', or 'removing_enforcement'. |
| bootstrap_package       | string | query | _Available in Fleet Premium_. Filters the hosts by the status of the MDM bootstrap package on the host. Valid options are 'installed', 'pending', or 'failed'. **Note: If this filter is used in Fleet Premium without a team ID filter, the results include only hosts that are not assigned to any team.** |
| os_settings          | string  | query | Filters the hosts by the status of the operating system settings applied to the hosts. Valid options are 'verified', 'verifying', 'pending', or 'failed'. **Note: If this filter is used in Fleet Premium without a team ID filter, the results include only hosts that are not assigned to any team.** |
| os_settings_disk_encryption | string | query | Filters the hosts by disk encryption status. Valid options are 'verified', 'verifying', 'action_required', 'enforcing', 'failed', or 'removing_enforcement'.  **Note: If this filter is used in Fleet Premium without a team ID filter, the results include only hosts that are not assigned to any team.** |

If `additional_info_filters` is not specified, no `additional` information will be returned.

If `mdm_id`, `mdm_name` or `mdm_enrollment_status` is specified, then Windows Servers are excluded from the results.

#### Example

`GET /api/v1/fleet/hosts/count?page=0&per_page=100&order_key=hostname&query=2ce`

##### Request query parameters

```json
{
  "page": 0,
  "per_page": 100,
  "order_key": "hostname"
}
```

##### Default response

`Status: 200`

```json
{
  "count": 123
}
```

### Get hosts summary

Returns the count of all hosts organized by status. `online_count` includes all hosts currently enrolled in Fleet. `offline_count` includes all hosts that haven't checked into Fleet recently. `mia_count` includes all hosts that haven't been seen by Fleet in more than 30 days. `new_count` includes the hosts that have been enrolled to Fleet in the last 24 hours.

`GET /api/v1/fleet/host_summary`

#### Parameters

| Name            | Type    | In    | Description                                                                     |
| --------------- | ------- | ----  | ------------------------------------------------------------------------------- |
| team_id         | integer | query | _Available in Fleet Premium_. The ID of the team whose host counts should be included. Defaults to all teams. |
| platform        | string  | query | Platform to filter by when counting. Defaults to all platforms.                 |
| low_disk_space  | integer | query | _Available in Fleet Premium_. Returns the count of hosts with less GB of disk space available than this value. Must be a number between 1-100. |

#### Example

`GET /api/v1/fleet/host_summary?team_id=1&low_disk_space=32`

##### Default response

`Status: 200`

```json
{
  "team_id": 1,
  "totals_hosts_count": 2408,
  "online_count": 2267,
  "offline_count": 141,
  "mia_count": 0,
  "missing_30_days_count": 0,
  "new_count": 0,
  "all_linux_count": 1204,
  "low_disk_space_count": 12,
  "builtin_labels": [
    {
      "id": 6,
      "name": "All Hosts",
      "description": "All hosts which have enrolled in Fleet",
      "label_type": "builtin"
    },
    {
      "id": 7,
      "name": "macOS",
      "description": "All macOS hosts",
      "label_type": "builtin"
    },
    {
      "id": 8,
      "name": "Ubuntu Linux",
      "description": "All Ubuntu hosts",
      "label_type": "builtin"
    },
    {
      "id": 9,
      "name": "CentOS Linux",
      "description": "All CentOS hosts",
      "label_type": "builtin"
    },
    {
      "id": 10,
      "name": "MS Windows",
      "description": "All Windows hosts",
      "label_type": "builtin"
    },
    {
      "id": 11,
      "name": "Red Hat Linux",
      "description": "All Red Hat Enterprise Linux hosts",
      "label_type": "builtin"
    },
    {
      "id": 12,
      "name": "All Linux",
      "description": "All Linux distributions",
      "label_type": "builtin"
    },
    {
      "id": 13,
      "name": "iOS",
      "description": "All iOS hosts",
      "label_type": "builtin"
    },
    {
      "id": 14,
      "name": "iPadOS",
      "description": "All iPadOS hosts",
      "label_type": "builtin"
    },
    {
      "id": 15,
      "name": "Fedora Linux",
      "description": "All Fedora hosts",
      "label_type": "builtin"
    },
    {
      "id": 16,
      "name": "Android",
      "description": "All Android hosts",
      "label_type": "builtin"
    }
  ],
  "platforms": [
    {
      "platform": "chrome",
      "hosts_count": 1234
    },
    {
      "platform": "darwin",
      "hosts_count": 1234
    },
    {
      "platform": "ios",
      "hosts_count": 1234
    },
    {
      "platform": "ipados",
      "hosts_count": 1234
    },
    {
      "platform": "rhel",
      "hosts_count": 1234
    },
    {
      "platform": "ubuntu",
      "hosts_count": 12044
    },
    {
      "platform": "windows",
      "hosts_count": 12044
    },
    {
      "platform": "Android",
      "hosts_count": 200
    }
  ]
}
```

### Get host

Returns the information of the specified host.

`GET /api/v1/fleet/hosts/:id`

#### Parameters

| Name             | Type    | In    | Description                                                                             |
|------------------|---------|-------|-----------------------------------------------------------------------------------------|
| id               | integer | path  | **Required**. The host's id.                                                            |
| exclude_software | boolean | query | If `true`, the response will not include a list of installed software for the host.     |
| exclude_fleet_maintained_policies | boolean | query | If `true`, will omit Fleet-maintained policies from the policies list. |

#### Example

`GET /api/v1/fleet/hosts/121`

##### Default response

`Status: 200`

```json
{
  "host": {
    "created_at": "2021-08-19T02:02:22Z",
    "updated_at": "2021-08-19T21:14:58Z",
    "id": 1,
    "detail_updated_at": "2021-08-19T21:07:53Z",
    "last_restarted_at": "2020-11-01T03:01:45Z",
    "software_updated_at": "2020-11-05T05:09:44Z",
    "label_updated_at": "2021-08-19T21:07:53Z",
    "policy_updated_at": "2023-06-26T18:33:15Z",
    "last_enrolled_at": "2021-08-19T02:02:22Z",
    "last_mdm_checked_in_at": "2023-02-26T22:33:12Z",
    "last_mdm_enrolled_at": "2023-02-26T22:33:12Z", 
    "seen_time": "2021-08-19T21:14:58Z",
    "refetch_requested": false,
    "hostname": "Annas-MacBook-Pro.local",
    "uuid": "309a4b7d-0000-0000-8e7f-26ae0815ede8",
    "platform": "darwin",
    "osquery_version": "5.15.0",
    "orbit_version": "1.22.0",
    "fleet_desktop_version": "1.22.0",
    "scripts_enabled": true,
    "os_version": "macOS 15.2",
    "build": "24C101",
    "platform_like": "darwin",
    "code_name": "",
    "uptime": 210671000000000,
    "memory": 16788398080,
    "cpu_type": "arm64e",
    "cpu_subtype": "ARM64E",
    "cpu_brand": "Apple M1",
    "cpu_physical_cores": 8,
    "cpu_logical_cores": 8,
    "hardware_vendor": "Apple Inc.",
    "hardware_model": "MacBookPro17,1",
    "hardware_version": "",
    "hardware_serial": "C0124FXASD6G",
    "computer_name": "Anna's MacBook Pro",
    "display_name": "Anna's MacBook Pro",
    "public_ip": "123.45.678.910",
    "primary_ip": "172.27.0.6",
    "primary_mac": "02:42:ac:1b:00:06",
    "distributed_interval": 10,
    "config_tls_refresh": 10,
    "logger_tls_period": 10,
    "team_id": null,
    "pack_stats": null,
    "team_name": null,
    "gigs_disk_space_available": 174.98,
    "percent_disk_space_available": 71,
    "gigs_total_disk_space": 246,
    "disk_encryption_enabled": true,
    "status": "online",
    "display_text": "Annas-MacBook-Pro.local",
    "additional": {},
    "issues": {
      "failing_policies_count": 1,
      "critical_vulnerabilities_count": 2, // Available in Fleet Premium
      "total_issues_count": 3
    },
    "batteries": [
      {
        "cycle_count": 999,
        "health": "Normal"
      }
    ],
    "geolocation": {
      "country_iso": "US",
      "city_name": "New York",
      "geometry": {
        "type": "point",
        "coordinates": [40.6799, -74.0028]
      }
    },
    "maintenance_window": {
      "starts_at": "2024-06-18T13:27:18−04:00",
      "timezone": "America/New_York"
    },
    "users": [
      {
        "uid": 0,
        "username": "root",
        "type": "",
        "groupname": "root",
        "shell": "/bin/sh"
      },
      {
        "uid": 1,
        "username": "annachao",
        "type": "",
        "groupname": "staff",
        "shell": "/bin/zsh"
      }
    ],
    "end_users": [
      {
        "idp_info_updated_at": "2025-03-20T02:02:17Z",
        "idp_id": "f26f8649-1e25-42c5-be71-1b1e6de56d3d",
        "idp_username": "anna@acme.com",
        "idp_full_name": "Anna Chao",
        "idp_groups": [
          "Product",
          "Designers"
        ],
        "other_emails": [
          {
            "email": "anna@example.com",
            "source": "google_chrome_profiles"
          },
          {
            "email": "anna@example.com",
            "source": "custom"
          }
        ]
      }
    ],
    "labels": [
      {
        "created_at": "2021-08-19T02:02:17Z",
        "updated_at": "2021-08-19T02:02:17Z",
        "id": 6,
        "name": "All Hosts",
        "description": "All hosts which have enrolled in Fleet",
        "query": "SELECT 1;",
        "platform": "",
        "label_type": "builtin",
        "label_membership_type": "dynamic"
      },
      {
        "created_at": "2021-08-19T02:02:17Z",
        "updated_at": "2021-08-19T02:02:17Z",
        "id": 9,
        "name": "macOS",
        "description": "All macOS hosts",
        "query": "select 1 from os_version where platform = 'darwin';",
        "platform": "",
        "label_type": "builtin",
        "label_membership_type": "dynamic"
      },
      {
        "created_at": "2021-08-19T02:02:17Z",
        "updated_at": "2021-08-19T02:02:17Z",
        "id": 12,
        "name": "Hosts with Chrome installed",
        "description": "",
        "query": "SELECT * FROM apps WHERE name LIKE \"%Chrome%\"",
        "platform": "",
        "label_type": "regular",
        "label_membership_type": "dynamic"
      }
    ],
    "packs": [],
    "policies": [
      {
        "id": 2,
        "name": "SomeQuery2",
        "query": "SELECT * FROM bar;",
        "description": "this is another query",
        "resolution": "fix with these other steps...",
        "platform": "darwin",
        "response": "fail",
        "critical": false,
        "fleet_maintained": false
      },
      {
        "id": 3,
        "name": "SomeQuery3",
        "query": "SELECT * FROM baz;",
        "description": "",
        "resolution": "",
        "platform": "",
        "response": "",
        "critical": false,
        "fleet_maintained": false
      },
      {
        "id": 1,
        "name": "SomeQuery",
        "query": "SELECT * FROM foo;",
        "description": "this is a query",
        "resolution": "fix with these steps...",
        "platform": "windows,linux",
        "response": "pass",
        "critical": false,
        "fleet_maintained": false
      }
    ],
    "software": [
      {
        "id": 321,
        "name": "SomeApp.app",
        "version": "1.0",
        "source": "apps",
        "browser": "",
        "bundle_identifier": "com.some.app",
        "last_opened_at": "2021-08-18T21:14:00Z",
        "generated_cpe": "",
        "vulnerabilities": null,
        "installed_paths": ["/usr/lib/some-path-2"]
      }
    ],
    "mdm": {
      "encryption_key_available": true,
      "enrollment_status": "On (manual)",
      "name": "Fleet",
      "connected_to_fleet": true,
      "server_url": "https://acme.com/mdm/apple/mdm",
      "device_status": "unlocked",
      "pending_action": "",
      "macos_settings": {
        "disk_encryption": "verified",
        "action_required": null
      },
      "macos_setup": {
        "bootstrap_package_status": "installed",
        "detail": "",
        "bootstrap_package_name": "test.pkg"
      },
      "os_settings": {
        "disk_encryption": {
          "status": "verified",
          "detail": ""
        }
      },
      "profiles": [
        {
          "profile_uuid": "954ec5ea-a334-4825-87b3-937e7e381f24",
          "name": "profile1",
          "status": "verifying",
          "operation_type": "install",
          "detail": ""
        }
      ]
    }
  }
}
```

> Note: the response above assumes a [GeoIP database is configured](https://fleetdm.com/docs/deploying/configuration#geoip), otherwise the `geolocation` object won't be included.

> Note: `installed_paths` may be blank depending on installer package. For example, on Linux, RPM-installed packages do not provide installed path information.

> Note: `signature_information` is only set for macOS (.app) applications.

> Note:
> - `orbit_version: null` means this agent is not a fleetd agent
> - `fleet_desktop_version: null` means this agent is not a fleetd agent, or this agent is version <=1.23.0 which is not collecting the desktop version
> - `fleet_desktop_version: ""` means this agent is a fleetd agent but does not have fleet desktop
> - `scripts_enabled: null` means this agent is not a fleetd agent, or this agent is version <=1.23.0 which is not collecting the scripts enabled info

> Note: [Get human-device mapping](https://github.com/fleetdm/fleet/blob/62dc32454f6a40e81fe229abdfc370d3bf7a56c6/docs/REST%20API/rest-api.md?plain=1#L3518) is deprecated as of Fleet 4.67.0. It is maintained for backwards compatibility. Please use the [Get host](#get-host) endpoint to get human-device mapping.

### Get host by identifier

Returns the information of the host specified using the `hostname`, `uuid`, or `hardware_serial` as an identifier.

If `hostname` is specified when there is more than one host with the same hostname, the endpoint returns the first matching host. In Fleet, hostnames are fully qualified domain names (FQDNs). `hostname` (e.g. johns-macbook-air.local) is not the same as `display_name` (e.g. John's MacBook Air).

`GET /api/v1/fleet/hosts/identifier/:identifier`

#### Parameters

| Name       | Type              | In   | Description                                                        |
| ---------- | ----------------- | ---- | ------------------------------------------------------------------ |
| identifier | string | path | **Required**. The host's `hostname`, `uuid`, or `hardware_serial`. |
| exclude_software | boolean | query | If `true`, the response will not include a list of installed software for the host. |
| exclude_fleet_maintained_policies | boolean | query | If `true`, will omit Fleet-maintained policies from the policies list. |


#### Example

`GET /api/v1/fleet/hosts/identifier/392547dc-0000-0000-a87a-d701ff75bc65`

##### Default response

`Status: 200`

```json
{
  "host": {
    "created_at": "2022-02-10T02:29:13Z",
    "updated_at": "2022-10-14T17:07:11Z",
    "id": 33,
    "detail_updated_at": "2022-10-14T17:07:12Z",
    "label_updated_at": "2022-10-14T17:07:12Z",
    "policy_updated_at": "2022-10-14T17:07:12Z",
    "last_enrolled_at": "2022-02-10T02:29:13Z",
    "last_mdm_checked_in_at": "2023-02-26T22:33:12Z",
    "last_mdm_enrolled_at": "2023-02-26T22:33:12Z", 
    "software_updated_at": "2020-11-05T05:09:44Z",
    "seen_time": "2022-10-14T17:45:41Z",
    "refetch_requested": false,
    "hostname": "23cfc9caacf0",
    "uuid": "392547dc-0000-0000-a87a-d701ff75bc65",
    "platform": "ubuntu",
    "osquery_version": "5.5.1",
    "os_version": "Ubuntu 20.04.3 LTS",
    "build": "",
    "platform_like": "debian",
    "code_name": "focal",
    "uptime": 20807520000000000,
    "memory": 1024360448,
    "cpu_type": "x86_64",
    "cpu_subtype": "63",
    "cpu_brand": "DO-Regular",
    "cpu_physical_cores": 1,
    "cpu_logical_cores": 1,
    "hardware_vendor": "",
    "hardware_model": "",
    "hardware_version": "",
    "hardware_serial": "",
    "computer_name": "23cfc9caacf0",
    "public_ip": "",
    "primary_ip": "172.27.0.6",
    "primary_mac": "02:42:ac:1b:00:06",
    "distributed_interval": 10,
    "config_tls_refresh": 60,
    "logger_tls_period": 10,
    "team_id": 2,
    "team_name": null,
    "gigs_disk_space_available": 19.29,
    "percent_disk_space_available": 74,
    "gigs_total_disk_space": 192,
    "issues": {
      "failing_policies_count": 1,
      "critical_vulnerabilities_count": 2, // Fleet Premium only
      "total_issues_count": 3
    },
    "batteries": [
      {
        "cycle_count": 999,
        "health": "Normal"
      }
    ],
    "geolocation": {
      "country_iso": "US",
      "city_name": "New York",
      "geometry": {
        "type": "point",
        "coordinates": [40.6799, -74.0028]
      }
    },
    "pack_stats": [
      {
        "pack_id": 1,
        "pack_name": "Global",
        "type": "global",
        "query_stats": [
          {
            "scheduled_query_name": "Get running processes (with user_name)",
            "scheduled_query_id": 49,
            "query_name": "Get running processes (with user_name)",
            "pack_name": "Global",
            "pack_id": 1,
            "average_memory": 260000,
            "denylisted": false,
            "executions": 1,
            "interval": 86400,
            "last_executed": "2022-10-14T10:00:01Z",
            "output_size": 198,
            "system_time": 20,
            "user_time": 80,
            "wall_time": 0
          }
        ]
      }
    ],
    "labels": [
      {
        "created_at": "2021-09-14T05:11:02Z",
        "updated_at": "2021-09-14T05:11:02Z",
        "id": 12,
        "name": "All Linux",
        "description": "All Linux distributions",
        "query": "SELECT 1 FROM osquery_info WHERE build_platform LIKE '%ubuntu%' OR build_distro LIKE '%centos%';",
        "platform": "",
        "label_type": "builtin",
        "label_membership_type": "dynamic"
      }
    ],
    "packs": [
      {
        "created_at": "2021-09-17T05:28:54Z",
        "updated_at": "2021-09-17T05:28:54Z",
        "id": 1,
        "name": "Global",
        "description": "Global pack",
        "disabled": false,
        "type": "global",
        "labels": null,
        "label_ids": null,
        "hosts": null,
        "host_ids": null,
        "teams": null,
        "team_ids": null
      }
    ],
    "policies": [
      {
        "id": 142,
        "name": "Full disk encryption enabled (macOS)",
        "query": "SELECT 1 FROM disk_encryption WHERE user_uuid IS NOT '' AND filevault_status = 'on' LIMIT 1;",
        "description": "Checks to make sure that full disk encryption (FileVault) is enabled on macOS devices.",
        "author_id": 31,
        "author_name": "",
        "author_email": "",
        "team_id": null,
        "resolution": "To enable full disk encryption, on the failing device, select System Preferences > Security & Privacy > FileVault > Turn On FileVault.",
        "platform": "darwin,linux",
        "created_at": "2022-09-02T18:52:19Z",
        "updated_at": "2022-09-02T18:52:19Z",
        "response": "fail",
        "critical": false,
        "fleet_maintained": false
      }
    ],
    "software": [
      {
        "id": 16923,
        "name": "Automat",
        "version": "0.8.0",
        "source": "python_packages",
        "browser": "",
        "generated_cpe": "",
        "vulnerabilities": null,
        "installed_paths": ["/usr/lib/some_path/"]
      }
    ],
    "mdm": {
      "encryption_key_available": false,
      "enrollment_status": null,
      "name": "",
      "server_url": null,
      "device_status": "unlocked",
      "pending_action": "lock",
      "macos_settings": {
        "disk_encryption": null,
        "action_required": null
      },
      "macos_setup": {
        "bootstrap_package_status": "installed",
        "detail": ""
      },
      "os_settings": {
        "disk_encryption": {
          "status": null,
          "detail": ""
        }
      },
      "profiles": [
        {
          "profile_uuid": "954ec5ea-a334-4825-87b3-937e7e381f24",
          "name": "profile1",
          "status": "verifying",
          "operation_type": "install",
          "detail": ""
        }
      ]
    }
  }
}
```

> Note: the response above assumes a [GeoIP database is configured](https://fleetdm.com/docs/deploying/configuration#geoip), otherwise the `geolocation` object won't be included.

> Note: `installed_paths` may be blank depending on installer package. For example, on Linux, RPM-installed packages do not provide installed path information.

#### Get host by device token

Returns a subset of information about the host specified by `token`. To get all information about a host, use the "Get host" endpoint [here](#get-host).

This is the API route used by the **My device** page in Fleet desktop to display information about the host to the end user.

`GET /api/v1/fleet/device/:token`

##### Parameters

| Name  | Type   | In   | Description                        |
| ----- | ------ | ---- | ---------------------------------- |
| token | string | path | The device's authentication token. |

##### Example

`GET /api/v1/fleet/device/abcdef012456789`

##### Default response

`Status: 200`

```json
{
  "host": {
    "created_at": "2021-08-19T02:02:22Z",
    "updated_at": "2021-08-19T21:14:58Z",
    "id": 1,
    "detail_updated_at": "2021-08-19T21:07:53Z",
    "label_updated_at": "2021-08-19T21:07:53Z",
    "last_enrolled_at": "2021-08-19T02:02:22Z",
    "last_mdm_checked_in_at": "2023-02-26T22:33:12Z",
    "last_mdm_enrolled_at": "2023-02-26T22:33:12Z", 
    "seen_time": "2021-08-19T21:14:58Z",
    "refetch_requested": false,
    "hostname": "Annas-MacBook-Pro.local",
    "uuid": "309a4b7d-0000-0000-8e7f-26ae0815ede8",
    "platform": "darwin",
    "osquery_version": "5.15.0",
    "os_version": "macOS 15.2",
    "build": "24C101",
    "platform_like": "darwin",
    "code_name": "",
    "uptime": 210671000000000,
    "memory": 16788398080,
    "cpu_type": "arm64e",
    "cpu_subtype": "ARM64E",
    "cpu_brand": "Apple M1",
    "cpu_physical_cores": 8,
    "cpu_logical_cores": 8,
    "hardware_vendor": "Apple Inc.",
    "hardware_model": "MacBookPro17,1",
    "hardware_version": "",
    "hardware_serial": "",
    "computer_name": "Anna's MacBook Pro",
    "display_name": "Anna's MacBook Pro",
    "public_ip": "123.45.678.910",
    "primary_ip": "192.12.345.678",
    "primary_mac": "36:34:a5:6b:7b:5c",
    "distributed_interval": 10,
    "config_tls_refresh": 10,
    "logger_tls_period": 10,
    "team_id": null,
    "pack_stats": null,
    "team_name": null,
    "additional": {},
    "gigs_disk_space_available": 174.98,
    "percent_disk_space_available": 71,
    "gigs_total_disk_space": 246,
    "disk_encryption_enabled": true,
    "dep_assigned_to_fleet": false,
    "status": "online",
    "display_text": "Annas-MacBook-Pro.local",
    "self_service": true,
    "org_logo_url": "https://example.com/logo.jpg",
    "license": {
      "tier": "free",
      "expiration": "2031-01-01T00:00:00Z"
    },
    "global_config": {
      "mdm": {
        "enabled_and_configured": false
      }
    },
    "batteries": [
      {
        "cycle_count": 999,
        "health": "Good"
      }
    ],
    "users": [
      {
        "uid": 0,
        "username": "root",
        "type": "",
        "groupname": "root",
        "shell": "/bin/sh"
      },
      {
        "uid": 1,
        "username": "annachao",
        "type": "",
        "groupname": "staff",
        "shell": "/bin/zsh"
      }
    ],
    "labels": [
      {
        "created_at": "2021-08-19T02:02:17Z",
        "updated_at": "2021-08-19T02:02:17Z",
        "id": 6,
        "name": "All Hosts",
        "description": "All hosts which have enrolled in Fleet",
        "query": "SELECT 1;",
        "platform": "",
        "label_type": "builtin",
        "label_membership_type": "dynamic"
      },
      {
        "created_at": "2021-08-19T02:02:17Z",
        "updated_at": "2021-08-19T02:02:17Z",
        "id": 9,
        "name": "macOS",
        "description": "All macOS hosts",
        "query": "select 1 from os_version where platform = 'darwin';",
        "platform": "",
        "label_type": "builtin",
        "label_membership_type": "dynamic"
      },
      {
        "created_at": "2021-08-19T02:02:17Z",
        "updated_at": "2021-08-19T02:02:17Z",
        "id": 12,
        "name": "Hosts with Chrome installed",
        "description": "",
        "query": "SELECT * FROM apps WHERE name LIKE \"%Chrome%\"",
        "platform": "",
        "label_type": "regular",
        "label_membership_type": "dynamic"
      }
    ],
    "software": [
      {
        "id": 321,
        "name": "SomeApp.app",
        "version": "1.0",
        "source": "apps",
        "browser": "",
        "bundle_identifier": "com.some.app",
        "last_opened_at": "2021-08-18T21:14:00Z",
        "generated_cpe": "",
        "vulnerabilities": null
      }
    ],
    "packs": [],
    "mdm": {
      "encryption_key_available": true,
      "enrollment_status": "On (manual)",
      "name": "Fleet",
      "connected_to_fleet": true,
      "server_url": "https://acme.com/mdm/apple/mdm",
      "macos_settings": {
        "disk_encryption": "verified",
        "action_required": null
      },
      "macos_setup": {
        "bootstrap_package_status": "installed",
        "detail": "",
        "bootstrap_package_name": "test.pkg"
      },
      "os_settings": {
        "disk_encryption": {
          "status": "verified",
          "detail": ""
        }
      },
      "profiles": [
        {
          "profile_uuid": "954ec5ea-a334-4825-87b3-937e7e381f24",
          "name": "profile1",
          "status": "verifying",
          "operation_type": "install",
          "detail": ""
        }
      ]
    }
  }
}
```

### Delete host

Deletes the specified host from Fleet. Note that a deleted host will fail authentication with the previous node key, and in most osquery configurations will attempt to re-enroll automatically. If the host still has a valid enroll secret, it will re-enroll successfully.

`DELETE /api/v1/fleet/hosts/:id`

#### Parameters

| Name | Type    | In   | Description                  |
| ---- | ------- | ---- | ---------------------------- |
| id   | integer | path | **Required**. The host's id. |

#### Example

`DELETE /api/v1/fleet/hosts/121`

##### Default response

`Status: 200`


### Refetch host

Flags the host details, labels and policies to be refetched the next time the host checks in for distributed queries. Note that we cannot be certain when the host will actually check in and update the query results. Further requests to the host APIs will indicate that the refetch has been requested through the `refetch_requested` field on the host object.

`POST /api/v1/fleet/hosts/:id/refetch`

#### Parameters

| Name | Type    | In   | Description                  |
| ---- | ------- | ---- | ---------------------------- |
| id   | integer | path | **Required**. The host's id. |

#### Example

`POST /api/v1/fleet/hosts/121/refetch`

##### Default response

`Status: 200`


### Transfer hosts to a team

_Available in Fleet Premium_

`POST /api/v1/fleet/hosts/transfer`

#### Parameters

| Name    | Type    | In   | Description                                                             |
| ------- | ------- | ---- | ----------------------------------------------------------------------- |
| team_id | integer | body | **Required**. The ID of the team you'd like to transfer the host(s) to. |
| hosts   | array   | body | **Required**. A list of host IDs.                                       |

#### Example

`POST /api/v1/fleet/hosts/transfer`

##### Request body

```json
{
  "team_id": 1,
  "hosts": [3, 2, 4, 6, 1, 5, 7]
}
```

##### Default response

`Status: 200`


### Transfer hosts to a team by filter

_Available in Fleet Premium_

`POST /api/v1/fleet/hosts/transfer/filter`

#### Parameters

| Name    | Type    | In   | Description                                                                                                                                                                                                                                                                                                                        |
| ------- | ------- | ---- | ---------------------------------------------------------------------------------------------------------------------------------------------------------------------------------------------------------------------------------------------------------------------------------------------------------------------------------- |
| team_id | integer | body | **Required**. The ID of the team you'd like to transfer the host(s) to. |
| filters | object  | body | **Required**. See [filters](#filters)  |


##### Filters

| Name                              | Type    | Description   |
| ---------------------             | ------- | ----------------------------------------------------------------------------------- |
| query                             | string  | Search query keywords. Searchable fields include `hostname`, `hardware_serial`, `uuid`, and `ipv4`. |
| status                            | string  | Host status. Can either be `new`, `online`, `offline`, `mia` or `missing`. |
| label_id                          | number  | ID of a label to filter by.  |
| team_id                           | number  | ID of the team to filter by. | 

> Note: `label_id` and `status` filters cannot be used at the same time.


#### Example

`POST /api/v1/fleet/hosts/transfer/filter`

##### Request body

```json
{
  "team_id": 1,
  "filters": {
    "status": "online",
    "team_id": 2,
  }
}
```

##### Default response

`Status: 200`


### Turn off MDM for a host

Turns off MDM for the specified macOS, iOS, or iPadOS host.

`DELETE /api/v1/fleet/hosts/:id/mdm`

#### Parameters

| Name | Type    | In   | Description                           |
| ---- | ------- | ---- | ------------------------------------- |
| id   | integer | path | **Required.** The host's ID in Fleet. |

#### Example

`DELETE /api/v1/fleet/hosts/42/mdm`

##### Default response

`Status: 204`


### Batch-delete hosts by filter or ids

`POST /api/v1/fleet/hosts/delete`

#### Parameters

| Name    | Type    | In   | Description                                                                                                                                                                                                                                                                                                                        |
| ------- | ------- | ---- | ---------------------------------------------------------------------------------------------------------------------------------------------------------------------------------------------------------------------------------------------------------------------------------------------------------------------------------- |
| ids     | array   | body | A list of the host IDs you'd like to delete. Required if `filters` not specified. Only one of `ids` or `filters` may be included in the request. |
| filters | object  | body | **Required**. See [filters](#filters2). Required if `ids` not specified. Only one of `ids` or `filters` may be included in the request.   |


##### Filters

| Name                              | Type    | Description   |
| ---------------------             | ------- | ----------------------------------------------------------------------------------- |
| query                             | string  | Search query keywords. Searchable fields include `hostname`, `hardware_serial`, `uuid`, and `ipv4`. |
| status                            | string  | Host status. Can either be `new`, `online`, `offline`, `mia` or `missing`. |
| label_id                          | number  | ID of a label to filter by.  |
| team_id                           | number  | ID of the team to filter by. | 

> Notes: `label_id` and `status` filters cannot be used at the same time.


Request (using `ids`):

```json
{
  "ids": [1]
}
```

Request (using `filters`):
```json
{
  "filters": {
    "status": "online",
    "label_id": 1,
    "team_id": 1,
    "query": "abc"
  }
}
```

Request (`filters` is specified and empty, to delete all hosts):
```json
{
  "filters": {}
}
```

#### Example

`POST /api/v1/fleet/hosts/delete`

##### Request body

```json
{
  "filters": {
    "status": "online",
    "team_id": 1
  }
}
```

##### Default response

`Status: 200`

### Update custom human-device mapping

`PUT /api/v1/fleet/hosts/:id/device_mapping`

Updates the email for the `custom` data source in the human-device mapping. This source can only have one email.

#### Parameters

| Name       | Type              | In   | Description                                                                   |
| ---------- | ----------------- | ---- | ----------------------------------------------------------------------------- |
| id         | integer           | path | **Required**. The host's `id`.                                                |
| email      | string            | body | **Required**. The custom email.                                               |

#### Example

`PUT /api/v1/fleet/hosts/1/device_mapping`

##### Request body

```json
{
	"email": "user@example.com"
}
```

##### Default response

`Status: 200`

```json
{
	"host_id": 1,
	"device_mapping": [
	  {
  		"email": "user@example.com",
  		"source": "mdm_idp_accounts"
		},
		{
  		"email": "user@example.com",
  		"source": "google_chrome_profiles"
		},
		{
  		"email": "user@example.com",
  		"source": "custom"
		}
	]
}
```


### Get host's device health report

Retrieves information about a single host's device health.

This report includes a subset of host vitals, and simplified policy and vulnerable software information. Data is cached to preserve performance. To get all up-to-date information about a host, use the "Get host" endpoint [here](#get-host).


`GET /api/v1/fleet/hosts/:id/health`

#### Parameters

| Name       | Type              | In   | Description                                                                   |
| ---------- | ----------------- | ---- | ----------------------------------------------------------------------------- |
| id         | integer           | path | **Required**. The host's `id`.                                                |

#### Example

`GET /api/v1/fleet/hosts/1/health`

##### Default response

`Status: 200`

```json
{
  "host_id": 1,
  "health": {
    "updated_at": "2023-09-16T18:52:19Z",
    "os_version": "CentOS Linux 8.3.2011",
    "disk_encryption_enabled": true,
    "failing_policies_count": 1,
    "failing_critical_policies_count": 1, // Fleet Premium only
    "failing_policies": [
      {
        "id": 123,
        "name": "Google Chrome is up to date",
        "critical": true, // Fleet Premium only
        "resolution": "Follow the Update Google Chrome instructions here: https://support.google.com/chrome/answer/95414?sjid=6534253818042437614-NA",
        "fleet_maintained": false
      }
    ],
    "vulnerable_software": [
      {
        "id": 321,
        "name": "Firefox.app",
        "version": "116.0.3",
      }
    ]
  }
}
```

---

### Get host's mobile device management (MDM) information

Currently supports Windows and MacOS. On MacOS this requires the [macadmins osquery
extension](https://github.com/macadmins/osquery-extension) which comes bundled
in [Fleet's agent (fleetd)](https://fleetdm.com/docs/get-started/anatomy#fleetd).

Retrieves a host's MDM enrollment status and MDM server URL.

If the host exists but is not enrolled to an MDM server, then this API returns `null`.

`GET /api/v1/fleet/hosts/:id/mdm`

#### Parameters

| Name    | Type    | In   | Description                                                                                                                                                                                                                                                                                                                        |
| ------- | ------- | ---- | -------------------------------------------------------------------------------- |
| id      | integer | path | **Required** The id of the host to get the details for                           |

#### Example

`GET /api/v1/fleet/hosts/32/mdm`

##### Default response

`Status: 200`

```json
{
  "enrollment_status": "On (automatic)",
  "server_url": "some.mdm.com",
  "name": "Some MDM",
  "id": 3
}
```

---

### Get mobile device management (MDM) summary

Currently supports Windows and MacOS. On MacOS this requires the [macadmins osquery
extension](https://github.com/macadmins/osquery-extension) which comes bundled
in [Fleet's agent (fleetd)](https://fleetdm.com/docs/get-started/anatomy#fleetd).

Retrieves MDM enrollment summary. Windows servers are excluded from the aggregated data.

`GET /api/v1/fleet/hosts/summary/mdm`

#### Parameters

| Name     | Type    | In    | Description                                                                                                                                                                                                                                                                                                                        |
| -------- | ------- | ----- | -------------------------------------------------------------------------------- |
| team_id  | integer | query | _Available in Fleet Premium_. Filter by team                                      |
| platform | string  | query | Filter by platform ("windows" or "darwin")                                       |

A `team_id` of `0` returns the statistics for hosts that are not part of any team. A `null` or missing `team_id` returns statistics for all hosts regardless of the team.

#### Example

`GET /api/v1/fleet/hosts/summary/mdm?team_id=1&platform=windows`

##### Default response

`Status: 200`

```json
{
  "counts_updated_at": "2021-03-21T12:32:44Z",
  "mobile_device_management_enrollment_status": {
    "enrolled_manual_hosts_count": 0,
    "enrolled_automated_hosts_count": 2,
    "unenrolled_hosts_count": 0,
    "hosts_count": 2
  },
  "mobile_device_management_solution": [
    {
      "id": 2,
      "name": "Solution1",
      "server_url": "solution1.com",
      "hosts_count": 1
    },
    {
      "id": 3,
      "name": "Solution2",
      "server_url": "solution2.com",
      "hosts_count": 1
    }
  ]
}
```

---

### Get host's mobile device management (MDM) and Munki information

Retrieves a host's MDM enrollment status, MDM server URL, and Munki version.

`GET /api/v1/fleet/hosts/:id/macadmins`

#### Parameters

| Name    | Type    | In   | Description                                                                                                                                                                                                                                                                                                                        |
| ------- | ------- | ---- | -------------------------------------------------------------------------------- |
| id      | integer | path | **Required** The id of the host to get the details for                           |

#### Example

`GET /api/v1/fleet/hosts/32/macadmins`

##### Default response

`Status: 200`

```json
{
  "macadmins": {
    "munki": {
      "version": "1.2.3"
    },
    "munki_issues": [
      {
        "id": 1,
        "name": "Could not retrieve managed install primary manifest",
        "type": "error",
        "created_at": "2022-08-01T05:09:44Z"
      },
      {
        "id": 2,
        "name": "Could not process item Figma for optional install. No pkginfo found in catalogs: release",
        "type": "warning",
        "created_at": "2022-08-01T05:09:44Z"
      }
    ],
    "mobile_device_management": {
      "enrollment_status": "On (automatic)",
      "server_url": "http://some.url/mdm",
      "name": "MDM Vendor Name",
      "id": 999
    }
  }
}
```

---

### Get aggregated host's macadmin mobile device management (MDM) and Munki information

Requires the [macadmins osquery
extension](https://github.com/macadmins/osquery-extension) which comes bundled
in [Fleet's agent (fleetd)](https://fleetdm.com/docs/get-started/anatomy#fleetd).
Currently supported only on macOS.


Retrieves aggregated host's MDM enrollment status and Munki versions.

`GET /api/v1/fleet/macadmins`

#### Parameters

| Name    | Type    | In    | Description                                                                                                                                                                                                                                                                                                                        |
| ------- | ------- | ----- | ---------------------------------------------------------------------------------------------------------------- |
| team_id | integer | query | _Available in Fleet Premium_. Filters the aggregate host information to only include hosts in the specified team. |                           |

A `team_id` of `0` returns the statistics for hosts that are not part of any team. A `null` or missing `team_id` returns statistics for all hosts regardless of the team.

#### Example

`GET /api/v1/fleet/macadmins`

##### Default response

`Status: 200`

```json
{
  "macadmins": {
    "counts_updated_at": "2021-03-21T12:32:44Z",
    "munki_versions": [
      {
        "version": "5.5",
        "hosts_count": 8360
      },
      {
        "version": "5.4",
        "hosts_count": 1700
      },
      {
        "version": "5.3",
        "hosts_count": 400
      },
      {
        "version": "5.2.3",
        "hosts_count": 112
      },
      {
        "version": "5.2.2",
        "hosts_count": 50
      }
    ],
    "munki_issues": [
      {
        "id": 1,
        "name": "Could not retrieve managed install primary manifest",
        "type": "error",
        "hosts_count": 2851
      },
      {
        "id": 2,
        "name": "Could not process item Figma for optional install. No pkginfo found in catalogs: release",
        "type": "warning",
        "hosts_count": 1983
      }
    ],
    "mobile_device_management_enrollment_status": {
      "enrolled_manual_hosts_count": 124,
      "enrolled_automated_hosts_count": 124,
      "unenrolled_hosts_count": 112
    },
    "mobile_device_management_solution": [
      {
        "id": 1,
        "name": "SimpleMDM",
        "hosts_count": 8360,
        "server_url": "https://a.simplemdm.com/mdm"
      },
      {
        "id": 2,
        "name": "Intune",
        "hosts_count": 1700,
        "server_url": "https://enrollment.manage.microsoft.com"
      }
    ]
  }
}
```

### Get host's software

> **Experimental feature**. This feature is undergoing rapid improvement, which may result in breaking changes to the API or configuration surface. It is not recommended for use in automated workflows.

`GET /api/v1/fleet/hosts/:id/software`

#### Parameters

| Name | Type    | In   | Description                  |
| ---- | ------- | ---- | ---------------------------- |
| id   | integer | path | **Required**. The host's ID. |
| query   | string | query | Search query keywords. Searchable fields include `name`. |
| available_for_install | boolean | query | If `true` or `1`, only list software that is available for install (added by the user). Default is `false`. |
| vulnerable | boolean | query | If `true` or `1`, only list software that have vulnerabilities. Default is `false`. |
| page | integer | query | Page number of the results to fetch.|
| per_page | integer | query | Results per page.|

#### Example

`GET /api/v1/fleet/hosts/123/software`

##### Default response

`Status: 200`

```json
{
  "count": 3,
  "software": [
    {
      "id": 121,
      "name": "Google Chrome.app",
      "software_package": {
        "name": "GoogleChrome.pkg",
        "platform": "darwin",
        "version": "125.12.0.3",
        "self_service": true,
        "last_install": {
          "install_uuid": "8bbb8ac2-b254-4387-8cba-4d8a0407368b",
          "installed_at": "2024-05-15T15:23:57Z"
        }
      },
      "app_store_app": null,
      "source": "apps",
      "status": "failed_install",
      "installed_versions": [
        {
          "version": "121.0",
          "bundle_identifier": "com.google.Chrome",
          "last_opened_at": "2024-04-01T23:03:07Z",
          "vulnerabilities": ["CVE-2023-1234","CVE-2023-4321","CVE-2023-7654"],
          "installed_paths": ["/Applications/Google Chrome.app"],
          "signature_information": [
            {
              "installed_path": "/Applications/Google Chrome.app",
              "team_identifier": "EQHXZ8M8AV"
            }
          ]
        }
      ]
    },
    {
      "id": 134,
      "name": "Falcon.app",
      "software_package": {
        "name": "FalconSensor-6.44.pkg",
        "platform": "darwin",
        "self_service": false,
        "last_install": null,
        "last_uninstall": {
          "script_execution_id": "ed579e73-0f41-46c8-aaf4-3c1e5880ed27",
          "uninstalled_at": "2024-05-15T15:23:57Z"
        }
      },
      "app_store_app": null,
      "source": "",
      "status": "pending_uninstall",
      "installed_versions": [],
    },
    {
      "id": 147,
      "name": "Logic Pro",
      "software_package": null,
      "app_store_app": {
        "app_store_id": "1091189122",
        "platform": "darwin",
        "icon_url": "https://is1-ssl.mzstatic.com/image/thumb/Purple221/v4/f4/25/1f/f4251f60-e27a-6f05-daa7-9f3a63aac929/AppIcon-0-0-85-220-0-0-4-0-0-2x-0-0-0-0-0.png/512x512bb.png",
        "version": "2.04",
        "self_service": false,
        "last_install": {
          "command_uuid": "0aa14ae5-58fe-491a-ac9a-e4ee2b3aac40",
          "installed_at": "2024-05-15T15:23:57Z"
        },
      },
      "source": "apps",
      "status": "installed",
      "installed_versions": [
        {
          "version": "118.0",
          "bundle_identifier": "com.apple.logic10",
          "last_opened_at": "2024-04-01T23:03:07Z",
          "vulnerabilities": ["CVE-2023-1234"],
          "installed_paths": ["/Applications/Logic Pro.app"],
          "signature_information": [
            {
              "installed_path": "/Applications/Logic Pro.app",
              "team_identifier": ""
            }
          ]
        }
      ]
    },
  ],
  "meta": {
    "has_next_results": false,
    "has_previous_results": false
  }
}
```

### Get hosts report in CSV

Returns the list of hosts corresponding to the search criteria in CSV format, ready for download when
requested by a web browser.

`GET /api/v1/fleet/hosts/report`

#### Parameters

| Name                    | Type    | In    | Description                                                                                                                                                                                                                                                                                                                                 |
| ----------------------- | ------- | ----- | ------------------------------------------------------------------------------------------------------------------------------------------------------------------------------------------------------------------------------------------------------------------------------------------------------------------------------------------- |
| format                  | string  | query | **Required**, must be "csv" (only supported format for now).                                                                                                                                                                                                                                                                                |
| columns                 | string  | query | Comma-delimited list of columns to include in the report (returns all columns if none is specified).                                                                                                                                                                                                                                        |
| order_key               | string  | query | What to order results by. Can be any column in the hosts table.                                                                                                                                                                                                                                                                             |
| order_direction         | string  | query | **Requires `order_key`**. The direction of the order given the order key. Options include 'asc' and 'desc'. Default is 'asc'.                                                                                                                                                                                                               |
| status                  | string  | query | Indicates the status of the hosts to return. Can either be 'new', 'online', 'offline', 'mia' or 'missing'.                                                                                                                                                                                                                                  |
| query                   | string  | query | Search query keywords. Searchable fields include `hostname`, `hardware_serial`, `uuid`, `ipv4` and the hosts' email addresses (only searched if the query looks like an email address, i.e. contains an `@`, no space, etc.).                                                                                                               |
| team_id                 | integer | query | _Available in Fleet Premium_. Filters the hosts to only include hosts in the specified team.                                                                                                                                                                                                                                                |
| policy_id               | integer | query | The ID of the policy to filter hosts by.                                                                                                                                                                                                                                                                                                    |
| policy_response         | string  | query | **Requires `policy_id`**. Valid options are 'passing' or 'failing'. **Note: If `policy_id` is specified _without_ including `policy_response`, this will also return hosts where the policy is not configured to run or failed to run.** |
| software_version_id     | integer | query | The ID of the software version to filter hosts by.                                                                                                            |
| software_title_id       | integer | query | The ID of the software title to filter hosts by.                                                                                                              |
| os_version_id | integer | query | The ID of the operating system version to filter hosts by. |
| os_name                 | string  | query | The name of the operating system to filter hosts by. `os_version` must also be specified with `os_name`                                                                                                                                                                                                                                     |
| os_version              | string  | query | The version of the operating system to filter hosts by. `os_name` must also be specified with `os_version`                                                                                                                                                                                                                                  |
| vulnerability           | string  | query | The cve to filter hosts by (including "cve-" prefix, case-insensitive).                                                                                                                                                                                                                                                                     |
| mdm_id                  | integer | query | The ID of the _mobile device management_ (MDM) solution to filter hosts by (that is, filter hosts that use a specific MDM provider and URL).                                                                                                                                                                                                |
| mdm_name                | string  | query | The name of the _mobile device management_ (MDM) solution to filter hosts by (that is, filter hosts that use a specific MDM provider).                                                                                                                                                                                                      |
| mdm_enrollment_status   | string  | query | The _mobile device management_ (MDM) enrollment status to filter hosts by. Valid options are 'manual', 'automatic', 'enrolled', 'pending', or 'unenrolled'.                                                                                                                                                                                 |
| macos_settings          | string  | query | Filters the hosts by the status of the _mobile device management_ (MDM) profiles applied to hosts. Valid options are 'verified', 'verifying', 'pending', or 'failed'. **Note: If this filter is used in Fleet Premium without a team ID filter, the results include only hosts that are not assigned to any team.**                                                                                                                                                                                                             |
| munki_issue_id          | integer | query | The ID of the _munki issue_ (a Munki-reported error or warning message) to filter hosts by (that is, filter hosts that are affected by that corresponding error or warning message).                                                                                                                                                        |
| low_disk_space          | integer | query | _Available in Fleet Premium_. Filters the hosts to only include hosts with less GB of disk space available than this value. Must be a number between 1-100.                                                                                                                                                                                 |
| label_id                | integer | query | A valid label ID. Can only be used in combination with `order_key`, `order_direction`, `status`, `query` and `team_id`.                                                                                                                                                                                                                     |
| bootstrap_package       | string | query | _Available in Fleet Premium_. Filters the hosts by the status of the MDM bootstrap package on the host. Valid options are 'installed', 'pending', or 'failed'. **Note: If this filter is used in Fleet Premium without a team ID filter, the results include only hosts that are not assigned to any team.** |
| disable_failing_policies | boolean | query | If `true`, hosts will return failing policies as 0 (returned as the `issues` column) regardless of whether there are any that failed for the host. This is meant to be used when increased performance is needed in exchange for the extra information.      |

If `mdm_id`, `mdm_name` or `mdm_enrollment_status` is specified, then Windows Servers are excluded from the results.

#### Example

`GET /api/v1/fleet/hosts/report?software_id=123&format=csv&columns=hostname,primary_ip,platform`

##### Default response

`Status: 200`

```csv
created_at,updated_at,id,detail_updated_at,label_updated_at,policy_updated_at,last_enrolled_at,seen_time,refetch_requested,hostname,uuid,platform,osquery_version,os_version,build,platform_like,code_name,uptime,memory,cpu_type,cpu_subtype,cpu_brand,cpu_physical_cores,cpu_logical_cores,hardware_vendor,hardware_model,hardware_version,hardware_serial,computer_name,primary_ip_id,primary_ip,primary_mac,distributed_interval,config_tls_refresh,logger_tls_period,team_id,team_name,gigs_disk_space_available,percent_disk_space_available,gigs_total_disk_space,issues,device_mapping,status,display_text
2022-03-15T17:23:56Z,2022-03-15T17:23:56Z,1,2022-03-15T17:23:56Z,2022-03-15T17:23:56Z,2022-03-15T17:23:56Z,2022-03-15T17:23:56Z,2022-03-15T17:23:56Z,false,foo.local0,a4fc55a1-b5de-409c-a2f4-441f564680d3,debian,,,,,,0s,0,,,,0,0,,,,,,,,,0,0,0,,,0,0,0,0,,,,
2022-03-15T17:23:56Z,2022-03-15T17:23:56Z,2,2022-03-15T17:23:56Z,2022-03-15T17:23:56Z,2022-03-15T17:23:56Z,2022-03-15T17:23:56Z,2022-03-15T17:22:56Z,false,foo.local1,689539e5-72f0-4bf7-9cc5-1530d3814660,rhel,,,,,,0s,0,,,,0,0,,,,,,,,,0,0,0,,,0,0,0,0,,,,
2022-03-15T17:23:56Z,2022-03-15T17:23:56Z,3,2022-03-15T17:23:56Z,2022-03-15T17:23:56Z,2022-03-15T17:23:56Z,2022-03-15T17:23:56Z,2022-03-15T17:21:56Z,false,foo.local2,48ebe4b0-39c3-4a74-a67f-308f7b5dd171,linux,,,,,,0s,0,,,,0,0,,,,,,,,,0,0,0,,,0,0,0,0,,,,
```

### Get host's disk encryption key

Retrieves the disk encryption key for a host.

The host will only return a key if its disk encryption status is "Verified." Get hosts' disk encryption statuses using the [List hosts endpoint](#list-hosts) and `os_settings_disk_encryption` parameter.

`GET /api/v1/fleet/hosts/:id/encryption_key`

#### Parameters

| Name | Type    | In   | Description                                                        |
| ---- | ------- | ---- | ------------------------------------------------------------------ |
| id   | integer | path | **Required** The id of the host to get the disk encryption key for. |


#### Example

`GET /api/v1/fleet/hosts/8/encryption_key`

##### Default response

`Status: 200`

```json
{
  "host_id": 8,
  "encryption_key": {
    "key": "5ADZ-HTZ8-LJJ4-B2F8-JWH3-YPBT",
    "updated_at": "2022-12-01T05:31:43Z"
  }
}
```

### Get host's certificates

Available for macOS, iOS, and iPadOS hosts only. Requires Fleet's MDM properly [enabled and configured](https://fleetdm.com/docs/using-fleet/mdm-setup).

Retrieves the certificates installed on a host.

`GET /api/v1/fleet/hosts/:id/certificates`

#### Parameters

| Name | Type    | In   | Description                  |
| ---- | ------- | ---- | ---------------------------- |
| id   | integer | path | **Required**. The host's id. |
| page | integer | query | Page number of the results to fetch.|
| per_page | integer | query | Results per page.|
| order_key | string | query | What to order results by. Options include `common_name` and `not_valid_after`. Default is `common_name` |
| order_direction | string | query | **Requires `order_key`**. The direction of the order given the order key. Options include `asc` and `desc`. Default is `asc`. |

#### Example

`GET /api/v1/fleet/hosts/8/certificates`

#### Default response

`Status: 200`

```json
{
  "certificates": [
    {
      "id": 3,
      "not_valid_after": "2021-08-19T02:02:17Z",
      "not_valid_before": "2021-08-19T02:02:17Z",
      "certificate_authority": true,
      "common_name": "FleetDM",
      "key_algorithm": "rsaEncryption",
      "key_strength": 2048,
      "key_usage": "CRL Sign, Key Cert Sign",
      "serial": 1,
      "signing_algorithm": "sha256WithRSAEncryption",
      "subject": {
        "country": "US",
        "organization": "Fleet Device Management Inc.",
        "organizational_unit": "Fleet Device Management Inc.",
        "common_name": "FleetDM"
      },
      "issuer": {
        "country": "US",
        "organization": "Fleet Device Management Inc.",
        "organizational_unit": "Fleet Device Management Inc.",
        "common_name": "FleetDM"
      }
    }
  ],
  "meta": {
    "has_next_results": false,
    "has_previous_results": false
  }
}
```

### Get configuration profiles assigned to a host

Requires Fleet's MDM properly [enabled and configured](https://fleetdm.com/docs/using-fleet/mdm-setup).

Retrieves a list of the configuration profiles assigned to a host.

`GET /api/v1/fleet/hosts/:id/configuration_profiles`

#### Parameters

| Name | Type    | In   | Description                      |
| ---- | ------- | ---- | -------------------------------- |
| id   | integer | path | **Required**. The ID of the host  |


#### Example

`GET /api/v1/fleet/hosts/8/configuration_profiles`

##### Default response

`Status: 200`

```json
{
  "host_id": 8,
  "profiles": [
    {
      "profile_uuid": "bc84dae7-396c-4e10-9d45-5768bce8b8bd",
      "team_id": 0,
      "name": "Example profile",
      "identifier": "com.example.profile",
      "created_at": "2023-03-31T00:00:00Z",
      "updated_at": "2023-03-31T00:00:00Z",
      "checksum": "dGVzdAo="
    }
  ]
}
```

### Lock host

_Available in Fleet Premium_

Sends a command to lock the specified macOS, Linux, or Windows host. The host is locked once it comes online.

To lock a macOS host, the host must have MDM turned on. To lock a Windows or Linux host, the host must have [scripts enabled](https://fleetdm.com/docs/using-fleet/scripts).


`POST /api/v1/fleet/hosts/:id/lock`

#### Parameters

| Name       | Type              | In   | Description                                                                   |
| ---------- | ----------------- | ---- | ----------------------------------------------------------------------------- |
| id | integer | path | **Required**. ID of the host to be locked. |
| view_pin | boolean | query | For macOS hosts, whether to return the unlock PIN. |

#### Example

`POST /api/v1/fleet/hosts/123/lock`

##### Default response

`Status: 200`

```json
{
  "device_status": "unlocked",
  "pending_action": "lock"
}
```

#### Example

`POST /api/v1/fleet/hosts/123/lock?view_pin=true`

##### Default response (macOS hosts)

`Status: 200`

```json
{
  "unlock_pin": "123456",
  "device_status": "unlocked",
  "pending_action": "lock"
}
```

> To verify the host successfully locked, you can use the [Get host](https://fleetdm.com/docs/rest-api/rest-api#get-host) endpoint to retrieve the host's `mdm.device_status`.

### Unlock host

_Available in Fleet Premium_

Sends a command to unlock the specified Windows or Linux host, or retrieves the unlock PIN for a macOS host.

To unlock a Windows or Linux host, the host must have [scripts enabled](https://fleetdm.com/docs/using-fleet/scripts).

`POST /api/v1/fleet/hosts/:id/unlock`

#### Parameters

| Name       | Type              | In   | Description                                                                   |
| ---------- | ----------------- | ---- | ----------------------------------------------------------------------------- |
| id | integer | path | **Required**. ID of the host to be unlocked. |

#### Example

`POST /api/v1/fleet/hosts/:id/unlock`

##### Default response (Windows or Linux hosts)

`Status: 200`

```json
{
  "host_id": 8,
  "device_status": "locked",
  "pending_action": "unlock"
}
```

##### Default response (macOS hosts)

`Status: 200`

```json
{
  "host_id": 8,
  "unlock_pin": "123456",
  "device_status": "locked",
  "pending_action": "unlock"
}
```

> To verify the host successfully unlocked, you can use the [Get host](https://fleetdm.com/docs/rest-api/rest-api#get-host) endpoint to retrieve the host's `mdm.device_status`. macOS hosts require entering `unlock_pin` to unlock.

### Wipe host

Sends a command to wipe the specified macOS, iOS, iPadOS, Windows, or Linux host. The host is wiped once it comes online.

To wipe a macOS, iOS, iPadOS, or Windows host, the host must have MDM turned on. To lock a Linux host, the host must have [scripts enabled](https://fleetdm.com/docs/using-fleet/scripts).

`POST /api/v1/fleet/hosts/:id/wipe`

#### Parameters

| Name       | Type              | In   | Description                                                                   |
| ---------- | ----------------- | ---- | ----------------------------------------------------------------------------- |
| id | integer | path | **Required**. ID of the host to be wiped. |

#### Example

`POST /api/v1/fleet/hosts/123/wipe`

##### Default response

`Status: 200`

```json
{
  "device_status": "unlocked",
  "pending_action": "wipe"
}
```

> To verify the host was successfully wiped, you can use the [Get host](https://fleetdm.com/docs/rest-api/rest-api#get-host) endpoint to retrieve the host's `mdm.device_status`.

### Get host's past activity

`GET /api/v1/fleet/hosts/:id/activities`

#### Parameters

| Name | Type    | In   | Description                  |
| ---- | ------- | ---- | ---------------------------- |
| id   | integer | path | **Required**. The host's ID. |
| page | integer | query | Page number of the results to fetch.|
| per_page | integer | query | Results per page.|

#### Example

`GET /api/v1/fleet/hosts/12/activities`

##### Default response

`Status: 200`

```json
{
  "activities": [
    {
      "created_at": "2025-02-20T10:09:48.551757Z",
      "id": 123,
      "actor_full_name": "Anna Chao",
      "actor_id": 12,
      "actor_gravatar": "",
      "actor_email": "anna@example.com",
      "actor_api_only": false,
      "type": "installed_software",
      "fleet_initiated": false,
      "details": {
          "status": "installed",
          "host_id": 934,
          "policy_id": null,
          "policy_name": null,
          "install_uuid": "2fddb3d3-d553-4334-89a3-235da50d0ee7",
          "self_service": false,
          "software_title": "Notion.app",
          "software_package": "Notion-4.5.0-arm64.dmg",
          "host_display_name": "Marko's MacBook Pro"
      }
    },
    {
      "created_at": "2023-07-27T14:35:08Z",
      "id": 2,
      "actor_full_name": "Anna Chao",
      "actor_id": 12,
      "actor_gravatar": "",
      "actor_email": "anna@example.com",
      "actor_api_only": false,
      "type": "ran_script",
      "fleet_initiated": true,
      "details": {
        "host_id": 1,
        "host_display_name": "Steve's MacBook Pro",
        "script_name": "set-timezones.sh",
        "script_execution_id": "d6cffa75-b5b5-41ef-9230-15073c8a88cf",
        "async": true
      },
    },
  ],
  "meta": {
    "has_next_results": false,
    "has_previous_results": false
  }
}
```

### Get host's upcoming activity

`GET /api/v1/fleet/hosts/:id/activities/upcoming`

#### Parameters

| Name | Type    | In   | Description                  |
| ---- | ------- | ---- | ---------------------------- |
| id   | integer | path | **Required**. The host's id. |
| page | integer | query | Page number of the results to fetch.|
| per_page | integer | query | Results per page.|

#### Example

`GET /api/v1/fleet/hosts/12/activities/upcoming`

##### Default response

`Status: 200`

```json
{
  "count": 3,
  "activities": [
    {
      "created_at": "2025-02-20T10:05:43.013218Z",
      "uuid": "ce8ed8b1-8e77-413f-936c-4ef2f9b665f8",
      "actor_full_name": "Anna Chao",
      "actor_id": 12,
      "actor_gravatar": "",
      "actor_email": "anna@example.com",
      "actor_api_only": false,
      "type": "installed_software",
      "fleet_initiated": false,
      "details": {
          "status": "pending_install",
          "host_id": 934,
          "policy_id": null,
          "policy_name": null,
          "install_uuid": "2fddb3d3-d553-4334-89a3-235da50d0ee7",
          "self_service": false,
          "software_title": "Notion.app",
          "software_package": "Notion-4.5.0-arm64.dmg",
          "host_display_name": "Marko's MacBook Pro"
      }
    },
    {
      "created_at": "2023-07-27T14:35:08Z",
      "uuid": "d6cffa75-b5b5-41ef-9230-15073c8a88cf",
      "actor_full_name": "Marko",
      "actor_id": 1,
      "actor_gravatar": "",
      "actor_email": "marko@example.com",
      "actor_api_only": false,
      "type": "ran_script",
      "fleet_initiated": false,
      "details": {
        "host_id": 1,
        "host_display_name": "Steve's MacBook Pro",
        "script_name": "set-timezones.sh",
        "script_execution_id": "d6cffa75-b5b5-41ef-9230-15073c8a88cf",
        "async": true
      },
    },
    {
      "created_at": "2021-07-27T13:25:21Z",
      "uuid": "y3cffa75-b5b5-41ef-9230-15073c8a88cf",
      "actor_full_name": "Rachael",
      "actor_id": 1,
      "actor_gravatar": "",
      "actor_email": "rachael@example.com",
      "actor_api_only": false,
      "type": "ran_script",
      "fleet_initiated": false,
      "details": {
        "host_id": 1,
        "host_display_name": "Steve's MacBook Pro",
        "script_name": "",
        "script_execution_id": "y3cffa75-b5b5-41ef-9230-15073c8a88cf",
        "async": false
      },
    },
  ],
  "meta": {
    "has_next_results": false,
    "has_previous_results": false
  }
}
```

### Cancel host's upcoming activity

`DELETE /api/v1/fleet/hosts/:id/activities/upcoming/:activity_id`

#### Parameters

| Name | Type    | In   | Description                  |
| ---- | ------- | ---- | ---------------------------- |
| id   | integer | path | **Required**. The host's ID. |
| activity_id   | string | path | **Required**. The ID of the host's upcoming activity. |

#### Example

`DELETE /api/v1/fleet/hosts/12/activities/upcoming/81e10a70-730b-4c45-9b40-b14373e04757`

##### Default response

`Status: 204`

### Add labels to host

Adds manual labels to a host.

`POST /api/v1/fleet/hosts/:id/labels`

#### Parameters

| Name   | Type    | In   | Description                  |
| ------ | ------- | ---- | ---------------------------- |
| labels | array   | body | The list of label names to add to the host. |


#### Example

`POST /api/v1/fleet/hosts/12/labels`

##### Request body

```json
{
  "labels": ["label1", "label2"]
}
```

##### Default response

`Status: 200`

### Remove labels from host

Removes manual labels from a host.

`DELETE /api/v1/fleet/hosts/:id/labels`

#### Parameters

| Name   | Type    | In   | Description                  |
| ------ | ------- | ---- | ---------------------------- |
| labels | array   | body | The list of label names to delete from the host. |


#### Example

`DELETE /api/v1/fleet/hosts/12/labels`

##### Request body

```json
{
  "labels": ["label3", "label4"]
}
```

##### Default response

`Status: 200`

### Live query one host (ad-hoc)

Runs an ad-hoc live query against the specified host and responds with the results.

The live query will stop if the targeted host is offline, or if the query times out. Timeouts happen if the host hasn't responded after the configured `FLEET_LIVE_QUERY_REST_PERIOD` (default 25 seconds) or if the `distributed_interval` agent option (default 10 seconds) is higher than the `FLEET_LIVE_QUERY_REST_PERIOD`.


`POST /api/v1/fleet/hosts/:id/query`

#### Parameters

| Name      | Type  | In   | Description                                                                                                                                                        |
|-----------|-------|------|--------------------------------------------------------------------------------------------------------------------------------------------------------------------|
| id        | integer  | path | **Required**. The target host ID. |
| query     | string   | body | **Required**. The query SQL. |


#### Example

`POST /api/v1/fleet/hosts/123/query`

##### Request body

```json
{
  "query": "SELECT model, vendor FROM usb_devices;"
}
```

##### Default response

`Status: 200`

```json
{
  "host_id": 123,
  "query": "SELECT model, vendor FROM usb_devices;",
  "status": "online", // "online" or "offline"
  "error": null,
  "rows": [
    {
      "model": "USB2.0 Hub",
      "vendor": "VIA Labs, Inc."
    }
  ]
}
```

Note that if the host is online and the query times out, this endpoint will return an error and `rows` will be `null`. If the host is offline, no error will be returned, and `rows` will be`null`.

### Live query host by identifier (ad-hoc)

Runs an ad-hoc live query against a host identified using `uuid` and responds with the results.

The live query will stop if the targeted host is offline, or if the query times out. Timeouts happen if the host hasn't responded after the configured `FLEET_LIVE_QUERY_REST_PERIOD` (default 25 seconds) or if the `distributed_interval` agent option (default 10 seconds) is higher than the `FLEET_LIVE_QUERY_REST_PERIOD`.


`POST /api/v1/fleet/hosts/identifier/:identifier/query`

#### Parameters

| Name      | Type  | In   | Description                                                                                                                                                        |
|-----------|-------|------|--------------------------------------------------------------------------------------------------------------------------------------------------------------------|
| identifier       | integer or string   | path | **Required**. The host's `hardware_serial`, `uuid`, `osquery_host_id`, `hostname`, or `node_key`. |
| query            | string   | body | **Required**. The query SQL. |


#### Example

`POST /api/v1/fleet/hosts/identifier/392547dc-0000-0000-a87a-d701ff75bc65/query`

##### Request body

```json
{
  "query": "SELECT model, vendor FROM usb_devices;"
}
```

##### Default response

`Status: 200`

```json
{
  "host_id": 123,
  "query": "SELECT model, vendor FROM usb_devices;",
  "status": "online", // "online" or "offline"
  "error": null,
  "rows": [
    {
      "model": "USB2.0 Hub",
      "vendor": "VIA Labs, Inc."
    }
  ]
}
```

Note that if the host is online and the query times out, this endpoint will return an error and `rows` will be `null`. If the host is offline, no error will be returned, and `rows` will be `null`.

---


## Labels

- [Add label](#add-label)
- [Update label](#update-label)
- [Get label](#get-label)
- [Get labels summary](#get-labels-summary)
- [List labels](#list-labels)
- [List hosts in a label](#list-hosts-in-a-label)
- [Delete label](#delete-label)
- [Delete label by ID](#delete-label-by-id)

### Add label

Add a dynamic or manual label.

`POST /api/v1/fleet/labels`

#### Parameters

| Name        | Type   | In   | Description                                                                                                                                                                                                                                  |
| ----------- | ------ | ---- | -------------------------------------------------------------------------------------------------------------------------------------------------------------------------------------------------------------------------------------------- |
| name        | string | body | **Required**. The label's name.                                                                                                                                                                                                              |
| description | string | body | The label's description.                                                                                                                                                                                                                     |
| query       | string | body | The query in SQL syntax used to filter the hosts. Only one of either `query` (to create a dynamic label) or `hosts` (to create a manual label) can be included in the request.  |
| hosts       | array | body | The list of host identifiers (`hardware_serial`, `uuid`, or `hostname`) the label will apply to. Only one of either `query` (to create a dynamic label) or `hosts` (to create a manual label)  can be included in the request. |
| platform    | string | body | The specific platform for the label to target. Provides an additional filter. Choices for platform are `darwin`, `windows`, `ubuntu`, and `centos`. All platforms are included by default and this option is represented by an empty string. |

If both `query` and `hosts` aren't specified, a manual label with no hosts will be created.

#### Example

`POST /api/v1/fleet/labels`

##### Request body

```json
{
  "name": "macOS hosts (x86_64)",
  "description": "Filters macOS hosts with x86_64 architecture",
  "query": "SELECT 1 FROM os_version WHERE platform = 'darwin' AND instr(arch, 'x86_64')",
  "platform": "darwin"
}
```

##### Default response

`Status: 200`

```json
{
  "label": {
    "created_at": "0001-01-01T00:00:00Z",
    "updated_at": "0001-01-01T00:00:00Z",
    "id": 42,
    "name": "macOS hosts (x86_64)",
    "description": "Filters macOS hosts with x86_64 architecture",
    "query": "SELECT 1 FROM os_version WHERE platform = 'darwin' AND instr(arch, 'x86_64')",
    "label_type": "regular",
    "label_membership_type": "dynamic",
    "display_text": "macOS hosts (x86_64)",
    "count": 0,
    "host_ids": null,
    "author_id": 1
  }
}
```

### Update label

Updates the specified label. Note: Label queries and platforms are immutable. To change these, you must delete the label and create a new label.

`PATCH /api/v1/fleet/labels/:id`

#### Parameters

| Name        | Type    | In   | Description                   |
| ----------- | ------- | ---- | ----------------------------- |
| id          | integer | path | **Required**. The label's id. |
| name        | string  | body | The label's name.             |
| description | string  | body | The label's description.      |
| hosts       | array   | body | If updating a manual label: the list of host identifiers (`hardware_serial`, `uuid`, or `hostname`) the label will apply to. The provided list fully replaces the previous list. |


#### Example

`PATCH /api/v1/fleet/labels/21`

##### Request body

```json
{
  "hosts": ["ABC1234", "XYZ5678"]
}
```

##### Default response

`Status: 200`

```json
{
  "label": {
    "created_at": "0001-01-01T00:00:00Z",
    "updated_at": "0001-01-01T00:00:00Z",
    "id": 21,
    "name": "My label",
    "description": "Some hosts that I want to manually group together",
    "query": "",
    "platform": "",
    "label_type": "regular",
    "label_membership_type": "manual",
    "display_text": "My label",
    "count": 2,
    "host_ids": [42, 43],
    "author_id": 1
  }
}
```

### Get label

Returns the specified label.

`GET /api/v1/fleet/labels/:id`

#### Parameters

| Name | Type    | In   | Description                   |
| ---- | ------- | ---- | ----------------------------- |
| id   | integer | path | **Required**. The label's id. |

#### Example

`GET /api/v1/fleet/labels/1`

##### Default response

`Status: 200`

```json
{
  "label": {
    "created_at": "2021-02-09T22:09:43Z",
    "updated_at": "2021-02-09T22:15:58Z",
    "id": 12,
    "name": "Ubuntu",
    "description": "Filters ubuntu hosts",
    "query": "SELECT 1 FROM os_version WHERE platform = 'ubuntu';",
    "label_type": "regular",
    "label_membership_type": "dynamic",
    "display_text": "Ubuntu",
    "count": 0,
    "host_ids": null,
    "author_id": 1
  }
}
```

### Get labels summary

Returns a list of all the labels in Fleet.

`GET /api/v1/fleet/labels/summary`

#### Example

`GET /api/v1/fleet/labels/summary`

##### Default response

`Status: 200`

```json
{
  "labels": [
    {
      "id": 6,
      "name": "All Hosts",
      "description": "All hosts which have enrolled in Fleet",
      "label_type": "builtin"
    },
    {
      "id": 7,
      "name": "macOS",
      "description": "All macOS hosts",
      "label_type": "builtin"
    },
    {
      "id": 8,
      "name": "Ubuntu Linux",
      "description": "All Ubuntu hosts",
      "label_type": "builtin"
    },
    {
      "id": 9,
      "name": "CentOS Linux",
      "description": "All CentOS hosts",
      "label_type": "builtin"
    },
    {
      "id": 10,
      "name": "MS Windows",
      "description": "All Windows hosts",
      "label_type": "builtin"
    }
  ]
}
```

### List labels

Returns a list of all the labels in Fleet.

`GET /api/v1/fleet/labels`

#### Parameters

| Name            | Type    | In    | Description   |
| --------------- | ------- | ----- |------------------------------------- |
| order_key       | string  | query | What to order results by. Can be any column in the labels table.                                                  |
| order_direction | string  | query | **Requires `order_key`**. The direction of the order given the order key. Options include `asc` and `desc`. Default is `asc`. |

#### Example

`GET /api/v1/fleet/labels`

##### Default response

`Status: 200`

```json
{
  "labels": [
    {
      "created_at": "2021-02-02T23:55:25Z",
      "updated_at": "2021-02-02T23:55:25Z",
      "id": 6,
      "name": "All Hosts",
      "description": "All hosts which have enrolled in Fleet",
      "query": "SELECT 1;",
      "label_type": "builtin",
      "label_membership_type": "dynamic",
      "host_count": 7,
      "display_text": "All Hosts",
      "count": 7,
      "host_ids": null,
      "author_id": 1
    },
    {
      "created_at": "2021-02-02T23:55:25Z",
      "updated_at": "2021-02-02T23:55:25Z",
      "id": 7,
      "name": "macOS",
      "description": "All macOS hosts",
      "query": "SELECT 1 FROM os_version WHERE platform = 'darwin';",
      "platform": "darwin",
      "label_type": "builtin",
      "label_membership_type": "dynamic",
      "host_count": 1,
      "display_text": "macOS",
      "count": 1,
      "host_ids": null,
      "author_id": 1
    },
    {
      "created_at": "2021-02-02T23:55:25Z",
      "updated_at": "2021-02-02T23:55:25Z",
      "id": 8,
      "name": "Ubuntu Linux",
      "description": "All Ubuntu hosts",
      "query": "SELECT 1 FROM os_version WHERE platform = 'ubuntu';",
      "platform": "ubuntu",
      "label_type": "builtin",
      "label_membership_type": "dynamic",
      "host_count": 3,
      "display_text": "Ubuntu Linux",
      "count": 3,
      "host_ids": null,
      "author_id": 1
    },
    {
      "created_at": "2021-02-02T23:55:25Z",
      "updated_at": "2021-02-02T23:55:25Z",
      "id": 9,
      "name": "CentOS Linux",
      "description": "All CentOS hosts",
      "query": "SELECT 1 FROM os_version WHERE platform = 'centos' OR name LIKE '%centos%'",
      "label_type": "builtin",
      "label_membership_type": "dynamic",
      "host_count": 3,
      "display_text": "CentOS Linux",
      "count": 3,
      "host_ids": null,
      "author_id": 1
    },
    {
      "created_at": "2021-02-02T23:55:25Z",
      "updated_at": "2021-02-02T23:55:25Z",
      "id": 10,
      "name": "MS Windows",
      "description": "All Windows hosts",
      "query": "SELECT 1 FROM os_version WHERE platform = 'windows';",
      "platform": "windows",
      "label_type": "builtin",
      "label_membership_type": "dynamic",
      "display_text": "MS Windows",
      "count": 0,
      "host_ids": null,
      "author_id": 1
    }
  ]
}
```

### List hosts in a label

Returns a list of the hosts that belong to the specified label.

`GET /api/v1/fleet/labels/:id/hosts`

#### Parameters

| Name                     | Type    | In    | Description                                                                                                                                                                                                                |
| ---------------          | ------- | ----- | -----------------------------------------------------------------------------------------------------------------------------                                                                                              |
| id                       | integer | path  | **Required**. The label's id.                                                                                                                                                                                              |
| page                     | integer | query | Page number of the results to fetch.                                                                                                                                                                                       |
| per_page                 | integer | query | Results per page.                                                                                                                                                                                                          |
| order_key                | string  | query | What to order results by. Can be any column in the hosts table.                                                                                                                                                            |
| order_direction          | string  | query | **Requires `order_key`**. The direction of the order given the order key. Options include 'asc' and 'desc'. Default is 'asc'.                                                                                              |
| after                    | string  | query | The value to get results after. This needs `order_key` defined, as that's the column that would be used.                                                                                                                   |
| status                   | string  | query | Indicates the status of the hosts to return. Can either be 'new', 'online', 'offline', 'mia' or 'missing'.                                                                                                                 |
| query                    | string  | query | Search query keywords. Searchable fields include `hostname`, `hardware_serial`, `uuid`, and `ipv4`.                                                                                                                         |
| team_id                  | integer | query | _Available in Fleet Premium_. Filters the hosts to only include hosts in the specified team.                                                                                                                                |
| disable_failing_policies | boolean | query | If "true", hosts will return failing policies as 0 regardless of whether there are any that failed for the host. This is meant to be used when increased performance is needed in exchange for the extra information.      |
| mdm_id                   | integer | query | The ID of the _mobile device management_ (MDM) solution to filter hosts by (that is, filter hosts that use a specific MDM provider and URL).      |
| mdm_name                 | string  | query | The name of the _mobile device management_ (MDM) solution to filter hosts by (that is, filter hosts that use a specific MDM provider).      |
| mdm_enrollment_status    | string  | query | The _mobile device management_ (MDM) enrollment status to filter hosts by. Valid options are 'manual', 'automatic', 'enrolled', 'pending', or 'unenrolled'.                                                                                                                                                                                                             |
| macos_settings           | string  | query | Filters the hosts by the status of the _mobile device management_ (MDM) profiles applied to hosts. Valid options are 'verified', 'verifying', 'pending', or 'failed'. **Note: If this filter is used in Fleet Premium without a team ID filter, the results include only hosts that are not assigned to any team.**                                                                                                                                                                                                             |
| low_disk_space           | integer | query | _Available in Fleet Premium_. Filters the hosts to only include hosts with less GB of disk space available than this value. Must be a number between 1-100.                                                                 |
| macos_settings_disk_encryption | string | query | Filters the hosts by disk encryption status. Valid options are 'verified', 'verifying', 'action_required', 'enforcing', 'failed', or 'removing_enforcement'. |
| bootstrap_package       | string | query | _Available in Fleet Premium_. Filters the hosts by the status of the MDM bootstrap package on the host. Valid options are 'installed', 'pending', or 'failed'. **Note: If this filter is used in Fleet Premium without a team ID filter, the results include only hosts that are not assigned to any team.** |
| os_settings          | string  | query | Filters the hosts by the status of the operating system settings applied to the hosts. Valid options are 'verified', 'verifying', 'pending', or 'failed'. **Note: If this filter is used in Fleet Premium without a team ID filter, the results include only hosts that are not assigned to any team.** |
| os_settings_disk_encryption | string | query | Filters the hosts by disk encryption status. Valid options are 'verified', 'verifying', 'action_required', 'enforcing', 'failed', or 'removing_enforcement'.  **Note: If this filter is used in Fleet Premium without a team ID filter, the results include only hosts that are not assigned to any team.** |

If `mdm_id`, `mdm_name`, `mdm_enrollment_status`, `os_settings`, or `os_settings_disk_encryption` is specified, then Windows Servers are excluded from the results.

#### Example

`GET /api/v1/fleet/labels/6/hosts&query=floobar`

##### Default response

`Status: 200`

```json
{
  "hosts": [
    {
      "created_at": "2021-02-03T16:11:43Z",
      "updated_at": "2021-02-03T21:58:19Z",
      "id": 2,
      "detail_updated_at": "2021-02-03T21:58:10Z",
      "label_updated_at": "2021-02-03T21:58:10Z",
      "policy_updated_at": "2023-06-26T18:33:15Z",
      "last_enrolled_at": "2021-02-03T16:11:43Z",
      "software_updated_at": "2020-11-05T05:09:44Z",
      "seen_time": "2021-02-03T21:58:20Z",
      "refetch_requested": false,
      "hostname": "floobar42",
      "uuid": "a2064cef-0000-0000-afb9-283e3c1d487e",
      "platform": "ubuntu",
      "osquery_version": "4.5.1",
      "os_version": "Ubuntu 20.4.0",
      "build": "",
      "platform_like": "debian",
      "code_name": "",
      "uptime": 32688000000000,
      "memory": 2086899712,
      "cpu_type": "x86_64",
      "cpu_subtype": "142",
      "cpu_brand": "Intel(R) Core(TM) i5-8279U CPU @ 2.40GHz",
      "cpu_physical_cores": 4,
      "cpu_logical_cores": 4,
      "hardware_vendor": "",
      "hardware_model": "",
      "hardware_version": "",
      "hardware_serial": "",
      "computer_name": "e2e7f8d8983d",
      "display_name": "e2e7f8d8983d",
      "primary_ip": "172.20.0.2",
      "primary_mac": "02:42:ac:14:00:02",
      "distributed_interval": 10,
      "config_tls_refresh": 10,
      "logger_tls_period": 10,
      "team_id": null,
      "pack_stats": null,
      "team_name": null,
      "status": "offline",
      "display_text": "e2e7f8d8983d",
      "mdm": {
        "encryption_key_available": false,
        "enrollment_status": null,
        "name": "",
        "server_url": null
      }
    }
  ]
}
```

### Delete label

Deletes the label specified by name.

`DELETE /api/v1/fleet/labels/:name`

#### Parameters

| Name | Type   | In   | Description                     |
| ---- | ------ | ---- | ------------------------------- |
| name | string | path | **Required**. The label's name. |

#### Example

`DELETE /api/v1/fleet/labels/ubuntu_label`

##### Default response

`Status: 200`


### Delete label by ID

Deletes the label specified by ID.

`DELETE /api/v1/fleet/labels/id/:id`

#### Parameters

| Name | Type    | In   | Description                   |
| ---- | ------- | ---- | ----------------------------- |
| id   | integer | path | **Required**. The label's id. |

#### Example

`DELETE /api/v1/fleet/labels/id/13`

##### Default response

`Status: 200`


---

## OS settings

- [Add custom OS setting (configuration profile)](#add-custom-os-setting-configuration-profile)
- [List custom OS settings (configuration profiles)](#list-custom-os-settings-configuration-profiles)
- [Get or download custom OS setting (configuration profile)](#get-or-download-custom-os-setting-configuration-profile)
- [Delete custom OS setting (configuration profile)](#delete-custom-os-setting-configuration-profile)
- [Update disk encryption enforcement](#update-disk-encryption-enforcement)
- [Get disk encryption statistics](#get-disk-encryption-statistics)
- [Get OS settings summary](#get-os-settings-summary)
- [Get OS setting (configuration profile) status](#get-os-setting-configuration-profile-status)
- [Resend custom OS setting (configuration profile)](resend-custom-os-setting-configuration-profile)
- [Batch-resend custom OS setting (configuration profile)](batch-resend-custom-os-setting-configuration-profile)


### Add custom OS setting (configuration profile)

> [Add custom macOS setting](https://github.com/fleetdm/fleet/blob/fleet-v4.40.0/docs/REST%20API/rest-api.md#add-custom-macos-setting-configuration-profile) (`POST /api/v1/fleet/mdm/apple/profiles`) API endpoint is deprecated as of Fleet 4.41. It is maintained for backwards compatibility. Please use the below API endpoint instead.

Add a configuration profile to enforce custom settings on macOS and Windows hosts.

`POST /api/v1/fleet/configuration_profiles`

#### Parameters

| Name                      | Type     | In   | Description                                                                                                   |
| ------------------------- | -------- | ---- | ------------------------------------------------------------------------------------------------------------- |
| profile                   | file     | form | **Required.** The .mobileconfig and JSON for macOS or XML for Windows file containing the profile. |
| team_id                   | string   | form | _Available in Fleet Premium_. The team ID for the profile. If specified, the profile is applied to only hosts that are assigned to the specified team. If not specified, the profile is applied to only to hosts that are not assigned to any team. |
| labels_include_all        | array     | form | _Available in Fleet Premium_. Target hosts that have all labels in the array. |
| labels_include_any      | array     | form | _Available in Fleet Premium_. Target hosts that have any label in the array. |
| labels_exclude_any | array | form | _Available in Fleet Premium_. Target hosts that that don’t have any label in the array. |

Only one of `labels_include_all`, `labels_include_any`, or `labels_exclude_any` can be specified. If none are specified, all hosts are targeted.

#### Example

Add a new configuration profile to be applied to macOS hosts
assigned to a team. Note that in this example the form data specifies`team_id` in addition to
`profile`.

`POST /api/v1/fleet/configuration_profiles`

##### Request headers

```http
Content-Length: 850
Content-Type: multipart/form-data; boundary=------------------------f02md47480und42y
```

##### Request body

```http
--------------------------f02md47480und42y
Content-Disposition: form-data; name="team_id"

1
--------------------------f02md47480und42y
Content-Disposition: form-data; name="labels_include_all"

Label name 1
--------------------------f02md47480und42y
Content-Disposition: form-data; name="labels_include_all"

Label name 2
--------------------------f02md47480und42y
Content-Disposition: form-data; name="profile"; filename="Foo.mobileconfig"
Content-Type: application/octet-stream

<?xml version="1.0" encoding="UTF-8"?>
<!DOCTYPE plist PUBLIC "-//Apple//DTD PLIST 1.0//EN" "http://www.apple.com/DTDs/PropertyList-1.0.dtd">
<plist version="1.0">
<dict>
  <key>PayloadContent</key>
  <array/>
  <key>PayloadDisplayName</key>
  <string>Example profile</string>
  <key>PayloadIdentifier</key>
  <string>com.example.profile</string>
  <key>PayloadType</key>
  <string>Configuration</string>
  <key>PayloadUUID</key>
  <string>0BBF3E23-7F56-48FC-A2B6-5ACC598A4A69</string>
  <key>PayloadVersion</key>
  <integer>1</integer>
</dict>
</plist>
--------------------------f02md47480und42y--

```

##### Default response

`Status: 200`

```json
{
  "profile_uuid": "954ec5ea-a334-4825-87b3-937e7e381f24"
}
```

###### Additional notes
If the response is `Status: 409 Conflict`, the body may include additional error details in the case
of duplicate payload display name or duplicate payload identifier (macOS profiles).


### List custom OS settings (configuration profiles)

> [List custom macOS settings](https://github.com/fleetdm/fleet/blob/fleet-v4.40.0/docs/REST%20API/rest-api.md#list-custom-macos-settings-configuration-profiles) (`GET /api/v1/fleet/mdm/apple/profiles`) API endpoint is deprecated as of Fleet 4.41. It is maintained for backwards compatibility. Please use the below API endpoint instead.

Get a list of the configuration profiles in Fleet.

For Fleet Premium, the list can
optionally be filtered by team ID. If no team ID is specified, team profiles are excluded from the
results (i.e., only profiles that are associated with "No team" are listed).

`GET /api/v1/fleet/configuration_profiles`

#### Parameters

| Name                      | Type   | In    | Description                                                               |
| ------------------------- | ------ | ----- | ------------------------------------------------------------------------- |
| team_id                   | string | query | _Available in Fleet Premium_. The team id to filter profiles.              |
| page                      | integer | query | Page number of the results to fetch.                                     |
| per_page                  | integer | query | Results per page.                                                        |

#### Example

List all configuration profiles for macOS and Windows hosts enrolled to Fleet's MDM that are not assigned to any team.

`GET /api/v1/fleet/configuration_profiles`

##### Default response

`Status: 200`

```json
{
  "profiles": [
    {
      "profile_uuid": "39f6cbbc-fe7b-4adc-b7a9-542d1af89c63",
      "team_id": 0,
      "name": "Example macOS profile",
      "platform": "darwin",
      "identifier": "com.example.profile",
      "created_at": "2023-03-31T00:00:00Z",
      "updated_at": "2023-03-31T00:00:00Z",
      "checksum": "dGVzdAo=",
      "labels_exclude_any": [
       {
        "name": "Label name 1",
        "id": 1
       }
      ]
    },
    {
      "profile_uuid": "f5ad01cc-f416-4b5f-88f3-a26da3b56a19",
      "team_id": 0,
      "name": "Example Windows profile",
      "platform": "windows",
      "created_at": "2023-04-31T00:00:00Z",
      "updated_at": "2023-04-31T00:00:00Z",
      "checksum": "aCLemVr)",
      "labels_include_all": [
        {
          "name": "Label name 2",
          "broken": true,
        },
        {
          "name": "Label name 3",
          "id": 3
        }
      ]
    }
  ],
  "meta": {
    "has_next_results": false,
    "has_previous_results": false
  }
}
```

If one or more assigned labels are deleted the profile is considered broken (`broken: true`). It won’t be applied to new hosts.

### Get or download custom OS setting (configuration profile)

> [Download custom macOS setting](https://github.com/fleetdm/fleet/blob/fleet-v4.40.0/docs/REST%20API/rest-api.md#download-custom-macos-setting-configuration-profile) (`GET /api/v1/fleet/mdm/apple/profiles/:profile_id`) API endpoint is deprecated as of Fleet 4.41. It is maintained for backwards compatibility. Please use the API endpoint below instead.

`GET /api/v1/fleet/configuration_profiles/:profile_uuid`

#### Parameters

| Name                      | Type    | In    | Description                                             |
| ------------------------- | ------- | ----- | ------------------------------------------------------- |
| profile_uuid              | string | url   | **Required** The UUID of the profile to download.  |
| alt                       | string  | query | If specified and set to "media", downloads the profile. |

#### Example (get a profile metadata)

`GET /api/v1/fleet/configuration_profiles/f663713f-04ee-40f0-a95a-7af428c351a9`

##### Default response

`Status: 200`

```json
{
  "profile_uuid": "f663713f-04ee-40f0-a95a-7af428c351a9",
  "team_id": 0,
  "name": "Example profile",
  "platform": "darwin",
  "identifier": "com.example.profile",
  "created_at": "2023-03-31T00:00:00Z",
  "updated_at": "2023-03-31T00:00:00Z",
  "checksum": "dGVzdAo=",
  "labels_include_all": [
    {
      "name": "Label name 1",
      "id": 1,
      "broken": true
    },
    {
      "name": "Label name 2",
      "id": 2
    }
  ]
}
```

#### Example (download a profile)

`GET /api/v1/fleet/configuration_profiles/f663713f-04ee-40f0-a95a-7af428c351a9?alt=media`

##### Default response

`Status: 200`

**Note** To confirm success, it is important for clients to match content length with the response
header (this is done automatically by most clients, including the browser) rather than relying
solely on the response status code returned by this endpoint.

##### Example response headers

```http
  Content-Length: 542
  Content-Type: application/octet-stream
  Content-Disposition: attachment;filename="2023-03-31 Example profile.mobileconfig"
```

###### Example response body

```xml
<?xml version="1.0" encoding="UTF-8"?>
<!DOCTYPE plist PUBLIC "-//Apple//DTD PLIST 1.0//EN" "http://www.apple.com/DTDs/PropertyList-1.0.dtd">
<plist version="1.0">
<dict>
  <key>PayloadContent</key>
  <array/>
  <key>PayloadDisplayName</key>
  <string>Example profile</string>
  <key>PayloadIdentifier</key>
  <string>com.example.profile</string>
  <key>PayloadType</key>
  <string>Configuration</string>
  <key>PayloadUUID</key>
  <string>0BBF3E23-7F56-48FC-A2B6-5ACC598A4A69</string>
  <key>PayloadVersion</key>
  <integer>1</integer>
</dict>
</plist>
```

### Delete custom OS setting (configuration profile)

> [Delete custom macOS setting](https://github.com/fleetdm/fleet/blob/fleet-v4.40.0/docs/REST%20API/rest-api.md#delete-custom-macos-setting-configuration-profile) (`DELETE /api/v1/fleet/mdm/apple/profiles/:profile_id`) API endpoint is deprecated as of Fleet 4.41. It is maintained for backwards compatibility. Please use the below API endpoint instead.

`DELETE /api/v1/fleet/configuration_profiles/:profile_uuid`

#### Parameters

| Name                      | Type    | In    | Description                                                               |
| ------------------------- | ------- | ----- | ------------------------------------------------------------------------- |
| profile_uuid              | string  | url   | **Required** The UUID of the profile to delete. |

#### Example

`DELETE /api/v1/fleet/configuration_profiles/f663713f-04ee-40f0-a95a-7af428c351a9`

##### Default response

`Status: 200`

### Resend custom OS setting (configuration profile)

Resends a configuration profile for the specified host.

`POST /api/v1/fleet/hosts/:id/configuration_profiles/:profile_uuid/resend`

#### Parameters

| Name | Type | In | Description |
| ---- | ---- | -- | ----------- |
| id   | integer | path | **Required.** The host's ID. |
| profile_uuid   | string | path | **Required.** The UUID of the configuration profile to resend to the host. |

#### Example

`POST /api/v1/fleet/hosts/233/configuration_profiles/fc14a20-84a2-42d8-9257-a425f62bb54d/resend`

##### Default response

`Status: 202`


### Batch-resend custom OS setting (configuration profile)


`POST /api/v1/fleet/configuration_profiles/resend/batch`

#### Parameters

| Name    | Type    | In   | Description                                                                                                                                                                                                                                                                                                                        |
| ------- | ------- | ---- | ---------------------------------------------------------------------------------------------------------------------------------------------------------------------------------------------------------------------------------------------------------------------------------------------------------------------------------- |
| profile_uuid | integer | body | **Required**. The UUID of the existing configuration profile you'd like to resend.|
| filters | object  | body | **Required**. See [filters](#filters)  |

##### Filters

| Name                              | Type    | Description   |
| -----------------------| ------- | ----------------------------------------------------------------------------------- |
| profile_status                | string   | Profile status. Currently, `"failed"` is supported. |

#### Example

`POST /api/v1/fleet/configuration_profiles/batch/resend`

##### Request body

```json
{
  "profile_uuid": "f663713f-04ee-40f0-a95a-7af428c351a9",
  "filters": {
    "profile_status": "failed"
  }
}
```

##### Default response

`Status: 202`


### Update disk encryption enforcement

> `PATCH /api/v1/fleet/mdm/apple/settings` API endpoint is deprecated as of Fleet 4.45. It is maintained for backward compatibility. Please use the new API endpoint below. See old API endpoint docs [here](https://github.com/fleetdm/fleet/blob/main/docs/REST%20API/rest-api.md?plain=1#L4296C29-L4296C29).

_Available in Fleet Premium_

`POST /api/v1/fleet/disk_encryption`

#### Parameters

| Name                   | Type    | In    | Description                                                                                 |
| -------------          | ------  | ----  | --------------------------------------------------------------------------------------      |
| team_id                | integer | body  | The team ID to apply the settings to. Settings applied to hosts in no team if absent.       |
| enable_disk_encryption | boolean | body  | Whether disk encryption should be enforced on devices that belong to the team (or no team). |

#### Example

`POST /api/v1/fleet/disk_encryption`

##### Default response

`204`


### Get disk encryption statistics

_Available in Fleet Premium_

Get aggregate status counts of disk encryption enforced on macOS and Windows hosts.

The summary can optionally be filtered by team ID.

`GET /api/v1/fleet/disk_encryption`

#### Parameters

| Name                      | Type   | In    | Description                                                               |
| ------------------------- | ------ | ----- | ------------------------------------------------------------------------- |
| team_id                   | string | query | _Available in Fleet Premium_. The team ID to filter the summary.           |

#### Example

`GET /api/v1/fleet/disk_encryption`

##### Default response

`Status: 200`

```json
{
  "verified": {"macos": 123, "windows": 123, "linux": 13},
  "verifying": {"macos": 123, "windows": 0, "linux": 0},
  "action_required": {"macos": 123, "windows": 0, "linux": 37},
  "enforcing": {"macos": 123, "windows": 123, "linux": 0},
  "failed": {"macos": 123, "windows": 123, "linux": 0},
  "removing_enforcement": {"macos": 123, "windows": 0, "linux": 0}
}
```


### Get OS settings summary

> [Get macOS settings statistics](https://github.com/fleetdm/fleet/blob/fleet-v4.40.0/docs/REST%20API/rest-api.md#get-macos-settings-statistics) (`GET /api/v1/fleet/mdm/apple/profiles/summary`) API endpoint is deprecated as of Fleet 4.41. It is maintained for backwards compatibility. Please use the below API endpoint instead.

Get aggregate status counts of all OS settings (configuration profiles and disk encryption) enforced on hosts.

For Fleet Premium users, the counts can
optionally be filtered by `team_id`. If no `team_id` is specified, team profiles are excluded from the results (i.e., only profiles that are associated with "No team" are listed).

`GET /api/v1/fleet/configuration_profiles/summary`

#### Parameters

| Name                      | Type   | In    | Description                                                               |
| ------------------------- | ------ | ----- | ------------------------------------------------------------------------- |
| team_id                   | string | query | _Available in Fleet Premium_. The team ID to filter profiles.              |

#### Example

Get aggregate status counts of profiles for to macOS and Windows hosts that are assigned to "No team".

`GET /api/v1/fleet/configuration_profiles/summary`

##### Default response

`Status: 200`

```json
{
  "verified": 123,
  "verifying": 123,
  "failed": 123,
  "pending": 123
}
```

### Get OS setting (configuration profile) status

Get status counts of a single OS settings (configuration profile) enforced on hosts.

`GET /api/v1/fleet/configuration_profile/:profile_uuid/status`

#### Parameters

| Name                      | Type   | In    | Description                                                               |
| ------------------------- | ------ | ----- | ------------------------------------------------------------------------- |
| profile_uuid                   | string | query | **Required**. The UUID of configuration profile.             |

#### Example

`GET /api/v1/fleet/configuration_profile/f663713f-04ee-40f0-a95a-7af428c351a9/status`

##### Default response

`Status: 200`

```json
{
  "verified": 123,
  "verifying": 123,
  "failed": 123,
  "pending": 123,
}
```

---

## Setup experience

- [Set custom MDM setup enrollment profile](#set-custom-mdm-setup-enrollment-profile)
- [Get custom MDM setup enrollment profile](#get-custom-mdm-setup-enrollment-profile)
- [Delete custom MDM setup enrollment profile](#delete-custom-mdm-setup-enrollment-profile)
- [Get Over-the-Air (OTA) enrollment profile](#get-over-the-air-ota-enrollment-profile)
- [Get manual enrollment profile](#get-manual-enrollment-profile)
- [Upload a bootstrap package](#upload-a-bootstrap-package)
- [Get metadata about a bootstrap package](#get-metadata-about-a-bootstrap-package)
- [Delete a bootstrap package](#delete-a-bootstrap-package)
- [Download a bootstrap package](#download-a-bootstrap-package)
- [Get a summary of bootstrap package status](#get-a-summary-of-bootstrap-package-status)
- [Configure setup experience](#configure-setup-experience)
- [Upload an EULA file](#upload-an-eula-file)
- [Get metadata about an EULA file](#get-metadata-about-an-eula-file)
- [Delete an EULA file](#delete-an-eula-file)
- [Download an EULA file](#download-an-eula-file)
- [List software (setup experience)](#list-software-setup-experience)
- [Update software (setup experience)](#update-software-setup-experience)
- [Add script (setup experience)](#add-script-setup-experience)
- [Get or download script (setup experience)](#get-or-download-script-setup-experience)
- [Delete script (setup experience)](#delete-script-setup-experience)



### Set custom MDM setup enrollment profile

_Available in Fleet Premium_

Sets the custom MDM setup enrollment profile for a team or no team.

`POST /api/v1/fleet/enrollment_profiles/automatic`

#### Parameters

| Name                      | Type    | In    | Description                                                                   |
| ------------------------- | ------  | ----- | -------------------------------------------------------------------------     |
| team_id                   | integer | json  | The team ID this custom enrollment profile applies to, or no team if omitted. |
| name                      | string  | json  | The filename of the uploaded custom enrollment profile.                       |
| enrollment_profile        | object  | json  | The custom enrollment profile's json, as documented in https://developer.apple.com/documentation/devicemanagement/profile. |

#### Example

`POST /api/v1/fleet/enrollment_profiles/automatic`

##### Default response

`Status: 200`

```json
{
  "team_id": 123,
  "name": "dep_profile.json",
  "uploaded_at": "2023-04-04:00:00Z",
  "enrollment_profile": {
    "is_mandatory": true,
    "is_mdm_removable": false
  }
}
```

> NOTE: The `ConfigurationWebURL` and `URL` values in the custom MDM setup enrollment profile are automatically populated. Attempting to populate them with custom values may generate server response errors.

### Get custom MDM setup enrollment profile

_Available in Fleet Premium_

Gets the custom MDM setup enrollment profile for a team or no team.

`GET /api/v1/fleet/enrollment_profiles/automatic`

#### Parameters

| Name                      | Type    | In    | Description                                                                           |
| ------------------------- | ------  | ----- | -------------------------------------------------------------------------             |
| team_id                   | integer | query | The team ID for which to return the custom enrollment profile, or no team if omitted. |

#### Example

`GET /api/v1/fleet/enrollment_profiles/automatic?team_id=123`

##### Default response

`Status: 200`

```json
{
  "team_id": 123,
  "name": "dep_profile.json",
  "uploaded_at": "2023-04-04:00:00Z",
  "enrollment_profile": {
    "is_mandatory": true,
    "is_mdm_removable": false
  }
}
```

### Delete custom MDM setup enrollment profile

_Available in Fleet Premium_

Deletes the custom MDM setup enrollment profile assigned to a team or no team.

`DELETE /api/v1/fleet/enrollment_profiles/automatic`

#### Parameters

| Name                      | Type    | In    | Description                                                                           |
| ------------------------- | ------  | ----- | -------------------------------------------------------------------------             |
| team_id                   | integer | query | The team ID for which to delete the custom enrollment profile, or no team if omitted. |

#### Example

`DELETE /api/v1/fleet/enrollment_profiles/automatic?team_id=123`

##### Default response

`Status: 204`


### Get Over-the-Air (OTA) enrollment profile

`GET /api/v1/fleet/enrollment_profiles/ota`

The returned value is a signed `.mobileconfig` OTA enrollment profile. Install this profile on macOS, iOS, or iPadOS hosts to enroll them to a specific team in Fleet and turn on MDM features.

To enroll macOS hosts, turn on MDM features, and add [human-device mapping](#get-human-device-mapping), install the [manual enrollment profile](#get-manual-enrollment-profile) instead.

Learn more about OTA profiles [here](https://developer.apple.com/library/archive/documentation/NetworkingInternet/Conceptual/iPhoneOTAConfiguration/OTASecurity/OTASecurity.html).

#### Parameters

| Name              | Type    | In    | Description                                                                      |
|-------------------|---------|-------|----------------------------------------------------------------------------------|
| enroll_secret     | string  | query | **Required**. The enroll secret of the team this host will be assigned to.       |

#### Example

`GET /api/v1/fleet/enrollment_profiles/ota?enroll_secret=foobar`

##### Default response

`Status: 200`

> **Note:** To confirm success, it is important for clients to match content length with the response header (this is done automatically by most clients, including the browser) rather than relying solely on the response status code returned by this endpoint.

##### Example response headers

```http
  Content-Length: 542
  Content-Type: application/x-apple-aspen-config; charset=utf-8
  Content-Disposition: attachment;filename="fleet-mdm-enrollment-profile.mobileconfig"
  X-Content-Type-Options: nosniff
```

###### Example response body

```xml
<?xml version="1.0" encoding="UTF-8"?>
<!DOCTYPE plist PUBLIC "-//Apple Inc//DTD PLIST 1.0//EN" "http://www.apple.com/DTDs/PropertyList-1.0.dtd">
<plist version="1.0">
  <dict>
    <key>PayloadContent</key>
    <dict>
      <key>URL</key>
      <string>https://foo.example.com/api/fleet/ota_enrollment?enroll_secret=foobar</string>
      <key>DeviceAttributes</key>
      <array>
        <string>UDID</string>
        <string>VERSION</string>
        <string>PRODUCT</string>
	      <string>SERIAL</string>
      </array>
    </dict>
    <key>PayloadOrganization</key>
    <string>Acme Inc.</string>
    <key>PayloadDisplayName</key>
    <string>Acme Inc. enrollment</string>
    <key>PayloadVersion</key>
    <integer>1</integer>
    <key>PayloadUUID</key>
    <string>fdb376e5-b5bb-4d8c-829e-e90865f990c9</string>
    <key>PayloadIdentifier</key>
    <string>com.fleetdm.fleet.mdm.apple.ota</string>
    <key>PayloadType</key>
    <string>Profile Service</string>
  </dict>
</plist>
```


### Get manual enrollment profile

Retrieves an unsigned manual enrollment profile for macOS hosts. Install this profile on macOS hosts to turn on MDM features manually.

To add [human-device mapping](#get-human-device-mapping), add the end user's email to the enrollment profle. Learn how [here](https://fleetdm.com/guides/config-less-fleetd-agent-deployment#basic-article).

`GET /api/v1/fleet/enrollment_profiles/manual`

##### Example

`GET /api/v1/fleet/enrollment_profiles/manual`

##### Default response

`Status: 200`

```xml
<?xml version="1.0" encoding="UTF-8"?>
<!DOCTYPE plist PUBLIC "-//Apple//DTD PLIST 1.0//EN" "http://www.apple.com/DTDs/PropertyList-1.0.dtd">
<plist version="1.0">
<!-- ... -->
</plist>
```

### Upload a bootstrap package

_Available in Fleet Premium_

Upload a bootstrap package that will be automatically installed during DEP setup.

`POST /api/v1/fleet/bootstrap`

#### Parameters

| Name    | Type   | In   | Description                                                                                                                                                                                                            |
| ------- | ------ | ---- | ---------------------------------------------------------------------------------------------------------------------------------------------------------------------------------------------------------------------- |
| package | file   | form | **Required**. The bootstrap package installer. It must be a signed `pkg` file.                                                                                                                                         |
| team_id | string | form | The team ID for the package. If specified, the package will be installed to hosts that are assigned to the specified team. If not specified, the package will be installed to hosts that are not assigned to any team. |
| manual_agent_install | boolean | form | If set to `true` Fleet's agent (fleetd) won't be installed as part of automatic enrollment (ADE) on macOS hosts. (Default: `false`) |

#### Example

Upload a bootstrap package that will be installed to macOS hosts enrolled to MDM that are
assigned to a team. Note that in this example the form data specifies `team_id` in addition to
`package`.

`POST /api/v1/fleet/bootstrap`

##### Request headers

```http
Content-Length: 850
Content-Type: multipart/form-data; boundary=------------------------f02md47480und42y
```

##### Request body

```http
--------------------------f02md47480und42y
Content-Disposition: form-data; name="team_id"
1
--------------------------f02md47480und42y
Content-Disposition: form-data; name="package"; filename="bootstrap-package.pkg"
Content-Type: application/octet-stream
<BINARY_DATA>
--------------------------f02md47480und42y--
```

##### Default response

`Status: 200`


### Get metadata about a bootstrap package

_Available in Fleet Premium_

Get information about a bootstrap package that was uploaded to Fleet.

`GET /api/v1/fleet/bootstrap/:team_id/metadata`

#### Parameters

| Name       | Type    | In    | Description                                                                                                                                                                                                        |
| -------    | ------  | ---   | ---------------------------------------------------------------------------------------------------------------------------------------------------------                                                          |
| team_id    | string  | url   | **Required** The team ID for the package. Zero (0) can be specified to get information about the bootstrap package for hosts that don't belong to a team.                                                          |
| for_update | boolean | query | If set to `true`, the authorization will be for a `write` action instead of a `read`. Useful for the write-only `gitops` role when requesting the bootstrap metadata to check if the package needs to be replaced. |

#### Example

`GET /api/v1/fleet/bootstrap/0/metadata`

##### Default response

`Status: 200`

```json
{
  "name": "bootstrap-package.pkg",
  "team_id": 0,
  "sha256": "6bebb4433322fd52837de9e4787de534b4089ac645b0692dfb74d000438da4a3",
  "token": "AA598E2A-7952-46E3-B89D-526D45F7E233",
  "created_at": "2023-04-20T13:02:05Z"
}
```

In the response above:

- `token` is the value you can use to [download a bootstrap package](#download-a-bootstrap-package)
- `sha256` is the SHA256 digest of the bytes of the bootstrap package file.


### Delete a bootstrap package

_Available in Fleet Premium_

Delete a team's bootstrap package.

`DELETE /api/v1/fleet/bootstrap/:team_id`

#### Parameters

| Name    | Type   | In  | Description                                                                                                                                               |
| ------- | ------ | --- | --------------------------------------------------------------------------------------------------------------------------------------------------------- |
| team_id | string | url | **Required** The team ID for the package. Zero (0) can be specified to get information about the bootstrap package for hosts that don't belong to a team. |


#### Example

`DELETE /api/v1/fleet/bootstrap/1`

##### Default response

`Status: 200`


### Download a bootstrap package

_Available in Fleet Premium_

Download a bootstrap package.

`GET /api/v1/fleet/bootstrap`

#### Parameters

| Name  | Type   | In    | Description                                      |
| ----- | ------ | ----- | ------------------------------------------------ |
| token | string | query | **Required** The token of the bootstrap package. |

#### Example

`GET /api/v1/fleet/bootstrap?token=AA598E2A-7952-46E3-B89D-526D45F7E233`

##### Default response

`Status: 200`

```http
Status: 200
Content-Type: application/octet-stream
Content-Disposition: attachment
Content-Length: <length>
Body: <blob>
```

### Get a summary of bootstrap package status

_Available in Fleet Premium_

Get aggregate status counts of bootstrap packages delivered to DEP enrolled hosts.

The summary can optionally be filtered by team ID.

`GET /api/v1/fleet/bootstrap/summary`

#### Parameters

| Name                      | Type   | In    | Description                                                               |
| ------------------------- | ------ | ----- | ------------------------------------------------------------------------- |
| team_id                   | string | query | The team ID to filter the summary.                                        |

#### Example

`GET /api/v1/fleet/bootstrap/summary`

##### Default response

`Status: 200`

```json
{
  "installed": 10,
  "failed": 1,
  "pending": 4
}
```

### Configure setup experience

> **Experimental feature.** The `manual_agent_install` feature is undergoing rapid improvement, which may result in breaking changes to the API or configuration surface. It is not recommended for use in automated workflows.

_Available in Fleet Premium_

`PATCH /api/v1/fleet/setup_experience`

#### Parameters

| Name                           | Type    | In    | Description                                                                                 |
| -------------          | ------  | ----  | --------------------------------------------------------------------------------------      |
| team_id                        | integer | body  | The team ID to apply the settings to. Settings applied to hosts in no team if absent.       |
| enable_end_user_authentication | boolean | body  | When enabled, require end users to authenticate with your identity provider (IdP) when they set up their new macOS hosts. |
| enable_release_device_manually | boolean | body  | When enabled, you're responsible for sending the DeviceConfigured command.|
| manual_agent_install | boolean | body  | If set to `true` Fleet's agent (fleetd) won't be installed as part of automatic enrollment (ADE) on macOS hosts. (Default: `false`) |

#### Example

`PATCH /api/v1/fleet/setup_experience`

##### Request body

```json
{
  "team_id": 1,
  "enable_end_user_authentication": true,
  "enable_release_device_manually": true
}
```

##### Default response

`Status: 204`


### Upload an EULA file

_Available in Fleet Premium_

Upload an EULA that will be shown during the DEP flow.

`POST /api/v1/fleet/setup_experience/eula`

#### Parameters

| Name | Type | In   | Description                                       |
| ---- | ---- | ---- | ------------------------------------------------- |
| eula | file | form | **Required**. A PDF document containing the EULA. |

#### Example

`POST /api/v1/fleet/setup_experience/eula`

##### Request headers

```http
Content-Length: 850
Content-Type: multipart/form-data; boundary=------------------------f02md47480und42y
```

##### Request body

```http
--------------------------f02md47480und42y
Content-Disposition: form-data; name="eula"; filename="eula.pdf"
Content-Type: application/octet-stream
<BINARY_DATA>
--------------------------f02md47480und42y--
```

##### Default response

`Status: 200`


### Get metadata about an EULA file

_Available in Fleet Premium_

Get information about the EULA file that was uploaded to Fleet. If no EULA was previously uploaded, this endpoint returns a `404` status code.

`GET /api/v1/fleet/setup_experience/eula/metadata`

#### Example

`GET /api/v1/fleet/setup_experience/eula/metadata`

##### Default response

`Status: 200`

```json
{
  "name": "eula.pdf",
  "token": "AA598E2A-7952-46E3-B89D-526D45F7E233",
  "created_at": "2023-04-20T13:02:05Z"
}
```

In the response above:

- `token` is the value you can use to [download an EULA](#download-an-eula-file)


### Delete an EULA file

_Available in Fleet Premium_

Delete an EULA file.

`DELETE /api/v1/fleet/setup_experience/eula/:token`

#### Parameters

| Name  | Type   | In    | Description                              |
| ----- | ------ | ----- | ---------------------------------------- |
| token | string | path  | **Required** The token of the EULA file. |

#### Example

`DELETE /api/v1/fleet/setup_experience/eula/AA598E2A-7952-46E3-B89D-526D45F7E233`

##### Default response

`Status: 200`


### Download an EULA file

_Available in Fleet Premium_

Download an EULA file

`GET /api/v1/fleet/setup_experience/eula/:token`

#### Parameters

| Name  | Type   | In    | Description                              |
| ----- | ------ | ----- | ---------------------------------------- |
| token | string | path  | **Required** The token of the EULA file. |

#### Example

`GET /api/v1/fleet/setup_experience/eula/AA598E2A-7952-46E3-B89D-526D45F7E233`

##### Default response

`Status: 200`

```http
Status: 200
Content-Type: application/pdf
Content-Disposition: attachment
Content-Length: <length>
Body: <blob>
```

### List software (setup experience)

_Available in Fleet Premium_

List software that can or will be automatically installed during macOS setup. If `install_during_setup` is `true` it will be installed during setup.

`GET /api/v1/fleet/setup_experience/software`

| Name  | Type   | In    | Description                              |
| ----- | ------ | ----- | ---------------------------------------- |
| team_id | integer | query | _Available in Fleet Premium_. The ID of the team to filter software by. If not specified, it will filter only software that's available to hosts with no team. |
| page | integer | query | Page number of the results to fetch. |
| per_page | integer | query | Results per page. |


#### Example

`GET /api/v1/fleet/setup_experience/software?team_id=3`

##### Default response

`Status: 200`

```json
{
  "software_titles": [
    {
      "id": 12,
      "name": "Firefox.app",
      "software_package": {
        "name": "FirefoxInsall.pkg",
        "platform": "darwin",
        "version": "125.6",
        "self_service": true,
        "install_during_setup": true
      },
      "app_store_app": null,
      "versions_count": 3,
      "source": "apps",
      "browser": "",
      "hosts_count": 48,
      "versions": [
        {
          "id": 123,
          "version": "1.12",
          "vulnerabilities": ["CVE-2023-1234","CVE-2023-4321","CVE-2023-7654"]
        },
        {
          "id": 124,
          "version": "3.4",
          "vulnerabilities": ["CVE-2023-1234","CVE-2023-4321","CVE-2023-7654"]
        },
        {
          "id": 12,
          "version": "1.13",
          "vulnerabilities": ["CVE-2023-1234","CVE-2023-4321","CVE-2023-7654"]
        }
      ]
    }
  ],
  "count": 2,
  "counts_updated_at": "2024-10-04T10:00:00Z",
  "meta": {
    "has_next_results": false,
    "has_previous_results": false
  }
}
```

### Update software (setup experience)

_Available in Fleet Premium_

Set software that will be automatically installed during macOS setup. Software that isn't included in the request will be unset.

`PUT /api/v1/fleet/setup_experience/software`

| Name  | Type   | In    | Description                              |
| ----- | ------ | ----- | ---------------------------------------- |
| team_id | integer | query | _Available in Fleet Premium_. The ID of the team to set the software for. If not specified, it will set the software for hosts with no team. |
| software_title_ids | array | body | The ID of software titles to install during macOS setup. |

#### Example

`PUT /api/v1/fleet/setup_experience/software?team_id=3`

##### Default response

`Status: 200`

```json
{
  "software_title_ids": [23,3411,5032]
}
```

### Add script (setup experience)

_Available in Fleet Premium_

Add a script that will automatically run during macOS setup.

`POST /api/v1/fleet/setup_experience/script`

| Name  | Type   | In    | Description                              |
| ----- | ------ | ----- | ---------------------------------------- |
| team_id | integer | form | _Available in Fleet Premium_. The ID of the team to add the script to. If not specified, a script will be added for hosts with no team. |
| script | file | form | The ID of software titles to install during macOS setup. |

#### Example

`POST /api/v1/fleet/setup_experience/script`

##### Default response

`Status: 200`

##### Request headers

```http
Content-Length: 306
Content-Type: multipart/form-data; boundary=------------------------f02md47480und42y
```

##### Request body

```http
--------------------------f02md47480und42y
Content-Disposition: form-data; name="team_id"

1
--------------------------f02md47480und42y
Content-Disposition: form-data; name="script"; filename="myscript.sh"
Content-Type: application/octet-stream

echo "hello"
--------------------------f02md47480und42y--

```

### Get or download script (setup experience)

_Available in Fleet Premium_

Get a script that will automatically run during macOS setup.

`GET /api/v1/fleet/setup_experience/script`

| Name  | Type   | In    | Description                              |
| ----- | ------ | ----- | ---------------------------------------- |
| team_id | integer | query | _Available in Fleet Premium_. The ID of the team to get the script for. If not specified, script will be returned for hosts with no team. |
| alt  | string | query | If specified and set to "media", downloads the script's contents. |


#### Example (get script)

`GET /api/v1/fleet/setup_experience/script?team_id=3`

##### Default response

`Status: 200`

```json
{
  "id": 1,
  "team_id": 3,
  "name": "setup-experience-script.sh",
  "created_at": "2023-07-30T13:41:07Z",
  "updated_at": "2023-07-30T13:41:07Z"
}
```

#### Example (download script)

`GET /api/v1/fleet/setup_experience/script?team_id=3?alt=media`

##### Example response headers

```http
Content-Length: 13
Content-Type: application/octet-stream
Content-Disposition: attachment;filename="2023-09-27 script_1.sh"
```

###### Example response body

`Status: 200`

```
echo "hello"
```

### Delete script (setup experience)

_Available in Fleet Premium_

Delete a script that will automatically run during macOS setup.

`DELETE /api/v1/fleet/setup_experience/script`

| Name  | Type   | In    | Description                              |
| ----- | ------ | ----- | ---------------------------------------- |
| team_id | integer | query | _Available in Fleet Premium_. The ID of the team to get the script for. If not specified, script will be returned for hosts with no team. |

#### Example

`DELETE /api/v1/fleet/setup_experience/script?team_id=3`

##### Default response

`Status: 200`

---

## Commands

- [Run MDM command](#run-mdm-command)
- [Get MDM command results](#get-mdm-command-results)
- [List MDM commands](#list-mdm-commands)


### Run MDM command

> `POST /api/v1/fleet/mdm/apple/enqueue` API endpoint is deprecated as of Fleet 4.40. It is maintained for backward compatibility. Please use the new API endpoint below. See old API endpoint docs [here](https://github.com/fleetdm/fleet/blob/fleet-v4.39.0/docs/REST%20API/rest-api.md#run-custom-mdm-command).

This endpoint tells Fleet to run a custom MDM command, on the targeted macOS or Windows hosts, the next time they come online.

`POST /api/v1/fleet/commands/run`

#### Parameters

| Name                      | Type   | In    | Description                                                               |
| ------------------------- | ------ | ----- | ------------------------------------------------------------------------- |
| command                   | string | json  | A Base64 encoded MDM command as described in [Apple's documentation](https://developer.apple.com/documentation/devicemanagement/commands_and_queries) or [Windows's documentation](https://learn.microsoft.com/en-us/openspecs/windows_protocols/ms-mdm/0353f3d6-dbe2-42b6-b8d5-50db9333bba4). Supported formats are standard and raw (unpadded). You can paste your Base64 code to the [online decoder](https://devpal.co/base64-decode/) to check if you're using the valid format. |
| host_uuids                | array  | json  | An array of host UUIDs enrolled in Fleet on which the command should run. |

Note that the `EraseDevice` and `DeviceLock` commands are _available in Fleet Premium_ only.

#### Example

`POST /api/v1/fleet/commands/run`

##### Default response

`Status: 200`

```json
{
  "command_uuid": "a2064cef-0000-1234-afb9-283e3c1d487e",
  "request_type": "ProfileList"
}
```


### Get MDM command results

> `GET /api/v1/fleet/mdm/apple/commandresults` API endpoint is deprecated as of Fleet 4.40. It is maintained for backward compatibility. Please use the new API endpoint below. See old API endpoint docs [here](https://github.com/fleetdm/fleet/blob/fleet-v4.39.0/docs/REST%20API/rest-api.md#get-custom-mdm-command-results).

This endpoint returns the results for a specific custom MDM command.

In the reponse, the possible `status` values for macOS, iOS, and iPadOS hosts are the following:

* Pending: the command has yet to run on the host. The host will run the command the next time it comes online.
* NotNow: the host responded with "NotNow" status via the MDM protocol: the host received the command, but couldn’t execute it. The host will try to run the command the next time it comes online.
* Acknowledged: the host responded with "Acknowledged" status via the MDM protocol: the host processed the command successfully.
* Error: the host responded with "Error" status via the MDM protocol: an error occurred. Run the `fleetctl get mdm-command-results --id=<insert-command-id` to view the error.
* CommandFormatError: the host responded with "CommandFormatError" status via the MDM protocol: a protocol error occurred, which can result from a malformed command. Run the `fleetctl get mdm-command-results --id=<insert-command-id` to view the error.

The possible `status` values for Windows hosts are documented in Microsoft's documentation [here](https://learn.microsoft.com/en-us/windows/client-management/oma-dm-protocol-support#syncml-response-status-codes).

`GET /api/v1/fleet/commands/results`

#### Parameters

| Name                      | Type   | In    | Description                                                               |
| ------------------------- | ------ | ----- | ------------------------------------------------------------------------- |
| command_uuid              | string | query | The unique identifier of the command.                                     |

#### Example

`GET /api/v1/fleet/commands/results?command_uuid=a2064cef-0000-1234-afb9-283e3c1d487e`

##### Default response

`Status: 200`

```json
{
  "results": [
    {
      "host_uuid": "145cafeb-87c7-4869-84d5-e4118a927746",
      "command_uuid": "a2064cef-0000-1234-afb9-283e3c1d487e",
      "status": "Acknowledged",
      "updated_at": "2023-04-04:00:00Z",
      "request_type": "ProfileList",
      "hostname": "mycomputer",
      "payload": "PD94bWwgdmVyc2lvbj0iMS4wIiBlbmNvZGluZz0iVVRGLTgiPz4NCjwhRE9DVFlQRSBwbGlzdCBQVUJMSUMgIi0vL0FwcGxlLy9EVEQgUExJU1QgMS4wLy9FTiIgImh0dHA6Ly93d3cuYXBwbGUuY29tL0RURHMvUHJvcGVydHlMaXN0LTEuMC5kdGQiPg0KPHBsaXN0IHZlcnNpb249IjEuMCI+DQo8ZGljdD4NCg0KCTxrZXk+UGF5bG9hZERlc2NyaXB0aW9uPC9rZXk+DQoJPHN0cmluZz5UaGlzIHByb2ZpbGUgY29uZmlndXJhdGlvbiBpcyBkZXNpZ25lZCB0byBhcHBseSB0aGUgQ0lTIEJlbmNobWFyayBmb3IgbWFjT1MgMTAuMTQgKHYyLjAuMCksIDEwLjE1ICh2Mi4wLjApLCAxMS4wICh2Mi4wLjApLCBhbmQgMTIuMCAodjEuMC4wKTwvc3RyaW5nPg0KCTxrZXk+UGF5bG9hZERpc3BsYXlOYW1lPC9rZXk+DQoJPHN0cmluZz5EaXNhYmxlIEJsdWV0b290aCBzaGFyaW5nPC9zdHJpbmc+DQoJPGtleT5QYXlsb2FkRW5hYmxlZDwva2V5Pg0KCTx0cnVlLz4NCgk8a2V5PlBheWxvYWRJZGVudGlmaWVyPC9rZXk+DQoJPHN0cmluZz5jaXMubWFjT1NCZW5jaG1hcmsuc2VjdGlvbjIuQmx1ZXRvb3RoU2hhcmluZzwvc3RyaW5nPg0KCTxrZXk+UGF5bG9hZFNjb3BlPC9rZXk+DQoJPHN0cmluZz5TeXN0ZW08L3N0cmluZz4NCgk8a2V5PlBheWxvYWRUeXBlPC9rZXk+DQoJPHN0cmluZz5Db25maWd1cmF0aW9uPC9zdHJpbmc+DQoJPGtleT5QYXlsb2FkVVVJRDwva2V5Pg0KCTxzdHJpbmc+NUNFQkQ3MTItMjhFQi00MzJCLTg0QzctQUEyOEE1QTM4M0Q4PC9zdHJpbmc+DQoJPGtleT5QYXlsb2FkVmVyc2lvbjwva2V5Pg0KCTxpbnRlZ2VyPjE8L2ludGVnZXI+DQogICAgPGtleT5QYXlsb2FkUmVtb3ZhbERpc2FsbG93ZWQ8L2tleT4NCiAgICA8dHJ1ZS8+DQoJPGtleT5QYXlsb2FkQ29udGVudDwva2V5Pg0KCTxhcnJheT4NCgkJPGRpY3Q+DQoJCQk8a2V5PlBheWxvYWRDb250ZW50PC9rZXk+DQoJCQk8ZGljdD4NCgkJCQk8a2V5PmNvbS5hcHBsZS5CbHVldG9vdGg8L2tleT4NCgkJCQk8ZGljdD4NCgkJCQkJPGtleT5Gb3JjZWQ8L2tleT4NCgkJCQkJPGFycmF5Pg0KCQkJCQkJPGRpY3Q+DQoJCQkJCQkJPGtleT5tY3hfcHJlZmVyZW5jZV9zZXR0aW5nczwva2V5Pg0KCQkJCQkJCTxkaWN0Pg0KCQkJCQkJCQk8a2V5PlByZWZLZXlTZXJ2aWNlc0VuYWJsZWQ8L2tleT4NCgkJCQkJCQkJPGZhbHNlLz4NCgkJCQkJCQk8L2RpY3Q+DQoJCQkJCQk8L2RpY3Q+DQoJCQkJCTwvYXJyYXk+DQoJCQkJPC9kaWN0Pg0KCQkJPC9kaWN0Pg0KCQkJPGtleT5QYXlsb2FkRGVzY3JpcHRpb248L2tleT4NCgkJCTxzdHJpbmc+RGlzYWJsZXMgQmx1ZXRvb3RoIFNoYXJpbmc8L3N0cmluZz4NCgkJCTxrZXk+UGF5bG9hZERpc3BsYXlOYW1lPC9rZXk+DQoJCQk8c3RyaW5nPkN1c3RvbTwvc3RyaW5nPg0KCQkJPGtleT5QYXlsb2FkRW5hYmxlZDwva2V5Pg0KCQkJPHRydWUvPg0KCQkJPGtleT5QYXlsb2FkSWRlbnRpZmllcjwva2V5Pg0KCQkJPHN0cmluZz4wMjQwREQxQy03MERDLTQ3NjYtOTAxOC0wNDMyMkJGRUVBRDE8L3N0cmluZz4NCgkJCTxrZXk+UGF5bG9hZFR5cGU8L2tleT4NCgkJCTxzdHJpbmc+Y29tLmFwcGxlLk1hbmFnZWRDbGllbnQucHJlZmVyZW5jZXM8L3N0cmluZz4NCgkJCTxrZXk+UGF5bG9hZFVVSUQ8L2tleT4NCgkJCTxzdHJpbmc+MDI0MEREMUMtNzBEQy00NzY2LTkwMTgtMDQzMjJCRkVFQUQxPC9zdHJpbmc+DQoJCQk8a2V5PlBheWxvYWRWZXJzaW9uPC9rZXk+DQoJCQk8aW50ZWdlcj4xPC9pbnRlZ2VyPg0KCQk8L2RpY3Q+DQoJPC9hcnJheT4NCjwvZGljdD4NCjwvcGxpc3Q+",
      "result": "PD94bWwgdmVyc2lvbj0iMS4wIiBlbmNvZGluZz0iVVRGLTgiPz4NCjwhRE9DVFlQRSBwbGlzdCBQVUJMSUMgIi0vL0FwcGxlLy9EVEQgUExJU1QgMS4wLy9FTiIgImh0dHA6Ly93d3cuYXBwbGUuY29tL0RURHMvUHJvcGVydHlMaXN0LTEuMC5kdGQiPg0KPHBsaXN0IHZlcnNpb249IjEuMCI+DQo8ZGljdD4NCiAgICA8a2V5PkNvbW1hbmRVVUlEPC9rZXk+DQogICAgPHN0cmluZz4wMDAxX0luc3RhbGxQcm9maWxlPC9zdHJpbmc+DQogICAgPGtleT5TdGF0dXM8L2tleT4NCiAgICA8c3RyaW5nPkFja25vd2xlZGdlZDwvc3RyaW5nPg0KICAgIDxrZXk+VURJRDwva2V5Pg0KICAgIDxzdHJpbmc+MDAwMDgwMjAtMDAwOTE1MDgzQzgwMDEyRTwvc3RyaW5nPg0KPC9kaWN0Pg0KPC9wbGlzdD4="
    }
  ]
}
```

> Note: If the server has not yet received a result for a command, it will return an empty object (`{}`).

### List MDM commands

> `GET /api/v1/fleet/mdm/apple/commands` API endpoint is deprecated as of Fleet 4.40. It is maintained for backward compatibility. Please use the new API endpoint below. See old API endpoint docs [here](https://github.com/fleetdm/fleet/blob/fleet-v4.39.0/docs/REST%20API/rest-api.md#list-custom-mdm-commands).

This endpoint returns the list of custom MDM commands that have been executed.

`GET /api/v1/fleet/commands`

#### Parameters

| Name                      | Type    | In    | Description                                                               |
| ------------------------- | ------  | ----- | ------------------------------------------------------------------------- |
| page                      | integer | query | Page number of the results to fetch.                                      |
| per_page                  | integer | query | Results per page.                                                         |
| order_key                 | string  | query | What to order results by. Can be any field listed in the `results` array example below. |
| order_direction           | string  | query | **Requires `order_key`**. The direction of the order given the order key. Options include `asc` and `desc`. Default is `asc`. |
| host_identifier           | string  | query | The host's `hostname`, `uuid`, or `hardware_serial`. |
| request_type              | string  | query | The request type to filter commands by. |

#### Example

`GET /api/v1/fleet/commands?per_page=5`

##### Default response

`Status: 200`

```json
{
  "results": [
    {
      "host_uuid": "145cafeb-87c7-4869-84d5-e4118a927746",
      "command_uuid": "a2064cef-0000-1234-afb9-283e3c1d487e",
      "status": "Acknowledged",
      "updated_at": "2023-04-04:00:00Z",
      "request_type": "ProfileList",
      "hostname": "mycomputer"
    },
    {
      "host_uuid": "322vghee-12c7-8976-83a1-e2118a927342",
      "command_uuid": "d76d69b7-d806-45a9-8e49-9d6dc533485c",
      "status": "200",
      "updated_at": "2023-05-04:00:00Z",
      "request_type": "./Device/Vendor/MSFT/Reboot/RebootNow",
      "hostname": "myhost"
    }
  ]
}
```

---

## Integrations

- [Get Apple Push Notification service (APNs)](#get-apple-push-notification-service-apns)
- [List Apple Business Manager (ABM) tokens](#list-apple-business-manager-abm-tokens)
- [List Volume Purchasing Program (VPP) tokens](#list-volume-purchasing-program-vpp-tokens)
- [Get identity provider (IdP) details](#get-identity-provider-idp-details)
- [Get Android Enterprise](#get-android-enterprise)

### Get Apple Push Notification service (APNs)

`GET /api/v1/fleet/apns`

#### Parameters

None.

#### Example

`GET /api/v1/fleet/apns`

##### Default response

`Status: 200`

```json
{
  "common_name": "APSP:04u52i98aewuh-xxxx-xxxx-xxxx-xxxx",
  "serial_number": "1234567890987654321",
  "issuer": "Apple Application Integration 2 Certification Authority",
  "renew_date": "2023-09-30T00:00:00Z"
}
```

### List Apple Business Manager (ABM) tokens

_Available in Fleet Premium_

`GET /api/v1/fleet/abm_tokens`

#### Parameters

None.

#### Example

`GET /api/v1/fleet/abm_tokens`

##### Default response

`Status: 200`

```json
"abm_tokens": [
  {
    "id": 1,
    "apple_id": "apple@example.com",
    "org_name": "Fleet Device Management Inc.",
    "mdm_server_url": "https://example.com/mdm/apple/mdm",
    "renew_date": "2023-11-29T00:00:00Z",
    "terms_expired": false,
    "macos_team": {
      "name": "💻 Workstations",
      "id": 1
    },
    "ios_team": {
      "name": "📱🏢 Company-owned iPhones",
      "id": 2
    },
    "ipados_team": {
      "name": "🔳🏢 Company-owned iPads",
      "id": 3
    }
  }
]
```

### List Volume Purchasing Program (VPP) tokens

_Available in Fleet Premium_

`GET /api/v1/fleet/vpp_tokens`

#### Parameters

None.

#### Example

`GET /api/v1/fleet/vpp_tokens`

##### Default response

`Status: 200`

```json
"vpp_tokens": [
  {
    "id": 1,
    "org_name": "Fleet Device Management Inc.",
    "location": "https://example.com/mdm/apple/mdm",
    "renew_date": "2023-11-29T00:00:00Z",
    "teams": [
      {
        "name": "💻 Workstations",
        "id": 1
      },
      {
        "name": "💻🐣 Workstations (canary)",
        "id": 2
      },
      {
        "name": "📱🏢 Company-owned iPhones",
        "id": 3
      },
      {
        "name": "🔳🏢 Company-owned iPads",
        "id": 4
      }
    ],
  }
]
```

### Get identity provider (IdP) details

Get details about SCIM (System for Cross-domain Identity Management (SCIM)) integration with your identity provider (IdP).

`GET /api/v1/fleet/scim/details`


#### Parameters

None.


#### Example

`GET /api/v1/fleet/scim/details`


##### Default response

`Status: 200`

```json
{
  "last_request": {
    "requested_at": "2025-03-11T02:02:17Z",
    "status": "success",
    "details": "",
  }
}
```



### Get Android Enterprise

> **Experimental feature.** This feature is undergoing rapid improvement, which may result in breaking changes to the API or configuration surface. It is not recommended for use in automated workflows.

Get info about Android Enterprise that's connected to Fleet.

`GET /api/v1/fleet/android_enterprise`


#### Parameters

None.

#### Example

`GET /api/v1/fleet/android_enterprise`


##### Default response

`Status: 200`

```json
{
  "android_enterprise_id": "LC0445szuv"
}
```

---

## Policies

- [List policies](#list-policies)
- [List team policies](#list-team-policies)
- [Count policies](#count-policies)
- [Count team policies](#count-team-policies)
- [Get policy by ID](#get-policy-by-id)
- [Get team policy by ID](#get-team-policy-by-id)
- [Add policy](#add-policy)
- [Add team policy](#add-team-policy)
- [Delete policies](#delete-policies)
- [Delete team policies](#delete-team-policies)
- [Edit policy](#edit-policy)
- [Edit team policy](#edit-team-policy)
- [Reset automations for all hosts failing policies](#reset-automations-for-all-hosts-failing-policies)

Policies are yes or no questions you can ask about your hosts.

Policies in Fleet are defined by osquery queries.

A passing host answers "yes" to a policy if the host returns results for a policy's query.

A failing host answers "no" to a policy if the host does not return results for a policy's query.

For example, a policy might ask “Is Gatekeeper enabled on macOS devices?“ This policy's osquery query might look like the following: `SELECT 1 FROM gatekeeper WHERE assessments_enabled = 1;`

### List policies

`GET /api/v1/fleet/global/policies`

#### Parameters

| Name                    | Type    | In    | Description                                                                                                                                                                                                                                                                                                                                 |
| ----------------------- | ------- | ----- | ------------------------------------------------------------------------------------------------------------------------------------------------------------------------------------------------------------------------------------------------------------------------------------------------------------------------------------------- |
| page                    | integer | query | Page number of the results to fetch.                                                                                                                                                                                                                                                                                                        |
| per_page                | integer | query | Results per page.

#### Example

`GET /api/v1/fleet/global/policies`

##### Default response

`Status: 200`

```json
{
  "policies": [
    {
      "id": 1,
      "name": "Gatekeeper enabled",
      "query": "SELECT 1 FROM gatekeeper WHERE assessments_enabled = 1;",
      "description": "Checks if gatekeeper is enabled on macOS devices",
      "critical": false,
      "author_id": 42,
      "author_name": "John",
      "author_email": "john@example.com",
      "team_id": null,
      "resolution": "Resolution steps",
      "platform": "darwin",
      "created_at": "2021-12-15T15:23:57Z",
      "updated_at": "2021-12-15T15:23:57Z",
      "passing_host_count": 2000,
      "failing_host_count": 300,
      "host_count_updated_at": "2023-12-20T15:23:57Z",
      "labels_include_any": ["Macs on Sonoma"]
    },
    {
      "id": 2,
      "name": "Windows machines with encrypted hard disks",
      "query": "SELECT 1 FROM bitlocker_info WHERE protection_status = 1;",
      "description": "Checks if the hard disk is encrypted on Windows devices",
      "critical": true,
      "author_id": 43,
      "author_name": "Alice",
      "author_email": "alice@example.com",
      "team_id": null,
      "resolution": "Resolution steps",
      "platform": "windows",
      "created_at": "2021-12-31T14:52:27Z",
      "updated_at": "2022-02-10T20:59:35Z",
      "passing_host_count": 2300,
      "failing_host_count": 0,
      "host_count_updated_at": "2023-12-20T15:23:57Z",
      "labels_exclude_any": ["Compliance exclusions", "Workstations (Canary)"]
    }
  ]
}
```

---

### List team policies

_Available in Fleet Premium_

`GET /api/v1/fleet/teams/:id/policies`

#### Parameters

| Name               | Type    | In   | Description                                                                                                   |
| ------------------ | ------- | ---- | ------------------------------------------------------------------------------------------------------------- |
| id                 | integer | path  | **Required.** Defines what team ID to operate on                                                                            |
| merge_inherited  | boolean | query | If `true`, will return both team policies **and** inherited ("All teams") policies the `policies` list, and will not return a separate `inherited_policies` list. |
| query                 | string | query | Search query keywords. Searchable fields include `name`. |
| page                    | integer | query | Page number of the results to fetch.                                                                                                                                                                                                                                                                                                        |
| per_page                | integer | query | Results per page. |


#### Example (default usage)

`GET /api/v1/fleet/teams/1/policies`

##### Default response

`Status: 200`

```json
{
  "policies": [
    {
      "id": 1,
      "name": "Gatekeeper enabled",
      "query": "SELECT 1 FROM gatekeeper WHERE assessments_enabled = 1;",
      "description": "Checks if gatekeeper is enabled on macOS devices",
      "critical": true,
      "author_id": 42,
      "author_name": "John",
      "author_email": "john@example.com",
      "team_id": 1,
      "resolution": "Resolution steps",
      "platform": "darwin",
      "created_at": "2021-12-16T14:37:37Z",
      "updated_at": "2021-12-16T16:39:00Z",
      "passing_host_count": 2000,
      "failing_host_count": 300,
      "host_count_updated_at": "2023-12-20T15:23:57Z",
      "calendar_events_enabled": true,
<<<<<<< HEAD
      "fleet_maintained": false,
=======
      "conditional_access_enabled": true
>>>>>>> cbeb311b
      "labels_include_any": ["Macs on Sonoma"]
    },
    {
      "id": 2,
      "name": "Windows machines with encrypted hard disks",
      "query": "SELECT 1 FROM bitlocker_info WHERE protection_status = 1;",
      "description": "Checks if the hard disk is encrypted on Windows devices",
      "critical": false,
      "author_id": 43,
      "author_name": "Alice",
      "author_email": "alice@example.com",
      "team_id": 1,
      "resolution": "Resolution steps",
      "platform": "windows",
      "created_at": "2021-12-16T14:37:37Z",
      "updated_at": "2021-12-16T16:39:00Z",
      "passing_host_count": 2300,
      "failing_host_count": 0,
      "host_count_updated_at": "2023-12-20T15:23:57Z",
      "calendar_events_enabled": false,
<<<<<<< HEAD
      "fleet_maintained": false,
=======
      "conditional_access_enabled": false,
>>>>>>> cbeb311b
      "labels_exclude_any": ["Compliance exclusions", "Workstations (Canary)"],
      "run_script": {
        "name": "Encrypt Windows disk with BitLocker",
        "id": 234
      }
    },
    {
      "id": 3,
      "name": "macOS - install/update Adobe Acrobat",
      "query": "SELECT 1 FROM apps WHERE name = \"Adobe Acrobat.app\" AND bundle_short_version != \"24.002.21005\";",
      "description": "Checks if the hard disk is encrypted on Windows devices",
      "critical": false,
      "author_id": 43,
      "author_name": "Alice",
      "author_email": "alice@example.com",
      "team_id": 1,
      "resolution": "Resolution steps",
      "platform": "darwin",
      "created_at": "2021-12-16T14:37:37Z",
      "updated_at": "2021-12-16T16:39:00Z",
      "passing_host_count": 2300,
      "failing_host_count": 3,
      "host_count_updated_at": "2023-12-20T15:23:57Z",
      "calendar_events_enabled": false,
<<<<<<< HEAD
      "fleet_maintained": false,
=======
      "conditional_access_enabled": false,
>>>>>>> cbeb311b
      "install_software": {
        "name": "Adobe Acrobat.app",
        "software_title_id": 1234
      }
    }
  ],
  "inherited_policies": [
    {
      "id": 136,
      "name": "Arbitrary Test Policy (all platforms) (all teams)",
      "query": "SELECT 1 FROM osquery_info WHERE 1=1;",
      "description": "If you're seeing this, mostly likely this is because someone is testing out failing policies in dogfood. You can ignore this.",
      "critical": true,
      "author_id": 77,
      "author_name": "Test Admin",
      "author_email": "test@admin.com",
      "team_id": null,
      "resolution": "To make it pass, change \"1=0\" to \"1=1\". To make it fail, change \"1=1\" to \"1=0\".",
      "platform": "darwin,windows,linux",
      "created_at": "2022-08-04T19:30:18Z",
      "updated_at": "2022-08-30T15:08:26Z",
      "passing_host_count": 10,
      "failing_host_count": 9,
      "host_count_updated_at": "2023-12-20T15:23:57Z"
    }
  ]
}
```

#### Example (returns single list)

`GET /api/v1/fleet/teams/1/policies?merge_inherited=true`

##### Default response

`Status: 200`

```json
{
  "policies": [
    {
      "id": 1,
      "name": "Gatekeeper enabled",
      "query": "SELECT 1 FROM gatekeeper WHERE assessments_enabled = 1;",
      "description": "Checks if gatekeeper is enabled on macOS devices",
      "critical": true,
      "author_id": 42,
      "author_name": "John",
      "author_email": "john@example.com",
      "team_id": 1,
      "resolution": "Resolution steps",
      "platform": "darwin",
      "created_at": "2021-12-16T14:37:37Z",
      "updated_at": "2021-12-16T16:39:00Z",
      "passing_host_count": 2000,
      "failing_host_count": 300,
      "host_count_updated_at": "2023-12-20T15:23:57Z",
<<<<<<< HEAD
      "fleet_maintained": false,
=======
      "calendar_events_enabled": false,
      "conditional_access_enabled": false,
>>>>>>> cbeb311b
      "labels_include_any": ["Macs on Sonoma"]
    },
    {
      "id": 2,
      "name": "Windows machines with encrypted hard disks",
      "query": "SELECT 1 FROM bitlocker_info WHERE protection_status = 1;",
      "description": "Checks if the hard disk is encrypted on Windows devices",
      "critical": false,
      "author_id": 43,
      "author_name": "Alice",
      "author_email": "alice@example.com",
      "team_id": 1,
      "resolution": "Resolution steps",
      "platform": "windows",
      "created_at": "2021-12-16T14:37:37Z",
      "updated_at": "2021-12-16T16:39:00Z",
      "passing_host_count": 2300,
      "failing_host_count": 0,
      "host_count_updated_at": "2023-12-20T15:23:57Z",
<<<<<<< HEAD
      "fleet_maintained": false
=======
      "calendar_events_enabled": false,
      "conditional_access_enabled": false,
>>>>>>> cbeb311b
    },
    {
      "id": 136,
      "name": "Arbitrary Test Policy (all platforms) (all teams)",
      "query": "SELECT 1 FROM osquery_info WHERE 1=1;",
      "description": "If you're seeing this, mostly likely this is because someone is testing out failing policies in dogfood. You can ignore this.",
      "critical": true,
      "author_id": 77,
      "author_name": "Test Admin",
      "author_email": "test@admin.com",
      "team_id": null,
      "resolution": "To make it pass, change \"1=0\" to \"1=1\". To make it fail, change \"1=1\" to \"1=0\".",
      "platform": "darwin,windows,linux",
      "created_at": "2022-08-04T19:30:18Z",
      "updated_at": "2022-08-30T15:08:26Z",
      "passing_host_count": 10,
      "failing_host_count": 9,
      "host_count_updated_at": "2023-12-20T15:23:57Z",
      "fleet_maintained": false
    }
  ]
}
```

---

### Count policies

`GET /api/v1/fleet/policies/count`


#### Parameters
| Name               | Type    | In   | Description                                                                                                   |
| ------------------ | ------- | ---- | ------------------------------------------------------------------------------------------------------------- |
| query                 | string | query | Search query keywords. Searchable fields include `name`.  |

#### Example

`GET /api/v1/fleet/policies/count`

##### Default response

`Status: 200`

```json
{
  "count": 43
}
```

---

### Count team policies

_Available in Fleet Premium_

`GET /api/v1/fleet/team/:team_id/policies/count`

#### Parameters
| Name               | Type    | In   | Description                                                                                                   |
| ------------------ | ------- | ---- | ------------------------------------------------------------------------------------------------------------- |
| team_id                 | integer | path  | **Required.** Defines what team ID to operate on
| query                 | string | query | Search query keywords. Searchable fields include `name`. |
| merge_inherited     | boolean | query | If `true`, will include inherited ("All teams") policies in the count. |

#### Example

`GET /api/v1/fleet/team/1/policies/count`

##### Default response

`Status: 200`

```json
{
  "count": 43
}
```

---

### Get policy by ID

`GET /api/v1/fleet/global/policies/:id`

#### Parameters

| Name               | Type    | In   | Description                                                                                                   |
| ------------------ | ------- | ---- | ------------------------------------------------------------------------------------------------------------- |
| id                 | integer | path | **Required.** The policy's ID.                                                                                |

#### Example

`GET /api/v1/fleet/global/policies/1`

##### Default response

`Status: 200`

```json
{
  "policy": {
    "id": 1,
    "name": "Gatekeeper enabled",
    "query": "SELECT 1 FROM gatekeeper WHERE assessments_enabled = 1;",
    "description": "Checks if gatekeeper is enabled on macOS devices",
    "critical": false,
    "author_id": 42,
    "author_name": "John",
    "author_email": "john@example.com",
    "team_id": null,
    "resolution": "Resolution steps",
    "platform": "darwin",
    "created_at": "2021-12-15T15:23:57Z",
    "updated_at": "2021-12-15T15:23:57Z",
    "passing_host_count": 2000,
    "failing_host_count": 300,
    "host_count_updated_at": "2023-12-20T15:23:57Z"
  }
}
```

---

### Get team policy by ID

_Available in Fleet Premium_

`GET /api/v1/fleet/teams/:team_id/policies/:policy_id`

#### Parameters

| Name               | Type    | In   | Description                                                                                                   |
| ------------------ | ------- | ---- | ------------------------------------------------------------------------------------------------------------- |
| team_id            | integer | path  | **Required.** Defines what team ID to operate on                                                                            |
| policy_id                 | integer | path | **Required.** The policy's ID.                                                                                |

#### Example

`GET /api/v1/fleet/teams/1/policies/43`

##### Default response

`Status: 200`

```json
{
  "policy": {
    "id": 43,
    "name": "Gatekeeper enabled",
    "query": "SELECT 1 FROM gatekeeper WHERE assessments_enabled = 1;",
    "description": "Checks if gatekeeper is enabled on macOS devices",
    "critical": true,
    "author_id": 42,
    "author_name": "John",
    "author_email": "john@example.com",
    "team_id": 1,
    "resolution": "Resolution steps",
    "platform": "darwin",
    "created_at": "2021-12-16T14:37:37Z",
    "updated_at": "2021-12-16T16:39:00Z",
    "passing_host_count": 0,
    "failing_host_count": 0,
    "host_count_updated_at": null,
    "calendar_events_enabled": true,
<<<<<<< HEAD
    "fleet_maintained": false,
=======
    "conditional_access_enabled": false,
>>>>>>> cbeb311b
    "labels_include_any": ["Macs on Sonoma"],
    "install_software": {
      "name": "Adobe Acrobat.app",
      "software_title_id": 1234
    },
    "run_script": {
      "name": "Enable gatekeeper",
      "id": 1337
    }
  }
}
```

---


### Add policy

`POST /api/v1/fleet/global/policies`

#### Parameters

| Name        | Type    | In   | Description                          |
| ----------  | ------- | ---- | ------------------------------------ |
| name        | string  | body | The policy's name.                    |
| query       | string  | body | The policy's query in SQL.                    |
| description | string  | body | The policy's description.             |
| resolution  | string  | body | The resolution steps for the policy. |
| platform    | string  | body | Comma-separated target platforms, currently supported values are "windows", "linux", "darwin". The default, an empty string means target all platforms. |
| critical    | boolean | body | _Available in Fleet Premium_. Mark policy as critical/high impact. |
| labels_include_any      | array     | form | _Available in Fleet Premium_. Target hosts that have any label in the array. |
| labels_exclude_any | array | form | _Available in Fleet Premium_. Target hosts that that don’t have any label in the array. |

Only one of `labels_include_any` or `labels_exclude_any` can be specified. If neither is set, all hosts on the specified `platform` are targeted.

#### Example (preferred)

`POST /api/v1/fleet/global/policies`

#### Request body

```json
{
  "name": "Gatekeeper enabled",
  "query": "SELECT 1 FROM gatekeeper WHERE assessments_enabled = 1;",
  "description": "Checks if gatekeeper is enabled on macOS devices",
  "resolution": "Resolution steps",
  "platform": "darwin",
  "critical": true
}
```

##### Default response

`Status: 200`

```json
{
  "policy": {
    "id": 43,
    "name": "Gatekeeper enabled",
    "query": "SELECT 1 FROM gatekeeper WHERE assessments_enabled = 1;",
    "description": "Checks if gatekeeper is enabled on macOS devices",
    "critical": true,
    "author_id": 42,
    "author_name": "John",
    "author_email": "john@example.com",
    "team_id": null,
    "resolution": "Resolution steps",
    "platform": "darwin",
    "created_at": "2022-03-17T20:15:55Z",
    "updated_at": "2022-03-17T20:15:55Z",
    "passing_host_count": 0,
    "failing_host_count": 0,
    "host_count_updated_at": null,
    "labels_include_any": ["Macs on Sonoma"]
  }
}
```

---

### Add team policy

_Available in Fleet Premium_

> **Experimental feature**. Software related features (like install software policy automation) are undergoing rapid improvement, which may result in breaking changes to the API or configuration surface. It is not recommended for use in automated workflows.

The semantics for creating a team policy are the same as for global policies, see [Add policy](#add-policy).

`POST /api/v1/fleet/teams/:id/policies`

#### Parameters

| Name              | Type    | In   | Description                                                                                                                                            |
|-------------------| ------- | ---- |--------------------------------------------------------------------------------------------------------------------------------------------------------|
| id                | integer | path | Defines what team ID to operate on.                                                                                                                    |
| name              | string  | body | The policy's name.                                                                                                                                     |
| query             | string  | body | The policy's query in SQL.                                                                                                                             |
| description       | string  | body | The policy's description.                                                                                                                              |
| resolution        | string  | body | The resolution steps for the policy.                                                                                                                   |
| platform          | string  | body | Comma-separated target platforms, currently supported values are "windows", "linux", "darwin". The default, an empty string means target all platforms. |
| critical          | boolean | body | _Available in Fleet Premium_. Mark policy as critical/high impact.                                                                                     |
| software_title_id | integer | body | _Available in Fleet Premium_. ID of software title to install if the policy fails. If `software_title_id` is specified and the software has `labels_include_any` or `labels_exclude_any` defined, the policy will inherit this target in addition to specified `platform`.                                                                     |
| script_id         | integer | body | _Available in Fleet Premium_. ID of script to run if the policy fails.                                                                 |
| labels_include_any      | array     | form | _Available in Fleet Premium_. Target hosts that have any label in the array. |
| labels_exclude_any | array | form | _Available in Fleet Premium_. Target hosts that that don’t have any label in the array. |

Either `query` or `query_id` must be provided.

Only one of `labels_include_any` or `labels_exclude_any` can be specified. If neither is set, all hosts on the specified `platform` are targeted.

#### Example

`POST /api/v1/fleet/teams/1/policies`

##### Request body

```json
{
  "name": "Gatekeeper enabled",
  "query": "SELECT 1 FROM gatekeeper WHERE assessments_enabled = 1;",
  "description": "Checks if gatekeeper is enabled on macOS devices",
  "critical": true,
  "resolution": "Resolution steps",
  "platform": "darwin"
}
```

##### Default response

`Status: 200`

```json
{
  "policy": {
    "id": 43,
    "name": "Gatekeeper enabled",
    "query": "SELECT 1 FROM gatekeeper WHERE assessments_enabled = 1;",
    "description": "Checks if gatekeeper is enabled on macOS devices",
    "critical": true,
    "author_id": 42,
    "author_name": "John",
    "author_email": "john@example.com",
    "team_id": 1,
    "resolution": "Resolution steps",
    "platform": "darwin",
    "created_at": "2021-12-16T14:37:37Z",
    "updated_at": "2021-12-16T16:39:00Z",
    "passing_host_count": 0,
    "failing_host_count": 0,
    "host_count_updated_at": null,
    "calendar_events_enabled": false,
    "fleet_maintained": false,
    "labels_include_any": ["Macs on Sonoma"],
    "install_software": {
      "name": "Adobe Acrobat.app",
      "software_title_id": 1234
    },
    "run_script": {
      "name": "Enable gatekeeper",
      "id": 1337
    }
  }
}
```

---

### Delete policies

`POST /api/v1/fleet/global/policies/delete`

#### Parameters

| Name     | Type    | In   | Description                                       |
| -------- | ------- | ---- | ------------------------------------------------- |
| ids      | array   | body | **Required.** The IDs of the policies to delete.  |

#### Example

`POST /api/v1/fleet/global/policies/delete`

#### Request body

```json
{
  "ids": [ 1 ]
}
```

##### Default response

`Status: 200`

```json
{
  "deleted": 1
}
```

---

### Delete team policies

_Available in Fleet Premium_

`POST /api/v1/fleet/teams/:team_id/policies/delete`

#### Parameters

| Name     | Type    | In   | Description                                       |
| -------- | ------- | ---- | ------------------------------------------------- |
| team_id  | integer | path  | **Required.** Defines what team ID to operate on                |
| ids      | array   | body | **Required.** The IDs of the policies to delete.  |

#### Example

`POST /api/v1/fleet/teams/1/policies/delete`

##### Request body

```json
{
  "ids": [ 1 ]
}
```

##### Default response

`Status: 200`

```json
{
  "deleted": 1
}
```

---

### Edit team policy

_Available in Fleet Premium_

> **Experimental feature**. Software related features (like install software policy automation) are undergoing rapid improvement, which may result in breaking changes to the API or configuration surface. It is not recommended for use in automated workflows.

`PATCH /api/v1/fleet/teams/:team_id/policies/:policy_id`

#### Parameters

| Name                    | Type    | In   | Description                                                                                                                                             |
|-------------------------| ------- | ---- |---------------------------------------------------------------------------------------------------------------------------------------------------------|
| team_id                 | integer | path | The team's ID.                                                                                                                                          |
| policy_id               | integer | path | The policy's ID.                                                                                                                                        |
| name                    | string  | body | The query's name.                                                                                                                                       |
| query                   | string  | body | The query in SQL.                                                                                                                                       |
| description             | string  | body | The query's description.                                                                                                                                |
| resolution              | string  | body | The resolution steps for the policy.                                                                                                                    |
| platform                | string  | body | Comma-separated target platforms, currently supported values are "windows", "linux", "darwin". The default, an empty string means target all platforms. |
| critical                | boolean | body | _Available in Fleet Premium_. Mark policy as critical/high impact.                                                                                      |
| calendar_events_enabled | boolean | body | _Available in Fleet Premium_. Whether to trigger calendar events when policy is failing.                                                                |
| conditional_access_enabled | boolean | body | _Available in Fleet Premium_. Whether to block single sign-on for end users whose hosts fail this policy.                                              |
| software_title_id       | integer | body | _Available in Fleet Premium_. ID of software title to install if the policy fails. Set to `null` to remove the automation.                              |
| script_id               | integer | body | _Available in Fleet Premium_. ID of script to run if the policy fails. Set to `null` to remove the automation.                                          |
| labels_include_any      | array     | form | _Available in Fleet Premium_. Target hosts that have any label in the array. |
| labels_exclude_any | array | form | _Available in Fleet Premium_. Target hosts that that don’t have any label in the array. |

Only one of `labels_include_any` or `labels_exclude_any` can be specified. If neither is set, all hosts on the specified `platform` are targeted.

#### Example

`PATCH /api/v1/fleet/teams/2/policies/42`

##### Request body

```json
{
  "name": "Gatekeeper enabled",
  "query": "SELECT 1 FROM gatekeeper WHERE assessments_enabled = 1;",
  "description": "Checks if gatekeeper is enabled on macOS devices",
  "critical": true,
  "resolution": "Resolution steps",
  "platform": "darwin",
  "script_id": 1337
}
```

##### Default response

`Status: 200`

```json
{
  "policy": {
    "id": 42,
    "name": "Gatekeeper enabled",
    "query": "SELECT 1 FROM gatekeeper WHERE assessments_enabled = 1;",
    "description": "Checks if gatekeeper is enabled on macOS devices",
    "critical": true,
    "author_id": 43,
    "author_name": "John",
    "author_email": "john@example.com",
    "resolution": "Resolution steps",
    "platform": "darwin",
    "team_id": 2,
    "created_at": "2021-12-16T14:37:37Z",
    "updated_at": "2021-12-16T16:39:00Z",
    "passing_host_count": 0,
    "failing_host_count": 0,
    "host_count_updated_at": null,
    "calendar_events_enabled": true,
<<<<<<< HEAD
    "fleet_maintained": false,
=======
    "conditional_access_enabled": false,
>>>>>>> cbeb311b
    "install_software": {
      "name": "Adobe Acrobat.app",
      "software_title_id": 1234
    },
    "run_script": {
      "name": "Enable gatekeeper",
      "id": 1337
    }
  }
}
```

### Edit policy

`PATCH /api/v1/fleet/global/policies/:id`

#### Parameters

| Name        | Type    | In   | Description                          |
| ----------  | ------- | ---- | ------------------------------------ |
| id          | integer | path | The policy's ID.                     |
| name        | string  | body | The query's name.                    |
| query       | string  | body | The query in SQL.                    |
| description | string  | body | The query's description.             |
| resolution  | string  | body | The resolution steps for the policy. |
| platform    | string  | body | Comma-separated target platforms, currently supported values are "windows", "linux", "darwin". The default, an empty string means target all platforms. |
| critical    | boolean | body | _Available in Fleet Premium_. Mark policy as critical/high impact. |
| labels_include_any      | array     | form | _Available in Fleet Premium_. Target hosts that have any label in the array. |
| labels_exclude_any | array | form | _Available in Fleet Premium_. Target hosts that that don’t have any label in the array. |

Only one of `labels_include_any` or `labels_exclude_any` can be specified. If neither is set, all hosts on the specified `platform` are targeted.

#### Example

`PATCH /api/v1/fleet/global/policies/42`

##### Request body

```json
{
  "name": "Gatekeeper enabled",
  "query": "SELECT 1 FROM gatekeeper WHERE assessments_enabled = 1;",
  "description": "Checks if gatekeeper is enabled on macOS devices",
  "critical": true,
  "resolution": "Resolution steps",
  "platform": "darwin"
}
```

##### Default response

`Status: 200`

```json
{
  "policy": {
    "id": 42,
    "name": "Gatekeeper enabled",
    "query": "SELECT 1 FROM gatekeeper WHERE assessments_enabled = 1;",
    "description": "Checks if gatekeeper is enabled on macOS devices",
    "critical": true,
    "author_id": 43,
    "author_name": "John",
    "author_email": "john@example.com",
    "team_id": null,
    "resolution": "Resolution steps",
    "platform": "darwin",
    "created_at": "2022-03-17T20:15:55Z",
    "updated_at": "2022-03-17T20:15:55Z",
    "passing_host_count": 0,
    "failing_host_count": 0,
    "host_count_updated_at": null
  }
}
```

### Reset automations for all hosts failing policies

Resets [automation](https://fleetdm.com/docs/using-fleet/automations#policy-automations) status for *all* hosts failing the specified policies. On the next automation run, any failing host will be considered newly failing.

Currently, this API endpoint only resets ticket and webhook automations.

`POST /api/v1/fleet/automations/reset`

#### Parameters

| Name        | Type     | In   | Description                                              |
| ----------  | -------- | ---- | -------------------------------------------------------- |
| policy_ids  | array    | body | Filters to only run policy automations for the specified policies. |
| team_ids    | array    | body | _Available in Fleet Premium_. Filters to only run policy automations for hosts in the specified teams. |


#### Example

`POST /api/v1/fleet/automations/reset`

##### Request body

```json
{
    "team_ids": [1],
    "policy_ids": [1, 2, 3]
}
```

##### Default response

`Status: 200`

```json
{}
```



---

## Queries

- [List queries](#list-queries)
- [Get query](#get-query)
- [Get query report](#get-query-report)
- [Get query report for one host](#get-query-report-for-one-host)
- [Create query](#create-query)
- [Modify query](#modify-query)
- [Delete query by name](#delete-query-by-name)
- [Delete query by ID](#delete-query-by-id)
- [Delete queries](#delete-queries)
- [Run live query](#run-live-query)



### List queries

Returns a list of global queries or team queries.

`GET /api/v1/fleet/queries`

#### Parameters

| Name            | Type    | In    | Description                                                                                                                   |
| --------------- | ------- | ----- | ----------------------------------------------------------------------------------------------------------------------------- |
| order_key       | string  | query | What to order results by. Can be any column in the queries table.                                                             |
| order_direction | string  | query | **Requires `order_key`**. The direction of the order given the order key. Options include `asc` and `desc`. Default is `asc`. |
| team_id         | integer | query | _Available in Fleet Premium_. The ID of the parent team for the queries to be listed. When omitted, returns global queries.                  |
| query           | string  | query | Search query keywords. Searchable fields include `name`.                                                                      |
| merge_inherited | boolean | query | _Available in Fleet Premium_. If `true`, will include global queries in addition to team queries when filtering by `team_id`. (If no `team_id` is provided, this parameter is ignored.) |
| platform        | string  | query | Return queries that are scheduled to run on this platform. One of: `"macos"`, `"windows"`, `"linux"` (case-insensitive). (Since queries cannot be scheduled to run on `"chrome"` hosts, it's not a valid value here) |
| page                    | integer | query | Page number of the results to fetch. |
| per_page                | integer | query | Results per page. |

#### Example

`GET /api/v1/fleet/queries`

##### Default response

`Status: 200`

```json
{
  "queries": [
    {
      "created_at": "2021-01-04T21:19:57Z",
      "updated_at": "2021-01-04T21:19:57Z",
      "id": 1,
      "name": "query1",
      "description": "query",
      "query": "SELECT * FROM osquery_info",
      "team_id": null,
      "interval": 3600,
      "platform": "darwin,windows,linux",
      "min_osquery_version": "",
      "automations_enabled": true,
      "logging": "snapshot",
      "saved": true,
      "observer_can_run": true,
      "discard_data": false,
      "author_id": 1,
      "author_name": "noah",
      "author_email": "noah@example.com",
      "labels_include_any": [],
      "packs": [
        {
          "created_at": "2021-01-05T21:13:04Z",
          "updated_at": "2021-01-07T19:12:54Z",
          "id": 1,
          "name": "Pack",
          "description": "Pack",
          "platform": "",
          "disabled": true
        }
      ],
      "stats": {
        "system_time_p50": 1.32,
        "system_time_p95": 4.02,
        "user_time_p50": 3.55,
        "user_time_p95": 3.00,
        "total_executions": 3920
      }
    },
    {
      "created_at": "2021-01-19T17:08:24Z",
      "updated_at": "2021-01-19T17:08:24Z",
      "id": 3,
      "name": "osquery_schedule",
      "description": "Report performance stats for each file in the query schedule.",
      "query": "select name, interval, executions, output_size, wall_time, (user_time/executions) as avg_user_time, (system_time/executions) as avg_system_time, average_memory, last_executed from osquery_schedule;",
      "team_id": null,
      "interval": 3600,
      "platform": "",
      "version": "",
      "automations_enabled": true,
      "logging": "differential",
      "saved": true,
      "observer_can_run": true,
      "discard_data": true,
      "author_id": 1,
      "author_name": "noah",
      "author_email": "noah@example.com",
      "labels_include_any": ["macOS 13+"],
      "packs": [
        {
          "created_at": "2021-01-19T17:08:31Z",
          "updated_at": "2021-01-19T17:08:31Z",
          "id": 14,
          "name": "test_pack",
          "description": "",
          "platform": "",
          "disabled": false
        }
      ],
      "stats": {
        "system_time_p50": null,
        "system_time_p95": null,
        "user_time_p50": null,
        "user_time_p95": null,
        "total_executions": null
      }
    }
  ],
  "meta": {
    "has_next_results": true,
    "has_previous_results": false
  },
  "count": 200
}
```

### Get query

Returns the query specified by ID.

`GET /api/v1/fleet/queries/:id`

#### Parameters

| Name | Type    | In   | Description                                |
| ---- | ------- | ---- | ------------------------------------------ |
| id   | integer | path | **Required**. The id of the desired query. |

#### Example

`GET /api/v1/fleet/queries/31`

##### Default response

`Status: 200`

```json
{
  "query": {
    "created_at": "2021-01-19T17:08:24Z",
    "updated_at": "2021-01-19T17:08:24Z",
    "id": 31,
    "name": "centos_hosts",
    "description": "",
    "query": "select 1 from os_version where platform = \"centos\";",
    "team_id": null,
    "interval": 3600,
    "platform": "",
    "min_osquery_version": "",
    "automations_enabled": true,
    "logging": "snapshot",
    "saved": true,
    "observer_can_run": true,
    "discard_data": false,
    "author_id": 1,
    "author_name": "John",
    "author_email": "john@example.com",
    "labels_include_any": [],
    "packs": [
      {
        "created_at": "2021-01-19T17:08:31Z",
        "updated_at": "2021-01-19T17:08:31Z",
        "id": 14,
        "name": "test_pack",
        "description": "",
        "platform": "",
        "disabled": false
      }
    ],
    "stats": {
      "system_time_p50": 1.32,
      "system_time_p95": 4.02,
      "user_time_p50": 3.55,
      "user_time_p95": 3.00,
      "total_executions": 3920
    }
  }
}
```

### Get query report

Returns the query report specified by ID.

`GET /api/v1/fleet/queries/:id/report`

#### Parameters

| Name      | Type    | In    | Description                                                                               |
| --------- | ------- | ----- | ----------------------------------------------------------------------------------------- |
| id        | integer | path  | **Required**. The ID of the desired query.                                                |
| team_id   | integer | query | Filter the query report to only include hosts that are associated with the team specified |

#### Example

`GET /api/v1/fleet/queries/31/report`

##### Default response

`Status: 200`

```json
{
  "query_id": 31,
  "report_clipped": false,
  "results": [
    {
      "host_id": 1,
      "host_name": "foo",
      "last_fetched": "2021-01-19T17:08:31Z",
      "columns": {
        "model": "USB 2.0 Hub",
        "vendor": "VIA Labs, Inc."
      }
    },
    {
      "host_id": 1,
      "host_name": "foo",
      "last_fetched": "2021-01-19T17:08:31Z",
      "columns": {
        "model": "USB Keyboard",
        "vendor": "VIA Labs, Inc."
      }
    },
    {
      "host_id": 2,
      "host_name": "bar",
      "last_fetched": "2021-01-19T17:20:00Z",
      "columns": {
        "model": "USB Reciever",
        "vendor": "Logitech"
      }
    },
    {
      "host_id": 2,
      "host_name": "bar",
      "last_fetched": "2021-01-19T17:20:00Z",
      "columns": {
        "model": "USB Reciever",
        "vendor": "Logitech"
      }
    },
    {
      "host_id": 2,
      "host_name": "bar",
      "last_fetched": "2021-01-19T17:20:00Z",
      "columns": {
        "model": "Display Audio",
        "vendor": "Apple Inc."
      }
    }
  ]
}
```

If a query has no results stored, then `results` will be an empty array:

```json
{
  "query_id": 32,
  "results": []
}
```

> Note: osquery scheduled queries do not return errors, so only non-error results are included in the report. If you suspect a query may be running into errors, you can use the [live query](#run-live-query) endpoint to get diagnostics.

### Get query report for one host

Returns a query report for a single host.

`GET /api/v1/fleet/hosts/:id/queries/:query_id`

#### Parameters

| Name      | Type    | In    | Description                                |
| --------- | ------- | ----- | ------------------------------------------ |
| id        | integer | path  | **Required**. The ID of the desired host.          |
| query_id  | integer | path  | **Required**. The ID of the desired query.         |

#### Example

`GET /api/v1/fleet/hosts/123/queries/31`

##### Default response

`Status: 200`

```json
{
  "query_id": 31,
  "host_id": 1,
  "host_name": "foo",
  "last_fetched": "2021-01-19T17:08:31Z",
  "report_clipped": false,
  "results": [
    {
      "columns": {
        "model": "USB 2.0 Hub",
        "vendor": "VIA Labs, Inc."
      }
    },
    {
      "columns": {
        "model": "USB Keyboard",
        "vendor": "VIA Labs, Inc."
      }
    },
    {
      "columns": {
        "model": "USB Reciever",
        "vendor": "Logitech"
      }
    }
  ]
}
```

If a query has no results stored for the specified host, then `results` will be an empty array:

```json
{
  "query_id": 31,
  "host_id": 1,
  "host_name": "foo",
  "last_fetched": "2021-01-19T17:08:31Z",
  "report_clipped": false,
  "results": []
}
```

> Note: osquery scheduled queries do not return errors, so only non-error results are included in the report. If you suspect a query may be running into errors, you can use the [live query](#run-live-query) endpoint to get diagnostics.

### Create query

Creates a global query or team query.

`POST /api/v1/fleet/queries`

#### Parameters

| Name                            | Type    | In   | Description                                                                                                                                            |
| ------------------------------- | ------- | ---- | ------------------------------------------------------------------------------------------------------------------------------------------------------ |
| name                            | string  | body | **Required**. The name of the query.                                                                                                                   |
| query                           | string  | body | **Required**. The query in SQL syntax.                                                                                                                 |
| description                     | string  | body | The query's description.                                                                                                                               |
| observer_can_run                | boolean | body | Whether or not users with the `observer` role can run the query. In Fleet 4.0.0, 3 user roles were introduced (`admin`, `maintainer`, and `observer`). This field is only relevant for the `observer` role. The `observer_plus` role can run any query and is not limited by this flag (`observer_plus` role was added in Fleet 4.30.0). |
| team_id                         | integer | body | _Available in Fleet Premium_. The parent team to which the new query should be added. If omitted, the query will be global.                                           |
| interval                        | integer | body | The amount of time, in seconds, the query waits before running. Can be set to `0` to never run. Default: 0.       |
| platform                        | string  | body | The OS platforms where this query will run (other platforms ignored). Comma-separated string. If omitted, runs on all compatible platforms.                        |
| labels_include_any              | array    | body | _Available in Fleet Premium_. Labels to target with this query. If specified, the query will run on hosts that match **any of these** labels. |
| min_osquery_version             | string  | body | The minimum required osqueryd version installed on a host. If omitted, all osqueryd versions are acceptable.                                                                          |
| automations_enabled             | boolean | body | Whether to send data to the configured log destination according to the query's `interval`. |
| logging                         | string  | body | The type of log output for this query. Valid values: `"snapshot"`(default), `"differential"`, or `"differential_ignore_removals"`.                        |
| discard_data                    | boolean | body | Whether to skip saving the latest query results for each host. Default: `false`. |


#### Example

`POST /api/v1/fleet/queries`

##### Request body

```json
{
  "name": "new_query",
  "description": "This is a new query.",
  "query": "SELECT * FROM osquery_info",
  "interval": 3600, // Once per hour
  "platform": "darwin,windows,linux",
  "min_osquery_version": "",
  "automations_enabled": true,
  "logging": "snapshot",
  "discard_data": false,
  "labels_include_any": [
    "Hosts with Docker installed"
  ]
}
```

##### Default response

`Status: 200`

```json
{
  "query": {
    "created_at": "0001-01-01T00:00:00Z",
    "updated_at": "0001-01-01T00:00:00Z",
    "id": 288,
    "name": "new_query",
    "query": "SELECT * FROM osquery_info",
    "description": "This is a new query.",
    "team_id": null,
    "interval": 3600,
    "platform": "darwin,windows,linux",
    "min_osquery_version": "",
    "automations_enabled": true,
    "logging": "snapshot",
    "saved": true,
    "author_id": 1,
    "author_name": "",
    "author_email": "",
    "observer_can_run": true,
    "discard_data": false,
    "packs": [],
    "labels_include_any": [
      "Hosts with Docker installed"
    ]
  }
}
```

### Modify query

Modifies the query specified by ID.

`PATCH /api/v1/fleet/queries/:id`

#### Parameters

| Name                        | Type    | In   | Description                                                                                                                                            |
| --------------------------- | ------- | ---- | ------------------------------------------------------------------------------------------------------------------------------------------------------ |
| id                          | integer | path | **Required.** The ID of the query.                                                                                                                     |
| name                        | string  | body | The name of the query.                                                                                                                                 |
| query                       | string  | body | The query in SQL syntax.                                                                                                                               |
| description                 | string  | body | The query's description.                                                                                                                               |
| observer_can_run            | boolean | body | Whether or not users with the `observer` role can run the query. In Fleet 4.0.0, 3 user roles were introduced (`admin`, `maintainer`, and `observer`). This field is only relevant for the `observer` role. The `observer_plus` role can run any query and is not limited by this flag (`observer_plus` role was added in Fleet 4.30.0). |
| interval                   | integer | body | The amount of time, in seconds, the query waits before running. Can be set to `0` to never run. Default: 0.       |
| platform                    | string  | body | The OS platforms where this query will run (other platforms ignored). Comma-separated string. If set to "", runs on all compatible platforms.                    |
| labels_include_any          | list    | body | _Available in Fleet Premium_. Labels to target with this query. If specified, the query will run on hosts that match **any of these** labels. |
| min_osquery_version             | string  | body | The minimum required osqueryd version installed on a host. If omitted, all osqueryd versions are acceptable.                                                                          |
| automations_enabled             | boolean | body | Whether to send data to the configured log destination according to the query's `interval`. |
| logging             | string  | body | The type of log output for this query. Valid values: `"snapshot"`(default), `"differential"`, or `"differential_ignore_removals"`.                        |
| discard_data        | boolean  | body | Whether to skip saving the latest query results for each host. |

> Note that any of the following conditions will cause the existing query report to be deleted:
> - Updating the `query` (SQL) field
> - Updating the filters for targeted hosts (`platform`, `min_osquery_version`, `labels_include_any`)
> - Changing `discard_data` from `false` to `true`
> - Changing `logging` from `"snapshot"` to `"differential"` or `"differential_ignore_removals"`

#### Example

`PATCH /api/v1/fleet/queries/2`

##### Request body

```json
{
  "name": "new_title_for_my_query",
  "interval": 3600, // Once per hour,
  "platform": "",
  "min_osquery_version": "",
  "automations_enabled": false,
  "discard_data": true,
  "labels_include_any": [
    "Hosts with Docker installed",
    "macOS 13+"
  ]
}
```

##### Default response

`Status: 200`

```json
{
  "query": {
    "created_at": "2021-01-22T17:23:27Z",
    "updated_at": "2021-01-22T17:23:27Z",
    "id": 288,
    "name": "new_title_for_my_query",
    "description": "This is a new query.",
    "query": "SELECT * FROM osquery_info",
    "team_id": null,
    "interval": 3600,
    "platform": "",
    "min_osquery_version": "",
    "automations_enabled": false,
    "logging": "snapshot",
    "saved": true,
    "author_id": 1,
    "author_name": "noah",
    "observer_can_run": true,
    "discard_data": true,
    "packs": [],
    "labels_include_any": [
      "Hosts with Docker installed",
      "macOS 13+"
    ]
  }
}
```

### Delete query by name

Deletes the query specified by name.

`DELETE /api/v1/fleet/queries/:name`

#### Parameters

| Name | Type       | In   | Description                          |
| ---- | ---------- | ---- | ------------------------------------ |
| name | string     | path | **Required.** The name of the query. |
| team_id | integer | body | _Available in Fleet Premium_. The ID of the parent team of the query to be deleted. If omitted, Fleet will search among queries in the global context. |

#### Example

`DELETE /api/v1/fleet/queries/foo`

##### Default response

`Status: 200`


### Delete query by ID

Deletes the query specified by ID.

`DELETE /api/v1/fleet/queries/id/:id`

#### Parameters

| Name | Type    | In   | Description                        |
| ---- | ------- | ---- | ---------------------------------- |
| id   | integer | path | **Required.** The ID of the query. |

#### Example

`DELETE /api/v1/fleet/queries/id/28`

##### Default response

`Status: 200`


### Delete queries

Deletes the queries specified by ID. Returns the count of queries successfully deleted.

`POST /api/v1/fleet/queries/delete`

#### Parameters

| Name | Type  | In   | Description                           |
| ---- | ----- | ---- | ------------------------------------- |
| ids  | array | body | **Required.** The IDs of the queries. |

#### Example

`POST /api/v1/fleet/queries/delete`

##### Request body

```json
{
  "ids": [
    2, 24, 25
  ]
}
```

##### Default response

`Status: 200`

```json
{
  "deleted": 3
}
```

### Run live query

> This updated API endpoint replaced `GET /api/v1/fleet/queries/run` in Fleet 4.43.0, for improved compatibility with many HTTP clients. The [deprecated endpoint](https://github.com/fleetdm/fleet/blob/fleet-v4.42.0/docs/REST%20API/rest-api.md#run-live-query) is maintained for backwards compatibility.

Runs a live query against the specified hosts and responds with the results.

The live query will stop if the request times out. Timeouts happen if targeted hosts haven't responded after the configured `FLEET_LIVE_QUERY_REST_PERIOD` (default 25 seconds) or if the `distributed_interval` agent option (default 10 seconds) is higher than the `FLEET_LIVE_QUERY_REST_PERIOD`.


`POST /api/v1/fleet/queries/:id/run`

#### Parameters

| Name      | Type  | In   | Description                                                                                                                                                        |
|-----------|-------|------|--------------------------------------------------------------------------------------------------------------------------------------------------------------------|
| query_id | integer | path | **Required**. The ID of the saved query to run. |
| host_ids  | array | body | **Required**. The IDs of the hosts to target. User must be authorized to target all of these hosts.                                                                |

#### Example

`POST /api/v1/fleet/queries/123/run`

##### Request body

```json
{
  "host_ids": [ 1, 4, 34, 27 ]
}
```

##### Default response

```json
{
  "query_id": 123,
  "targeted_host_count": 4,
  "responded_host_count": 2,
  "results": [
    {
      "host_id": 1,
      "rows": [
        {
          "build_distro": "10.12",
          "build_platform": "darwin",
          "config_hash": "7bb99fa2c8a998c9459ec71da3a84d66c592d6d3",
          "config_valid": "1",
          "extensions": "active",
          "instance_id": "9a2ec7bf-4946-46ea-93bf-455e0bcbd068",
          "pid": "23413",
          "platform_mask": "21",
          "start_time": "1635194306",
          "uuid": "4C182AC7-75F7-5AF4-A74B-1E165ED35742",
          "version": "4.9.0",
          "watcher": "23412"
        }
      ],
      "error": null
    },
    {
      "host_id": 2,
      "rows": [],
      "error": "no such table: os_version"
    }
  ]
}
```

---

## Schedule

> The schedule API endpoints are deprecated as of Fleet 4.35. They are maintained for backwards compatibility.
> Please use the [queries](#queries) endpoints, which as of 4.35 have attributes such as `interval` and `platform` that enable scheduling.

- [Get schedule (deprecated)](#get-schedule)
- [Add query to schedule (deprecated)](#add-query-to-schedule)
- [Edit query in schedule (deprecated)](#edit-query-in-schedule)
- [Remove query from schedule (deprecated)](#remove-query-from-schedule)
- [Team schedule](#team-schedule)

Scheduling queries in Fleet is the best practice for collecting data from hosts.

These API routes let you control your scheduled queries.

### Get schedule

> The schedule API endpoints are deprecated as of Fleet 4.35. They are maintained for backwards compatibility.
> Please use the [queries](#queries) endpoints, which as of 4.35 have attributes such as `interval` and `platform` that enable scheduling.

`GET /api/v1/fleet/global/schedule`

#### Parameters

None.

#### Example

`GET /api/v1/fleet/global/schedule`

##### Default response

`Status: 200`

```json
{
  "global_schedule": [
    {
      "created_at": "0001-01-01T00:00:00Z",
      "updated_at": "0001-01-01T00:00:00Z",
      "id": 4,
      "pack_id": 1,
      "name": "arp_cache",
      "query_id": 2,
      "query_name": "arp_cache",
      "query": "select * from arp_cache;",
      "interval": 120,
      "snapshot": true,
      "removed": null,
      "platform": "",
      "version": "",
      "shard": null,
      "denylist": null,
      "stats": {
        "system_time_p50": 1.32,
        "system_time_p95": 4.02,
        "user_time_p50": 3.55,
        "user_time_p95": 3.00,
        "total_executions": 3920
      }
    },
    {
      "created_at": "0001-01-01T00:00:00Z",
      "updated_at": "0001-01-01T00:00:00Z",
      "id": 5,
      "pack_id": 1,
      "name": "disk_encryption",
      "query_id": 7,
      "query_name": "disk_encryption",
      "query": "select * from disk_encryption;",
      "interval": 86400,
      "snapshot": true,
      "removed": null,
      "platform": "",
      "version": "",
      "shard": null,
      "denylist": null,
      "stats": {
        "system_time_p50": 1.32,
        "system_time_p95": 4.02,
        "user_time_p50": 3.55,
        "user_time_p95": 3.00,
        "total_executions": 3920
      }
    }
  ]
}
```

### Add query to schedule

> The schedule API endpoints are deprecated as of Fleet 4.35. They are maintained for backwards compatibility.
> Please use the [queries](#queries) endpoints, which as of 4.35 have attributes such as `interval` and `platform` that enable scheduling.

`POST /api/v1/fleet/global/schedule`

#### Parameters

| Name     | Type    | In   | Description                                                                                                                      |
| -------- | ------- | ---- | -------------------------------------------------------------------------------------------------------------------------------- |
| query_id | integer | body | **Required.** The query's ID.                                                                                                    |
| interval | integer | body | **Required.** The amount of time, in seconds, the query waits before running.                                                    |
| snapshot | boolean | body | **Required.** Whether the queries logs show everything in its current state.                                                     |
| removed  | boolean | body | Whether "removed" actions should be logged. Default is `null`.                                                                   |
| platform | string  | body | The computer platform where this query will run (other platforms ignored). Empty value runs on all platforms. Default is `null`. |
| shard    | integer | body | Restrict this query to a percentage (1-100) of target hosts. Default is `null`.                                                  |
| version  | string  | body | The minimum required osqueryd version installed on a host. Default is `null`.                                                    |

#### Example

`POST /api/v1/fleet/global/schedule`

##### Request body

```json
{
  "interval": 86400,
  "query_id": 2,
  "snapshot": true
}
```

##### Default response

`Status: 200`

```json
{
  "scheduled": {
    "created_at": "0001-01-01T00:00:00Z",
    "updated_at": "0001-01-01T00:00:00Z",
    "id": 1,
    "pack_id": 5,
    "name": "arp_cache",
    "query_id": 2,
    "query_name": "arp_cache",
    "query": "select * from arp_cache;",
    "interval": 86400,
    "snapshot": true,
    "removed": null,
    "platform": "",
    "version": "",
    "shard": null,
    "denylist": null
  }
}
```

> Note that the `pack_id` is included in the response object because Fleet's Schedule feature uses [osquery query packs](https://osquery.readthedocs.io/en/stable/deployment/configuration/#query-packs) under the hood.

### Edit query in schedule

> The schedule API endpoints are deprecated as of Fleet 4.35. They are maintained for backwards compatibility.
> Please use the [queries](#queries) endpoints, which as of 4.35 have attributes such as `interval` and `platform` that enable scheduling.

`PATCH /api/v1/fleet/global/schedule/:id`

#### Parameters

| Name     | Type    | In   | Description                                                                                                   |
| -------- | ------- | ---- | ------------------------------------------------------------------------------------------------------------- |
| id       | integer | path | **Required.** The scheduled query's ID.                                                                       |
| interval | integer | body | The amount of time, in seconds, the query waits before running.                                               |
| snapshot | boolean | body | Whether the queries logs show everything in its current state.                                                |
| removed  | boolean | body | Whether "removed" actions should be logged.                                                                   |
| platform | string  | body | The computer platform where this query will run (other platforms ignored). Empty value runs on all platforms. |
| shard    | integer | body | Restrict this query to a percentage (1-100) of target hosts.                                                  |
| version  | string  | body | The minimum required osqueryd version installed on a host.                                                    |

#### Example

`PATCH /api/v1/fleet/global/schedule/5`

##### Request body

```json
{
  "interval": 604800
}
```

##### Default response

`Status: 200`

```json
{
  "scheduled": {
    "created_at": "2021-07-16T14:40:15Z",
    "updated_at": "2021-07-16T14:40:15Z",
    "id": 5,
    "pack_id": 1,
    "name": "arp_cache",
    "query_id": 2,
    "query_name": "arp_cache",
    "query": "select * from arp_cache;",
    "interval": 604800,
    "snapshot": true,
    "removed": null,
    "platform": "",
    "shard": null,
    "denylist": null
  }
}
```

### Remove query from schedule

> The schedule API endpoints are deprecated as of Fleet 4.35. They are maintained for backwards compatibility.
> Please use the [queries](#queries) endpoints, which as of 4.35 have attributes such as `interval` and `platform` that enable scheduling.

`DELETE /api/v1/fleet/global/schedule/:id`

#### Parameters

None.

#### Example

`DELETE /api/v1/fleet/global/schedule/5`

##### Default response

`Status: 200`


---

### Team schedule

> The schedule API endpoints are deprecated as of Fleet 4.35. They are maintained for backwards compatibility.
> Please use the [queries](#queries) endpoints, which as of 4.35 have attributes such as `interval` and `platform` that enable scheduling.

- [Get team schedule (deprecated)](#get-team-schedule)
- [Add query to team schedule (deprecated)](#add-query-to-team-schedule)
- [Edit query in team schedule (deprecated)](#edit-query-in-team-schedule)
- [Remove query from team schedule (deprecated)](#remove-query-from-team-schedule)

This allows you to easily configure scheduled queries that will impact a whole team of devices.

#### Get team schedule

> The schedule API endpoints are deprecated as of Fleet 4.35. They are maintained for backwards compatibility.
> Please use the [queries](#queries) endpoints, which as of 4.35 have attributes such as `interval` and `platform` that enable scheduling.

`GET /api/v1/fleet/teams/:id/schedule`

#### Parameters

| Name            | Type    | In    | Description                                                                                                                   |
| --------------- | ------- | ----- | ----------------------------------------------------------------------------------------------------------------------------- |
| id              | integer | path  | **Required**. The team's ID.                                                                                                  |
| page            | integer | query | Page number of the results to fetch.                                                                                          |
| per_page        | integer | query | Results per page.                                                                                                             |
| order_key       | string  | query | What to order results by. Can be any column in the `activites` table.                                                         |
| order_direction | string  | query | **Requires `order_key`**. The direction of the order given the order key. Options include `asc` and `desc`. Default is `asc`. |

#### Example

`GET /api/v1/fleet/teams/2/schedule`

##### Default response

`Status: 200`

```json
{
  "scheduled": [
    {
      "created_at": "0001-01-01T00:00:00Z",
      "updated_at": "0001-01-01T00:00:00Z",
      "id": 4,
      "pack_id": 2,
      "name": "arp_cache",
      "query_id": 2,
      "query_name": "arp_cache",
      "query": "select * from arp_cache;",
      "interval": 120,
      "snapshot": true,
      "platform": "",
      "version": "",
      "removed": null,
      "shard": null,
      "denylist": null,
      "stats": {
        "system_time_p50": 1.32,
        "system_time_p95": 4.02,
        "user_time_p50": 3.55,
        "user_time_p95": 3.00,
        "total_executions": 3920
      }
    },
    {
      "created_at": "0001-01-01T00:00:00Z",
      "updated_at": "0001-01-01T00:00:00Z",
      "id": 5,
      "pack_id": 3,
      "name": "disk_encryption",
      "query_id": 7,
      "query_name": "disk_encryption",
      "query": "select * from disk_encryption;",
      "interval": 86400,
      "snapshot": true,
      "removed": null,
      "platform": "",
      "version": "",
      "shard": null,
      "denylist": null,
      "stats": {
        "system_time_p50": 1.32,
        "system_time_p95": 4.02,
        "user_time_p50": 3.55,
        "user_time_p95": 3.00,
        "total_executions": 3920
      }
    }
  ]
}
```

#### Add query to team schedule

> The schedule API endpoints are deprecated as of Fleet 4.35. They are maintained for backwards compatibility.
> Please use the [queries](#queries) endpoints, which as of 4.35 have attributes such as `interval` and `platform` that enable scheduling.

`POST /api/v1/fleet/teams/:id/schedule`

#### Parameters

| Name     | Type    | In   | Description                                                                                                                      |
| -------- | ------- | ---- | -------------------------------------------------------------------------------------------------------------------------------- |
| id       | integer | path | **Required.** The teams's ID.                                                                                                    |
| query_id | integer | body | **Required.** The query's ID.                                                                                                    |
| interval | integer | body | **Required.** The amount of time, in seconds, the query waits before running.                                                    |
| snapshot | boolean | body | **Required.** Whether the queries logs show everything in its current state.                                                     |
| removed  | boolean | body | Whether "removed" actions should be logged. Default is `null`.                                                                   |
| platform | string  | body | The computer platform where this query will run (other platforms ignored). Empty value runs on all platforms. Default is `null`. |
| shard    | integer | body | Restrict this query to a percentage (1-100) of target hosts. Default is `null`.                                                  |
| version  | string  | body | The minimum required osqueryd version installed on a host. Default is `null`.                                                    |

#### Example

`POST /api/v1/fleet/teams/2/schedule`

##### Request body

```json
{
  "interval": 86400,
  "query_id": 2,
  "snapshot": true
}
```

##### Default response

`Status: 200`

```json
{
  "scheduled": {
    "created_at": "0001-01-01T00:00:00Z",
    "updated_at": "0001-01-01T00:00:00Z",
    "id": 1,
    "pack_id": 5,
    "name": "arp_cache",
    "query_id": 2,
    "query_name": "arp_cache",
    "query": "select * from arp_cache;",
    "interval": 86400,
    "snapshot": true,
    "removed": null,
    "shard": null,
    "denylist": null
  }
}
```

#### Edit query in team schedule

> The schedule API endpoints are deprecated as of Fleet 4.35. They are maintained for backwards compatibility.
> Please use the [queries](#queries) endpoints, which as of 4.35 have attributes such as `interval` and `platform` that enable scheduling.

`PATCH /api/v1/fleet/teams/:team_id/schedule/:scheduled_query_id`

#### Parameters

| Name               | Type    | In   | Description                                                                                                   |
| ------------------ | ------- | ---- | ------------------------------------------------------------------------------------------------------------- |
| team_id            | integer | path | **Required.** The team's ID.                                                                                  |
| scheduled_query_id | integer | path | **Required.** The scheduled query's ID.                                                                       |
| interval           | integer | body | The amount of time, in seconds, the query waits before running.                                               |
| snapshot           | boolean | body | Whether the queries logs show everything in its current state.                                                |
| removed            | boolean | body | Whether "removed" actions should be logged.                                                                   |
| platform           | string  | body | The computer platform where this query will run (other platforms ignored). Empty value runs on all platforms. |
| shard              | integer | body | Restrict this query to a percentage (1-100) of target hosts.                                                  |
| version            | string  | body | The minimum required osqueryd version installed on a host.                                                    |

#### Example

`PATCH /api/v1/fleet/teams/2/schedule/5`

##### Request body

```json
{
  "interval": 604800
}
```

##### Default response

`Status: 200`

```json
{
  "scheduled": {
    "created_at": "2021-07-16T14:40:15Z",
    "updated_at": "2021-07-16T14:40:15Z",
    "id": 5,
    "pack_id": 1,
    "name": "arp_cache",
    "query_id": 2,
    "query_name": "arp_cache",
    "query": "select * from arp_cache;",
    "interval": 604800,
    "snapshot": true,
    "removed": null,
    "platform": "",
    "shard": null,
    "denylist": null
  }
}
```

#### Remove query from team schedule

> The schedule API endpoints are deprecated as of Fleet 4.35. They are maintained for backwards compatibility.
> Please use the [queries](#queries) endpoints, which as of 4.35 have attributes such as `interval` and `platform` that enable scheduling.

`DELETE /api/v1/fleet/teams/:team_id/schedule/:scheduled_query_id`

#### Parameters

| Name               | Type    | In   | Description                             |
| ------------------ | ------- | ---- | --------------------------------------- |
| team_id            | integer | path | **Required.** The team's ID.            |
| scheduled_query_id | integer | path | **Required.** The scheduled query's ID. |

#### Example

`DELETE /api/v1/fleet/teams/2/schedule/5`

##### Default response

`Status: 200`

---

## Scripts

- [Run script](#run-script)
- [Get script result](#get-script-result)
- [Batch-run script](#batch-run-script)
- [Add script](#add-script)
- [Modify script](#modify-script)
- [Delete script](#delete-script)
- [List scripts](#list-scripts)
- [List host's scripts](#list-hosts-scripts)
- [Get or download script](#get-or-download-script)
- [Get script details by host](#get-hosts-scripts)

### Run script

Run a script on a host.

The script will be added to the host's list of upcoming activities.

The new script will run after other activities finish. Failure of one activity won't cancel other activities.

By default, script runs time out after 5 minutes. You can modify this default in your [agent configuration](https://fleetdm.com/docs/configuration/agent-configuration#script-execution-timeout).

`POST /api/v1/fleet/scripts/run`

#### Parameters

| Name            | Type    | In   | Description                                                                                    |
| ----            | ------- | ---- | --------------------------------------------                                                   |
| host_id         | integer | body | **Required**. The ID of the host to run the script on.                                                |
| script_id       | integer | body | The ID of the existing saved script to run. Only one of either `script_id`, `script_contents`, or `script_name` can be included. |
| script_contents | string  | body | The contents of the script to run. Only one of either `script_id`, `script_contents`, or `script_name` can be included. Scripts must be less than 10,000 characters. To run scripts with more than 10k characters, save the script and use `script_id` or `script_name` and `team_id` instead. |
| script_name       | integer | body | The name of the existing saved script to run. If specified, requires `team_id`. Only one of either `script_id`, `script_contents`, or `script_name` can be included in the request.   |
| team_id       | integer | body | The ID of the existing saved script to run. If specified, requires `script_name`. Only one of either `script_id`, `script_contents`, or `script_name` can be included in the request.  |

> Note that if any combination of `script_id`, `script_contents`, and `script_name` are included in the request, this endpoint will respond with an error.

#### Example

`POST /api/v1/fleet/scripts/run`

##### Default response

`Status: 202`

```json
{
  "host_id": 1227,
  "execution_id": "e797d6c6-3aae-11ee-be56-0242ac120002"
}
```

### Get script result

Gets the result of a script that was executed.

#### Parameters

| Name         | Type   | In   | Description                                   |
| ----         | ------ | ---- | --------------------------------------------  |
| execution_id | string | path | **Required**. The execution id of the script. |

#### Example

`GET /api/v1/fleet/scripts/results/:execution_id`

##### Default response

`Status: 200`

```json
{
  "script_contents": "echo 'hello'",
  "exit_code": 0,
  "output": "hello",
  "message": "",
  "hostname": "Test Host",
  "host_timeout": false,
  "host_id": 1,
  "execution_id": "e797d6c6-3aae-11ee-be56-0242ac120002",
  "runtime": 20,
  "created_at": "2024-09-11T20:30:24Z"
}
```

> Note: `exit_code` can be `null` if Fleet hasn't heard back from the host yet.

> Note: `created_at` is the creation timestamp of the script execution request.

<<<<<<< HEAD

=======
>>>>>>> cbeb311b
### Batch-run script

Run a script on multiple hosts.

The script will be added to each host's list of upcoming activities.

`POST /api/v1/fleet/scripts/run/batch`

#### Parameters

| Name            | Type    | In   | Description                                                                                    |
| ----            | ------- | ---- | --------------------------------------------                                                   |
| script_id       | integer | body | **Required**. The ID of the existing saved script to run. |
<<<<<<< HEAD
| host_ids        | array   | body |  List of host IDs.  Required if `filters` not specified. Only one of `host_ids` or `filters` may be included in the request.   |                                            |
| filters | object  | body | See [filters](#filters3). Required if `host_ids` not specified. Only one of `host_ids` or `filters` may be included in the request.   |


##### Filters

| Name                              | Type    | Description   |
| ---------------------             | ------- | ----------------------------------------------------------------------------------- |
| query                             | string  | Search query keywords. Searchable fields include `hostname`, `hardware_serial`, `uuid`, and `ipv4`. |
| status                            | string  | Host status. Can either be `new`, `online`, `offline`, `mia` or `missing`. |
| label_id                          | number  | ID of a label to filter by.  |
| team_id                           | number  | ID of the team to filter by. | 

=======
| host_ids        | array   | body | **Required**. List of host IDs.                                                |
>>>>>>> cbeb311b


#### Example

`POST /api/v1/fleet/scripts/run/batch`

##### Request body

<<<<<<< HEAD
Request (using `host_ids`):

=======
>>>>>>> cbeb311b
```json
{
  "script_id": 123,
  "host_ids": [1, 2, 3]
}
```

<<<<<<< HEAD
Request (using `filters`):
```json
{
  "script_id": 123,
  "filters": {
    "status": "online",
    "query": "abc"
  }
}
```

=======
>>>>>>> cbeb311b
##### Default response

`Status: 202`


```json
{
  "batch_execution_id": "e797d6c6-3aae-11ee-be56-0242ac120002"
}
```


<<<<<<< HEAD
=======

>>>>>>> cbeb311b
### Add script

Uploads a script, making it available to run on hosts assigned to the specified team (or no team).

`POST /api/v1/fleet/scripts`

#### Parameters

| Name            | Type    | In   | Description                                      |
| ----            | ------- | ---- | --------------------------------------------     |
| script          | file    | form | **Required**. The file containing the script.    |
| team_id         | integer | form | _Available in Fleet Premium_. The team ID. If specified, the script will only be available to hosts assigned to this team. If not specified, the script will only be available to hosts on **no team**.  |

Script line endings are automatically converted from [CRLF to LF](https://en.wikipedia.org/wiki/Newline) for compatibility with both
non-Windows shells and PowerShell.

#### Example

`POST /api/v1/fleet/scripts`

##### Request headers

```http
Content-Length: 306
Content-Type: multipart/form-data; boundary=------------------------f02md47480und42y
```

##### Request body

```http
--------------------------f02md47480und42y
Content-Disposition: form-data; name="team_id"

1
--------------------------f02md47480und42y
Content-Disposition: form-data; name="script"; filename="myscript.sh"
Content-Type: application/octet-stream

echo "hello"
--------------------------f02md47480und42y--

```

##### Default response

`Status: 200`

```json
{
  "script_id": 1227
}
```

### Modify script

Modifies an existing script.

`PATCH /api/v1/fleet/scripts/:id`


#### Parameters

| Name            | Type    | In   | Description                                           |
| ----            | ------- | ---- | --------------------------------------------          |
| id              | integer | path | **Required**. The ID of the script to modify. |
| script          | file    | form | **Required**. The file containing the script. Filename will be ignored. |

#### Example

`PATCH /api/v1/fleet/scripts/1`


##### Request headers

```http
Content-Length: 306
Content-Type: multipart/form-data; boundary=------------------------f02md47480und42y
```

##### Request body

```http
--------------------------f02md47480und42y
Content-Disposition: form-data; name="script"; filename="myscript.sh"
Content-Type: application/octet-stream
echo "hello"
--------------------------f02md47480und42y--
```

##### Default response

`Status: 200`

```json
{
  "id": 1,
  "team_id": null,
  "name": "script_1.sh",
  "created_at": "2023-07-30T13:41:07Z",
  "updated_at": "2023-07-30T13:41:07Z"
}
```


### Delete script

Deletes an existing script.

`DELETE /api/v1/fleet/scripts/:id`

#### Parameters

| Name            | Type    | In   | Description                                           |
| ----            | ------- | ---- | --------------------------------------------          |
| id              | integer | path | **Required**. The ID of the script to delete. |

#### Example

`DELETE /api/v1/fleet/scripts/1`

##### Default response

`Status: 204`

### List scripts

`GET /api/v1/fleet/scripts`

#### Parameters

| Name            | Type    | In    | Description                                                                                                                   |
| --------------- | ------- | ----- | ----------------------------------------------------------------------------------------------------------------------------- |
| team_id         | integer | query | _Available in Fleet Premium_. The ID of the team to filter scripts by. If not specified, it will filter only scripts that are available to hosts with no team. |
| page            | integer | query | Page number of the results to fetch.                                                                                          |
| per_page        | integer | query | Results per page.                                                                                                             |

#### Example

`GET /api/v1/fleet/scripts`

##### Default response

`Status: 200`

```json
{
  "scripts": [
    {
      "id": 1,
      "team_id": null,
      "name": "script_1.sh",
      "created_at": "2023-07-30T13:41:07Z",
      "updated_at": "2023-07-30T13:41:07Z"
    },
    {
      "id": 2,
      "team_id": null,
      "name": "script_2.sh",
      "created_at": "2023-08-30T13:41:07Z",
      "updated_at": "2023-08-30T13:41:07Z"
    }
  ],
  "meta": {
    "has_next_results": false,
    "has_previous_results": false
  }
}

```

### List host's scripts

`GET /api/v1/fleet/hosts/:id/scripts`

#### Parameters

| Name | Type    | In   | Description                  |
| ---- | ------- | ---- | ---------------------------- |
| id   | integer | path | **Required**. The host's id. |
| page | integer | query | Page number of the results to fetch.|
| per_page | integer | query | Results per page.|

#### Example

`GET /api/v1/fleet/hosts/123/scripts`

##### Default response

`Status: 200`

```json
"scripts": [
  {
    "script_id": 3,
    "name": "remove-zoom-artifacts.sh",
    "last_execution": {
      "execution_id": "e797d6c6-3aae-11ee-be56-0242ac120002",
      "executed_at": "2021-12-15T15:23:57Z",
      "status": "error"
    }
  },
  {
    "script_id": 5,
    "name": "set-timezone.sh",
    "last_execution": {
      "id": "e797d6c6-3aae-11ee-be56-0242ac120002",
      "executed_at": "2021-12-15T15:23:57Z",
      "status": "pending"
    }
  },
  {
    "script_id": 8,
    "name": "uninstall-zoom.sh",
    "last_execution": {
      "id": "e797d6c6-3aae-11ee-be56-0242ac120002",
      "executed_at": "2021-12-15T15:23:57Z",
      "status": "ran"
    }
  }
],
"meta": {
  "has_next_results": false,
  "has_previous_results": false
}

```

### Get or download script

`GET /api/v1/fleet/scripts/:id`

#### Parameters

| Name | Type    | In    | Description                                                       |
| ---- | ------- | ----  | -------------------------------------                             |
| id   | integer | path  | **Required.** The desired script's ID.                            |
| alt  | string  | query | If specified and set to "media", downloads the script's contents. |

#### Example (get script)

`GET /api/v1/fleet/scripts/123`

##### Default response

`Status: 200`

```json
{
  "id": 123,
  "team_id": null,
  "name": "script_1.sh",
  "created_at": "2023-07-30T13:41:07Z",
  "updated_at": "2023-07-30T13:41:07Z"
}

```

#### Example (download script)

`GET /api/v1/fleet/scripts/123?alt=media`

##### Example response headers

```http
Content-Length: 13
Content-Type: application/octet-stream
Content-Disposition: attachment;filename="2023-09-27 script_1.sh"
```

###### Example response body

`Status: 200`

```
echo "hello"
```

## Sessions

- [Get session info](#get-session-info)
- [Delete session](#delete-session)

### Get session info

Returns the session information for the session specified by ID.

`GET /api/v1/fleet/sessions/:id`

#### Parameters

| Name | Type    | In   | Description                                  |
| ---- | ------- | ---- | -------------------------------------------- |
| id   | integer | path | **Required**. The ID of the desired session. |

#### Example

`GET /api/v1/fleet/sessions/1`

##### Default response

`Status: 200`

```json
{
  "session_id": 1,
  "user_id": 1,
  "created_at": "2021-03-02T18:41:34Z"
}
```

### Delete session

Deletes the session specified by ID. When the user associated with the session next attempts to access Fleet, they will be asked to log in.

`DELETE /api/v1/fleet/sessions/:id`

#### Parameters

| Name | Type    | In   | Description                                  |
| ---- | ------- | ---- | -------------------------------------------- |
| id   | integer | path | **Required**. The id of the desired session. |

#### Example

`DELETE /api/v1/fleet/sessions/1`

##### Default response

`Status: 200`


---

## Software

- [List software](#list-software)
- [List software versions](#list-software-versions)
- [List operating systems](#list-operating-systems)
- [Get software](#get-software)
- [Get software version](#get-software-version)
- [Get operating system version](#get-operating-system-version)
- [Add package](#add-package)
- [Modify package](#modify-package)
- [List App Store apps](#list-app-store-apps)
- [Add App Store app](#add-app-store-app)
- [Modify App Store app](#modify-app-store-app)
- [List Fleet-maintained apps](#list-fleet-maintained-apps)
- [Get Fleet-maintained app](#get-fleet-maintained-app)
- [Add Fleet-maintained app](#add-fleet-maintained-app)
- [Install software](#install-software)
- [Uninstall software](#uninstall-software)
- [Get software install result](#get-software-install-result)
- [Download software](#download-package)
- [Delete software](#delete-package-or-app-store-app)

### List software

Get a list of all software.

`GET /api/v1/fleet/software/titles`

> **Experimental feature**. This feature is undergoing rapid improvement, which may result in breaking changes to the API or configuration surface. It is not recommended for use in automated workflows.

#### Parameters

| Name                    | Type    | In    | Description                                                                                                                                                                |
| ----------------------- | ------- | ----- | -------------------------------------------------------------------------------------------------------------------------------------------------------------------------- |
| page                    | integer | query | Page number of the results to fetch.                                                                                                                                       |
| per_page                | integer | query | Results per page.                                                                                                                                                          |
| order_key               | string  | query | What to order results by. Allowed fields are `name` and `hosts_count`. Default is `hosts_count` (descending).                                                              |
| order_direction         | string  | query | **Requires `order_key`**. The direction of the order given the order key. Options include `asc` and `desc`. Default is `asc`.                                              |
| query                   | string  | query | Search query keywords. Searchable fields include `title` and `cve`.                                                                                                        |
| team_id                 | integer | query | _Available in Fleet Premium_. Filters the software to only include the software installed on the hosts that are assigned to the specified team. Use `0` to filter by hosts assigned to "No team".                            |
| vulnerable              | boolean | query | If true or 1, only list software that has detected vulnerabilities. Default is `false`.                                                                                    |
| available_for_install   | boolean | query | If `true` or `1`, only list software that is available for install (added by the user). Default is `false`.                                                                |
| self_service            | boolean | query | If `true` or `1`, only lists self-service software. Default is `false`.  |
| packages_only           | boolean | query | If `true` or `1`, only lists packages available for install (without App Store apps).  |
| min_cvss_score | integer | query | _Available in Fleet Premium_. Filters to include only software with vulnerabilities that have a CVSS version 3.x base score higher than the specified value.   |
| max_cvss_score | integer | query | _Available in Fleet Premium_. Filters to only include software with vulnerabilities that have a CVSS version 3.x base score lower than what's specified.   |
| exploit | boolean | query | _Available in Fleet Premium_. If `true`, filters to only include software with vulnerabilities that have been actively exploited in the wild (`cisa_known_exploit: true`). Default is `false`.  |
| platform | string | query | Filter software titles by platforms. Options are: `"macos"` (alias of `"darwin"`), `"darwin"` `"windows"`, `"linux"`, `"chrome"`, `"ios"`, `"ipados"`. To show titles from multiple platforms, separate the platforms with commas (e.g. `?platform=darwin,windows`). |
| exclude_fleet_maintained_apps | boolean | query | If `true` or `1`, Fleet maintained apps will not be included in the list of `software_titles`. Default is `false` |


#### Example

`GET /api/v1/fleet/software/titles?team_id=3&platform=darwin,windows`

##### Default response

`Status: 200`

```json
{
  "counts_updated_at": "2022-01-01 12:32:00",
  "count": 3,
  "software_titles": [
    {
      "id": 12,
      "name": "Firefox.app",
      "software_package": {
        "platform": "darwin",
        "fleet_maintained_app_id": 42,
        "name": "FirefoxInsall.pkg",
        "version": "125.6",
        "self_service": true,
        "automatic_install_policies": [
          {
            "id": 343,
            "name": "[Install software] Firefox.app",
            "fleet_maintained": false
          }
        ],
      },
      "app_store_app": null,
      "versions_count": 3,
      "source": "apps",
      "browser": "",
      "hosts_count": 48,
      "versions": [
        {
          "id": 123,
          "version": "1.12",
          "vulnerabilities": ["CVE-2023-1234","CVE-2023-4321","CVE-2023-7654"]
        },
        {
          "id": 124,
          "version": "3.4",
          "vulnerabilities": ["CVE-2023-1234","CVE-2023-4321","CVE-2023-7654"]
        },
        {
          "id": 12,
          "version": "1.13",
          "vulnerabilities": ["CVE-2023-1234","CVE-2023-4321","CVE-2023-7654"]
        }
      ],
      "hash_sha256": "1e83a94b801db429398b95a11f76fc5ba0e8643cb027b40a2b890592761f48f9"
    },
    {
      "id": 22,
      "name": "Google Chrome.app",
      "software_package": null,
      "app_store_app": null,
      "versions_count": 5,
      "source": "apps",
      "browser": "",
      "hosts_count": 345,
      "versions": [
        {
          "id": 331,
          "version": "118.1",
          "vulnerabilities": ["CVE-2023-1234"]
        },
        {
          "id": 332,
          "version": "119.0",
          "vulnerabilities": ["CVE-2023-9876", "CVE-2023-2367"]
        },
        {
          "id": 334,
          "version": "119.4",
          "vulnerabilities": ["CVE-2023-1133", "CVE-2023-2224"]
        },
        {
          "id": 348,
          "version": "121.5",
          "vulnerabilities": ["CVE-2023-0987", "CVE-2023-5673", "CVE-2023-1334"]
        },
      ],
      "hash_sha256": "ca30af561de15bb26186efcbcc59f3936c67d81e071e96fa8afa1e867a67a04f"
    },
    {
      "id": 32,
      "name": "1Password – Password Manager",
      "software_package": null,
      "app_store_app": null,
      "versions_count": 1,
      "source": "chrome_extensions",
      "browser": "chrome",
      "hosts_count": 345,
      "versions": [
        {
          "id": 4242,
          "version": "2.3.7",
          "vulnerabilities": []
        }
      ]
    }
  ],
  "meta": {
    "has_next_results": false,
    "has_previous_results": false
  }
}
```

### List software versions

Get a list of all software versions.

`GET /api/v1/fleet/software/versions`

#### Parameters

| Name                    | Type    | In    | Description                                                                                                                                                                |
| ----------------------- | ------- | ----- | -------------------------------------------------------------------------------------------------------------------------------------------------------------------------- |
| page                    | integer | query | Page number of the results to fetch.                                                                                                                                       |
| per_page                | integer | query | Results per page.                                                                                                                                                          |
| order_key               | string  | query | What to order results by. Allowed fields are `name`, `hosts_count`, `cve_published`, `cvss_score`, `epss_probability` and `cisa_known_exploit`. Default is `hosts_count` (descending).      |
| order_direction         | string  | query | **Requires `order_key`**. The direction of the order given the order key. Options include `asc` and `desc`. Default is `asc`.                                              |
| query                   | string  | query | Search query keywords. Searchable fields include `name`, `version`, and `cve`.                                                                                             |
| team_id                 | integer | query | _Available in Fleet Premium_. Filters the software to only include the software installed on the hosts that are assigned to the specified team. Use `0` to filter by hosts assigned to "No team".                             |
| vulnerable              | boolean    | query | If true or 1, only list software that has detected vulnerabilities. Default is `false`.                                                                                    |
| min_cvss_score | integer | query | _Available in Fleet Premium_. Filters to include only software with vulnerabilities that have a CVSS version 3.x base score higher than the specified value.   |
| max_cvss_score | integer | query | _Available in Fleet Premium_. Filters to only include software with vulnerabilities that have a CVSS version 3.x base score lower than what's specified.   |
| exploit | boolean | query | _Available in Fleet Premium_. If `true`, filters to only include software with vulnerabilities that have been actively exploited in the wild (`cisa_known_exploit: true`). Default is `false`.  |
| without_vulnerability_details | boolean | query | _Available in Fleet Premium_. If `true` only vulnerability name is included in response. If `false` (or omitted), adds vulnerability description, CVSS score, and other details available in Fleet Premium. See notes below on performance. |

> For optimal performance, we recommend Fleet Premium users set `without_vulnerability_details` to `true` whenever possible. If set to `false` a large amount of data will be included in the response. If you need vulnerability details, consider using the [Get vulnerability](#get-vulnerability) endpoint.

#### Example

`GET /api/v1/fleet/software/versions`

##### Default response

`Status: 200`

```json
{
    "counts_updated_at": "2022-01-01 12:32:00",
    "count": 2,
    "software": [
      {
        "id": 1,
        "name": "glibc",
        "version": "2.12",
        "source": "rpm_packages",
        "browser": "",
        "release": "1.212.el6",
        "vendor": "CentOS",
        "arch": "x86_64",
        "generated_cpe": "cpe:2.3:a:gnu:glibc:2.12:*:*:*:*:*:*:*",
        "vulnerabilities": [
          {
            "cve": "CVE-2009-5155",
            "details_link": "https://nvd.nist.gov/vuln/detail/CVE-2009-5155",
            "cvss_score": 7.5,
            "epss_probability": 0.01537,
            "cisa_known_exploit": false,
            "cve_published": "2022-01-01 12:32:00",
            "cve_description": "In the GNU C Library (aka glibc or libc6) before 2.28, parse_reg_exp in posix/regcomp.c misparses alternatives, which allows attackers to cause a denial of service (assertion failure and application exit) or trigger an incorrect result by attempting a regular-expression match.",
            "resolved_in_version": "2.28"
          }
        ],
        "hosts_count": 1
      },
      {
        "id": 2,
        "name": "1Password – Password Manager",
        "version": "2.10.0",
        "source": "chrome_extensions",
        "browser": "chrome",
        "extension_id": "aeblfdkhhhdcdjpifhhbdiojplfjncoa",
        "generated_cpe": "cpe:2.3:a:1password:1password:2.19.0:*:*:*:*:chrome:*:*",
        "hosts_count": 345,
        "vulnerabilities": null
      }
    ],
    "meta": {
      "has_next_results": false,
      "has_previous_results": false
    }
}
```

### List operating systems

Returns a list of all operating systems.

`GET /api/v1/fleet/os_versions`

#### Parameters

| Name                | Type     | In    | Description                                                                                                                          |
| ---      | ---      | ---   | ---                                                                                                                                  |
| team_id             | integer | query | _Available in Fleet Premium_. Filters response data to the specified team. Use `0` to filter by hosts assigned to "No team".  |
| platform            | string   | query | Filters the hosts to the specified platform |
| os_name     | string | query | The name of the operating system to filter hosts by. `os_version` must also be specified with `os_name`                                                 |
| os_version    | string | query | The version of the operating system to filter hosts by. `os_name` must also be specified with `os_version`                                                 |
| page                    | integer | query | Page number of the results to fetch.                                                                                                                                       |
| per_page                | integer | query | Results per page.                                                                                                                                                          |
| order_key               | string  | query | What to order results by. Allowed fields are: `hosts_count`. Default is `hosts_count` (descending).      |
| order_direction | string | query | **Requires `order_key`**. The direction of the order given the order key. Options include `asc` and `desc`. Default is `asc`. |


##### Default response

`Status: 200`

```json
{
  "count": 1,
  "counts_updated_at": "2023-12-06T22:17:30Z",
  "os_versions": [
    {
      "os_version_id": 123,
      "hosts_count": 21,
      "name": "Microsoft Windows 11 Pro 23H2 10.0.22621.1234",
      "name_only": "Microsoft Windows 11 Pro 23H2",
      "version": "10.0.22621.1234",
      "platform": "windows",
      "generated_cpes": [],
      "vulnerabilities": [
        {
          "cve": "CVE-2022-30190",
          "details_link": "https://nvd.nist.gov/vuln/detail/CVE-2022-30190",
          "cvss_score": 7.8,// Available in Fleet Premium
          "epss_probability": 0.9729,// Available in Fleet Premium
          "cisa_known_exploit": false,// Available in Fleet Premium
          "cve_published": "2022-06-01T00:15:00Z",// Available in Fleet Premium
          "cve_description": "Microsoft Windows Support Diagnostic Tool (MSDT) Remote Code Execution Vulnerability.",// Available in Fleet Premium
          "resolved_in_version": ""// Available in Fleet Premium
        }
      ]
    }
  ],
  "meta": {
    "has_next_results": false,
    "has_previous_results": false
  }
}
```

OS vulnerability data is currently available for Windows and macOS. For other platforms, `vulnerabilities` will be an empty array:

```json
{
  "hosts_count": 1,
  "name": "CentOS Linux 7.9.2009",
  "name_only": "CentOS",
  "version": "7.9.2009",
  "platform": "rhel",
  "generated_cpes": [],
  "vulnerabilities": []
}
```

### Get software

> **Experimental feature**. This feature is undergoing rapid improvement, which may result in breaking changes to the API or configuration surface. It is not recommended for use in automated workflows.

Returns information about the specified software. By default, `versions` are sorted in descending order by the `hosts_count` field.

`GET /api/v1/fleet/software/titles/:id`

#### Parameters

| Name | Type | In | Description |
| ---- | ---- | -- | ----------- |
| id   | integer | path | **Required.** The software title's ID. |
| team_id             | integer | query | _Available in Fleet Premium_. Filters response data to the specified team. Use `0` to filter by hosts assigned to "No team".  |

#### Example

`GET /api/v1/fleet/software/titles/12?team_id=3`

##### Default response

`Status: 200`

```json
{
  "software_title": {
    "id": 12,
    "name": "Falcon.app",
    "bundle_identifier": "crowdstrike.falcon.Agent",
    "available_software": {
      "fleet_maintained_app": {
        "id": 4
      },
      "app_store_app": null
    },
    "software_package": {
      "name": "FalconSensor-6.44.pkg",
      "version": "6.44",
      "categories": ["Productivity"],
      "platform": "darwin",
      "fleet_maintained_app_id": 42,
      "installer_id": 23,
      "team_id": 3,
      "uploaded_at": "2024-04-01T14:22:58Z",
      "sha256": "0123456789abcdef0123456789abcdef0123456789abcdef0123456789abcdef",
      "install_script": "sudo installer -pkg '$INSTALLER_PATH' -target /",
      "pre_install_query": "SELECT 1 FROM macos_profiles WHERE uuid='c9f4f0d5-8426-4eb8-b61b-27c543c9d3db';",
      "post_install_script": "sudo /Applications/Falcon.app/Contents/Resources/falconctl license 0123456789ABCDEFGHIJKLMNOPQRSTUV-WX",
      "uninstall_script": "/Library/CS/falconctl uninstall",
      "self_service": true,
      "labels_include_any": [
        {
          "name": "Engineering",
          "id": 294
        }
      ],
      "automatic_install_policies": [
        {
          "id": 343,
          "name": "[Install software] Crowdstrike Agent",
          "fleet_maintained": false
        }
      ],
      "status": {
        "installed": 3,
        "pending_install": 1,
        "failed_install": 0,
        "pending_uninstall": 2,
        "failed_uninstall": 1
      }
    },
    "app_store_app": null,
    "counts_updated_at": "2024-11-03T22:39:36Z",
    "source": "apps",
    "browser": "",
    "hosts_count": 48,
    "versions": [
      {
        "id": 123,
        "version": "117.0",
        "vulnerabilities": ["CVE-2023-1234"],
        "hosts_count": 37
      },
      {
        "id": 124,
        "version": "116.0",
        "vulnerabilities": ["CVE-2023-4321"],
        "hosts_count": 7
      },
      {
        "id": 127,
        "version": "115.5",
        "vulnerabilities": ["CVE-2023-7654"],
        "hosts_count": 4
      }
    ]
  }
}
```

#### Example (App Store app)

`GET /api/v1/fleet/software/titles/15`

##### Default response

`Status: 200`

```json
{
  "software_title": {
    "id": 15,
    "name": "Logic Pro",
    "bundle_identifier": "com.apple.logic10",
    "available_software": {
      "fleet_maintained_app": null,
      "app_store_app": {
        "app_store_id": "8675309"
      }
    },
    "software_package": null,
    "app_store_app": {
      "name": "Logic Pro",
      "categories": [],
      "app_store_id": 1091189122,
      "platform": "darwin",
      "latest_version": "2.04",
      "created_at": "2024-04-01T14:22:58Z",
      "icon_url": "https://is1-ssl.mzstatic.com/image/thumb/Purple211/v4/f1/65/1e/a4844ccd-486d-455f-bb31-67336fe46b14/AppIcon-1x_U007emarketing-0-7-0-85-220-0.png/512x512bb.jpg",
      "self_service": true,
      "automatic_install_policies": [
        {
          "id": 345,
          "name": "[Install software] Logic Pro",
          "fleet_maintained": false
        } 
      ],
      "status": {
        "installed": 3,
        "pending": 1,
        "failed": 2,
      }
    },
    "source": "apps",
    "browser": "",
    "hosts_count": 48,
    "versions": [
      {
        "id": 123,
        "version": "2.04",
        "vulnerabilities": [],
        "hosts_count": 24
      }
    ]
  }
}
```

### Get software version

Returns information about the specified software version.

`GET /api/v1/fleet/software/versions/:id`

#### Parameters

| Name | Type | In | Description |
| ---- | ---- | -- | ----------- |
| id   | integer | path | **Required.** The software version's ID. |
| team_id             | integer | query | _Available in Fleet Premium_. Filters response data to the specified team. Use `0` to filter by hosts assigned to "No team".  |

#### Example

`GET /api/v1/fleet/software/versions/12`

##### Default response

`Status: 200`

```json
{
  "software": {
    "id": 425224,
    "software_title_id": 1337,
    "name": "Firefox.app",
    "version": "117.0",
    "bundle_identifier": "org.mozilla.firefox",
    "source": "apps",
    "browser": "",
    "generated_cpe": "cpe:2.3:a:mozilla:firefox:117.0:*:*:*:*:macos:*:*",
    "vulnerabilities": [
      {
        "cve": "CVE-2023-4863",
        "details_link": "https://nvd.nist.gov/vuln/detail/CVE-2023-4863",
        "created_at": "2024-07-01T00:15:00Z",
        "cvss_score": 8.8, // Available in Fleet Premium
        "epss_probability": 0.4101, // Available in Fleet Premium
        "cisa_known_exploit": true, // Available in Fleet Premium
        "cve_published": "2023-09-12T15:15:00Z", // Available in Fleet Premium
        "resolved_in_version": "" // Available in Fleet Premium
      },
      {
        "cve": "CVE-2023-5169",
        "details_link": "https://nvd.nist.gov/vuln/detail/CVE-2023-5169",
        "created_at": "2024-07-01T00:15:00Z",
        "cvss_score": 6.5, // Available in Fleet Premium
        "epss_probability": 0.00073, // Available in Fleet Premium
        "cisa_known_exploit": false, // Available in Fleet Premium
        "cve_published": "2023-09-27T15:19:00Z", // Available in Fleet Premium
        "resolved_in_version": "118" // Available in Fleet Premium
      }
    ]
  }
}
```


### Get operating system version

Retrieves information about the specified operating system (OS) version.

`GET /api/v1/fleet/os_versions/:id`

#### Parameters

| Name | Type | In | Description |
| ---- | ---- | -- | ----------- |
| id   | integer | path | **Required.** The OS version's ID. |
| team_id             | integer | query | _Available in Fleet Premium_. Filters response data to the specified team. Use `0` to filter by hosts assigned to "No team".  |

##### Default response

`Status: 200`

```json
{
  "counts_updated_at": "2023-12-06T22:17:30Z",
  "os_version": {
    "id": 123,
    "hosts_count": 21,
    "name": "Microsoft Windows 11 Pro 23H2 10.0.22621.1234",
    "name_only": "Microsoft Windows 11 Pro 23H2",
    "version": "10.0.22621.1234",
    "platform": "windows",
    "generated_cpes": [],
    "vulnerabilities": [
      {
        "cve": "CVE-2022-30190",
        "details_link": "https://nvd.nist.gov/vuln/detail/CVE-2022-30190",
        "created_at": "2024-07-01T00:15:00Z",
        "cvss_score": 7.8,// Available in Fleet Premium
        "epss_probability": 0.9729,// Available in Fleet Premium
        "cisa_known_exploit": false,// Available in Fleet Premium
        "cve_published": "2022-06-01T00:15:00Z",// Available in Fleet Premium
        "cve_description": "Microsoft Windows Support Diagnostic Tool (MSDT) Remote Code Execution Vulnerability.",// Available in Fleet Premium
        "resolved_in_version": ""// Available in Fleet Premium
      }
    ]
  }
}
```

OS vulnerability data is currently available for Windows and macOS. For other platforms, `vulnerabilities` will be an empty array:

```json
{
  "id": 321,
  "hosts_count": 1,
  "name": "CentOS Linux 7.9.2009",
  "name_only": "CentOS",
  "version": "7.9.2009",
  "platform": "rhel",
  "generated_cpes": [],
  "vulnerabilities": []
}
```

### Add package

> **Experimental feature**. This feature is undergoing rapid improvement, which may result in breaking changes to the API or configuration surface. It is not recommended for use in automated workflows.

_Available in Fleet Premium._

Add a package (.pkg, .msi, .exe, .deb, .rpm, .tar.gz) to install on macOS, Windows, or Linux hosts.


`POST /api/v1/fleet/software/package`

#### Parameters

| Name            | Type    | In   | Description                                      |
| ----            | ------- | ---- | --------------------------------------------     |
| software        | file    | form | **Required**. Installer package file. Supported packages are .pkg, .msi, .exe, .deb, and .rpm.   |
| team_id         | integer | form | **Required**. The team ID. Adds a software package to the specified team. |
| install_script  | string | form | Script that Fleet runs to install software. If not specified Fleet runs the [default install script](https://github.com/fleetdm/fleet/tree/main/pkg/file/scripts) for each package type if one exists. Required for `.tar.gz` and `.exe` (no default script). |
| uninstall_script  | string | form | Script that Fleet runs to uninstall software. If not specified Fleet runs the [default uninstall script](https://github.com/fleetdm/fleet/tree/main/pkg/file/scripts) for each package type if one exists. Required for `.tar.gz` and `.exe` (no default script). |
| pre_install_query  | string | form | Query that is pre-install condition. If the query doesn't return any result, Fleet won't proceed to install. |
| post_install_script | string | form | The contents of the script to run after install. If the specified script fails (exit code non-zero) software install will be marked as failed and rolled back. |
| self_service | boolean | form | Self-service software is optional and can be installed by the end user. |
| labels_include_any        | array     | form | Target hosts that have any label in the array. |
| labels_exclude_any | array | form | Target hosts that don't have any label in the array. |
| automatic_install | boolean | form | Only supported for macOS apps. Specifies whether to create a policy that triggers a software install only on hosts missing the software. |

Only one of `labels_include_any` or `labels_exclude_any` can be specified. If neither are specified, all hosts are targeted.

#### Example

`POST /api/v1/fleet/software/package`

##### Request header

```http
Content-Length: 8500
Content-Type: multipart/form-data; boundary=------------------------d8c247122f594ba0
```

##### Request body

```http
--------------------------d8c247122f594ba0
Content-Disposition: form-data; name="team_id"
1
--------------------------d8c247122f594ba0
Content-Disposition: form-data; name="self_service"
true
--------------------------d8c247122f594ba0
Content-Disposition: form-data; name="install_script"
sudo installer -pkg /temp/FalconSensor-6.44.pkg -target /
--------------------------d8c247122f594ba0
Content-Disposition: form-data; name="pre_install_query"
SELECT 1 FROM macos_profiles WHERE uuid='c9f4f0d5-8426-4eb8-b61b-27c543c9d3db';
--------------------------d8c247122f594ba0
Content-Disposition: form-data; name="post_install_script"
sudo /Applications/Falcon.app/Contents/Resources/falconctl license 0123456789ABCDEFGHIJKLMNOPQRSTUV-WX
--------------------------d8c247122f594ba0
Content-Disposition: form-data; name="software"; filename="FalconSensor-6.44.pkg"
Content-Type: application/octet-stream
<BINARY_DATA>
--------------------------d8c247122f594ba0
```

##### Default response

`Status: 200`

```json
{
<<<<<<< HEAD
  "software_title_id": 123,
  "software_package": {
    "name": "FalconSensor-6.44.pkg",
    "fleet_maintained_app_id": 42,
    "version": "6.44",
    "platform": "darwin",
=======
  "software_package": {
    "title_id": 123,
    "name": "FalconSensor-6.44.pkg",
    "version": "6.44",
    "platform": "darwin",
    "fleet_maintained_app_id": 42,
>>>>>>> cbeb311b
    "installer_id": 23,
    "team_id": 3,
    "uploaded_at": "2024-04-01T14:22:58Z",
    "sha256": "0123456789abcdef0123456789abcdef0123456789abcdef0123456789abcdef",
    "install_script": "sudo installer -pkg /temp/FalconSensor-6.44.pkg -target /",
    "pre_install_query": "SELECT 1 FROM macos_profiles WHERE uuid='c9f4f0d5-8426-4eb8-b61b-27c543c9d3db';",
    "post_install_script": "sudo /Applications/Falcon.app/Contents/Resources/falconctl license 0123456789ABCDEFGHIJKLMNOPQRSTUV-WX",
    "self_service": true,
<<<<<<< HEAD
    "status": {
      "installed": 0,
      "pending": 0,
      "failed": 0
    }
=======
    "url": "",
    "automatic_install_policies": null,
    "labels_include_any": null,
    "labels_exclude_any": null
>>>>>>> cbeb311b
  }
}
```

### Modify package

> **Experimental feature**. This feature is undergoing rapid improvement, which may result in breaking changes to the API or configuration surface. It is not recommended for use in automated workflows.

_Available in Fleet Premium._

Update a package to install on macOS, Windows, or Linux (Ubuntu) hosts.

`PATCH /api/v1/fleet/software/titles/:id/package`

#### Parameters

| Name            | Type    | In   | Description                                      |
| ----            | ------- | ---- | --------------------------------------------     |
| id | integer | path | ID of the software title being updated. |
| software        | file    | form | Installer package file. Supported packages are .pkg, .msi, .exe, .deb, and .rpm.   |
| team_id         | integer | form | **Required**. The team ID. Updates a software package in the specified team. |
| categories        | string[] | form | Zero or more of the [supported categories](https://fleetdm.com/docs/configuration/yaml-files#supported-software-categories), used to group self-service software on your end users' **Fleet Desktop > My device** page. Software with no categories will be still be shown under **All**. |
| install_script  | string | form | Command that Fleet runs to install software. If not specified Fleet runs the [default install command](https://github.com/fleetdm/fleet/tree/main/pkg/file/scripts) for each package type. |
| pre_install_query  | string | form | Query that is pre-install condition. If the query doesn't return any result, the package will not be installed. |
| post_install_script | string | form | The contents of the script to run after install. If the specified script fails (exit code non-zero) software install will be marked as failed and rolled back. |
| self_service | boolean | form | Whether this is optional self-service software that can be installed by the end user. |
| labels_include_any        | array     | form | Target hosts that have any label in the array. Only one of either `labels_include_any` or `labels_exclude_any` can be specified. |
| labels_exclude_any | array | form | Target hosts that don't have any label in the array. |

Only one of `labels_include_any` or `labels_exclude_any` can be specified. If neither are specified, all hosts are targeted.

> Changes to the installer package will reset installation counts. Changes to any field other than `self_service` will cancel pending installs for the old package.

#### Example

`PATCH /api/v1/fleet/software/titles/1/package`

##### Request header

```http
Content-Length: 8500
Content-Type: multipart/form-data; boundary=------------------------d8c247122f594ba0
```

##### Request body

```http
--------------------------d8c247122f594ba0
Content-Disposition: form-data; name="team_id"
1
--------------------------d8c247122f594ba0
Content-Disposition: form-data; name="self_service"
true
--------------------------d8c247122f594ba0
Content-Disposition: form-data; name="install_script"
sudo installer -pkg /temp/FalconSensor-6.44.pkg -target /
--------------------------d8c247122f594ba0
Content-Disposition: form-data; name="pre_install_query"
SELECT 1 FROM macos_profiles WHERE uuid='c9f4f0d5-8426-4eb8-b61b-27c543c9d3db';
--------------------------d8c247122f594ba0
Content-Disposition: form-data; name="post_install_script"
sudo /Applications/Falcon.app/Contents/Resources/falconctl license 0123456789ABCDEFGHIJKLMNOPQRSTUV-WX
--------------------------d8c247122f594ba0
Content-Disposition: form-data; name="software"; filename="FalconSensor-6.44.pkg"
Content-Type: application/octet-stream
<BINARY_DATA>
--------------------------d8c247122f594ba0
```

##### Default response

`Status: 200`

```json
{
  "software_package": {
    "name": "FalconSensor-6.44.pkg",
    "categories": [],
    "version": "6.44",
    "platform": "darwin",
    "fleet_maintained_app_id": 42,
    "installer_id": 23,
    "team_id": 3,
    "uploaded_at": "2024-04-01T14:22:58Z",
    "sha256": "0123456789abcdef0123456789abcdef0123456789abcdef0123456789abcdef",
    "install_script": "sudo installer -pkg /temp/FalconSensor-6.44.pkg -target /",
    "pre_install_query": "SELECT 1 FROM macos_profiles WHERE uuid='c9f4f0d5-8426-4eb8-b61b-27c543c9d3db';",
    "post_install_script": "sudo /Applications/Falcon.app/Contents/Resources/falconctl license 0123456789ABCDEFGHIJKLMNOPQRSTUV-WX",
    "self_service": true,
    "status": {
      "installed": 0,
      "pending": 0,
      "failed": 0
    }
  }
}
```

### List App Store apps

> **Experimental feature**. This feature is undergoing rapid improvement, which may result in breaking changes to the API or configuration surface. It is not recommended for use in automated workflows.

Returns the list of Apple App Store (VPP) that can be added to the specified team. If an app is already added to the team, it's excluded from the list.

`GET /api/v1/fleet/software/app_store_apps`

#### Parameters

| Name    | Type | In | Description |
| ------- | ---- | -- | ----------- |
| team_id | integer | query | **Required**. The team ID. |

#### Example

`GET /api/v1/fleet/software/app_store_apps/?team_id=3`

##### Default response

`Status: 200`

```json
{
  "app_store_apps": [
    {
      "name": "Xcode",
      "icon_url": "https://is1-ssl.mzstatic.com/image/thumb/Purple211/v4/f1/65/1e/a4844ccd-486d-455f-bb31-67336fe46b14/AppIcon-1x_U007emarketing-0-7-0-85-220-0.png/512x512bb.jpg",
      "latest_version": "15.4",
      "app_store_id": "497799835",
      "platform": "darwin"
    },
    {
      "name": "Logic Pro",
      "icon_url": "https://is1-ssl.mzstatic.com/image/thumb/Purple211/v4/f1/65/1e/a4844ccd-486d-455f-bb31-67336fe46b14/AppIcon-1x_U007emarketing-0-7-0-85-220-0.png/512x512bb.jpg",
      "latest_version": "2.04",
      "app_store_id": "634148309",
      "platform": "ios"
    },
    {
      "name": "Logic Pro",
      "icon_url": "https://is1-ssl.mzstatic.com/image/thumb/Purple211/v4/f1/65/1e/a4844ccd-486d-455f-bb31-67336fe46b14/AppIcon-1x_U007emarketing-0-7-0-85-220-0.png/512x512bb.jpg",
      "latest_version": "2.04",
      "app_store_id": "634148309",
      "platform": "ipados"
    },
  ]
}
```

### Add App Store app

> **Experimental feature**. This feature is undergoing rapid improvement, which may result in breaking changes to the API or configuration surface. It is not recommended for use in automated workflows.

_Available in Fleet Premium._

Add App Store (VPP) app purchased in Apple Business Manager.

`POST /api/v1/fleet/software/app_store_apps`

#### Parameters

| Name | Type | In | Description |
| ---- | ---- | -- | ----------- |
| app_store_id   | string | body | **Required.** The ID of App Store app. |
| team_id       | integer | body | **Required**. The team ID. Adds VPP software to the specified team.  |
| platform | string | body | The platform of the app (`darwin`, `ios`, or `ipados`). Default is `darwin`. |
| self_service | boolean | body | Only supported for macOS apps. Specifies whether the app shows up on the **Fleet Desktop > My device** page and is available for install by the end user. |
| ensure | string | form | For macOS only, if set to "present" (currently the only valid value if set), create a policy that triggers a software install only on hosts missing the software. |
| labels_include_any        | array     | form | Target hosts that have any label in the array. |
| labels_exclude_any | array | form | Target hosts that don't have any label in the array. |

Only one of `labels_include_any` or `labels_exclude_any` can be specified. If neither are specified, all hosts are targeted.


#### Example

`POST /api/v1/fleet/software/app_store_apps`

##### Request body

```json
{
  "app_store_id": "497799835",
  "categories": ["Productivity"],
  "team_id": 2,
  "platform": "ipados",
  "self_service": true
}
```

##### Default response

`Status: 200`

```json
{
  "software_title_id": 123
}
```

### Modify App Store app

> **Experimental feature**. This feature is undergoing rapid improvement, which may result in breaking changes to the API or configuration surface. It is not recommended for use in automated workflows.
_Available in Fleet Premium._

Modify App Store (VPP) app's options.

`PATCH /api/v1/fleet/software/titles/:title_id/app_store_app`

#### Parameters

| Name | Type | In | Description |
| ---- | ---- | -- | ----------- |
| team_id       | integer | body | **Required**. The team ID. Edits App Store apps from the specified team.  |
| categories | string[] | body | Zero or more of the [supported categories](https://fleetdm.com/docs/configuration/yaml-files#supported-software-categories), used to group self-service software on your end users' **Fleet Desktop > My device** page. Software with no categories will be still be shown under **All**. |
| self_service | boolean | body | Self-service software is optional and can be installed by the end user. |
| labels_include_any        | array     | form | Target hosts that have any label in the array. |
| labels_exclude_any | array | form | Target hosts that don't have any label in the array. |

Only one of `labels_include_any` or `labels_exclude_any` can be specified. If neither are specified, all hosts are targeted.

#### Example

`PATCH /api/v1/fleet/software/titles/3467/app_store_app`

##### Request body

```json
{
  "team_id": 2,
  "self_service": true,
  "categories": ["Browser"],
  "labels_include_any": [
    "Product",
    "Marketing"
  ]
}
```

##### Default response

`Status: 200`

```json
{
  "app_store_app": {
    "name": "Logic Pro",
    "app_store_id": 1091189122,
    "categories": ["Browser"],
    "latest_version": "2.04",
    "icon_url": "https://is1-ssl.mzstatic.com/image/thumb/Purple211/v4/f1/65/1e/a4844ccd-486d-455f-bb31-67336fe46b14/AppIcon-1x_U007emarketing-0-7-0-85-220-0.png/512x512bb.jpg",
    "self_service": true,
    "labels_include_any": [
      {
        "name": "Product",
        "id": 12
      },
      {
        "name": "Marketing",
        "id": 17
      }
    ],
    "automatic_install_policies": [
      {
        "id": 345,
        "name": "[Install software] Logic Pro",
        "fleet_maintained": false
      } 
    ],
    "status": {
      "installed": 3,
      "pending": 1,
      "failed": 2,
    }
  }
}
```


### List Fleet-maintained apps

> **Experimental feature**. This feature is undergoing rapid improvement, which may result in breaking changes to the API or configuration surface. It is not recommended for use in automated workflows.

List available Fleet-maintained apps.

`GET /api/v1/fleet/software/fleet_maintained_apps`

#### Parameters

| Name | Type | In | Description |
| ---- | ---- | -- | ----------- |
| team_id  | integer | query | If specified, each app includes the `software_title_id` if the software has already been added to that team.  |
| page     | integer | query | Page number of the results to fetch.  |
| per_page | integer | query | Results per page.  |

#### Example

`GET /api/v1/fleet/software/fleet_maintained_apps?team_id=3`

##### Default response

`Status: 200`

```json
{
  "fleet_maintained_apps": [
    {
      "id": 1,
      "name": "1Password",
      "slug": "1password/darwin",
      "platform": "darwin",
      "version": "8.10.40",
      "software_title_id": 1
    },
    {
      "id": 2,
      "name": "Adobe Acrobat Reader",
      "slug": "adobe-acrobat-reader/darwin",
      "platform": "darwin",
      "version": "24.002.21005",
      "software_title_id": null
    },
    {
      "id": 3,
      "name": "Box Drive",
      "slug": "box-drive/darwin",
      "platform": "darwin",
      "version": "2.39.179",
      "software_title_id": 3
    },
    ...
  ],
  "meta": {
    "has_next_results": false,
    "has_previous_results": false
  }
}
```

### Get Fleet-maintained app

> **Experimental feature**. This feature is undergoing rapid improvement, which may result in breaking changes to the API or configuration surface. It is not recommended for use in automated workflows.

Returns information about the specified Fleet-maintained app.

`GET /api/v1/fleet/software/fleet_maintained_apps/:id`

#### Parameters

| Name | Type | In | Description |
| ---- | ---- | -- | ----------- |
| id   | integer | path | **Required.** The Fleet-maintained app's ID. |
| team_id  | integer | query | If supplied, set `software_title_id` on the response when an installer or VPP app has already been added to that team for that software.  |

#### Example

`GET /api/v1/fleet/software/fleet_maintained_apps/1`

##### Default response

`Status: 200`

```json
{
  "fleet_maintained_app": {
    "id": 1,
    "slug": "1password/darwin",
    "name": "1Password",
    "filename": "1Password-8.10.50-aarch64.zip",
    "version": "8.10.50",
    "platform": "darwin",
    "url": "https://downloads.1password.com/mac/1Password-8.10.50-aarch64.zip",
    "install_script": "#!/bin/sh\ninstaller -pkg \"$INSTALLER_PATH\" -target /",
    "uninstall_script": "#!/bin/sh\npkg_ids=$PACKAGE_ID\nfor pkg_id in '${pkg_ids[@]}'...",
    "software_title_id": 3
    "categories": ["Productivity"]
  }
}
```

### Add Fleet-maintained app

> **Experimental feature**. This feature is undergoing rapid improvement, which may result in breaking changes to the API or configuration surface. It is not recommended for use in automated workflows.
_Available in Fleet Premium._

Add Fleet-maintained app so it's available for install.

`POST /api/v1/fleet/software/fleet_maintained_apps`

#### Parameters

| Name | Type | In | Description |
| ---- | ---- | -- | ----------- |
| fleet_maintained_app_id   | integer | body | **Required.** The ID of Fleet-maintained app. |
| team_id       | integer | body | **Required**. The team ID. Adds Fleet-maintained app to the specified team.  |
| install_script  | string | body | Command that Fleet runs to install software. If not specified Fleet runs default install command for each Fleet-maintained app. |
| pre_install_query  | string | body | Query that is pre-install condition. If the query doesn't return any result, Fleet won't proceed to install. |
| post_install_script | string | body | The contents of the script to run after install. If the specified script fails (exit code non-zero) software install will be marked as failed and rolled back. |
| self_service | boolean | body | Self-service software is optional and can be installed by the end user. |
| labels_include_any        | array     | form | Target hosts that have any label in the array. |
| labels_exclude_any | array | form | Target hosts that don't have any label in the array. |
| automatic_install | boolean | form | Create a policy that triggers a software install only on hosts missing the software. |

Only one of `labels_include_any` or `labels_exclude_any` can be specified. If neither are specified, all hosts are targeted.

#### Example

`POST /api/v1/fleet/software/fleet_maintained_apps`

##### Request body

```json
{
  "fleet_maintained_app_id": 3,
  "team_id": 2,
  "ensure": "present"
}
```

##### Default response

`Status: 200`

```json
{
  "software_title_id": 234
}
```

### Download software

> **Experimental feature**. This feature is undergoing rapid improvement, which may result in breaking changes to the API or configuration surface. It is not recommended for use in automated workflows.

_Available in Fleet Premium._

`GET /api/v1/fleet/software/titles/:id/package?alt=media`

#### Parameters

| Name            | Type    | In   | Description                                      |
| ----            | ------- | ---- | --------------------------------------------     |
| id   | integer | path | **Required**. The ID of the software title to download software package.|
| team_id | integer | query | **Required**. The team ID. Downloads a software package added to the specified team. |
| alt             | integer | query | **Required**. If specified and set to "media", downloads the specified software package. |

#### Example

`GET /api/v1/fleet/software/titles/123/package?alt=media?team_id=2`

##### Default response

`Status: 200`

```http
Status: 200
Content-Type: application/octet-stream
Content-Disposition: attachment
Content-Length: <length>
Body: <blob>
```

### Install software

> **Experimental feature**. This feature is undergoing rapid improvement, which may result in breaking changes to the API or configuration surface. It is not recommended for use in automated workflows.

_Available in Fleet Premium._

Install software (package or App Store app) on a macOS, iOS, iPadOS, Windows, or Linux (Ubuntu) host. Software title must have a `software_package` or `app_store_app` to be installed.

Package installs time out after 1 hour.

`POST /api/v1/fleet/hosts/:id/software/:software_title_id/install`

#### Parameters

| Name              | Type       | In   | Description                                      |
| ---------         | ---------- | ---- | --------------------------------------------     |
| id                | integer    | path | **Required**. The host's ID.                     |
| software_title_id | integer    | path | **Required**. The software title's ID.           |

#### Example

`POST /api/v1/fleet/hosts/123/software/3435/install`

##### Default response

`Status: 202`

### Uninstall software

> **Experimental feature**. This feature is undergoing rapid improvement, which may result in breaking changes to the API or configuration surface. It is not recommended for use in automated workflows.
_Available in Fleet Premium._

Uninstalls software from a host.

`POST /api/v1/fleet/hosts/:id/software/:software_title_id/uninstall`

#### Parameters

| Name              | Type       | In   | Description                                      |
| ---------         | ---------- | ---- | --------------------------------------------     |
| id                | integer    | path | **Required**. The host's ID.                     |
| software_title_id | integer    | path | **Required**. The software title's ID.           |

#### Example

`POST /api/v1/fleet/hosts/123/software/3435/uninstall`

##### Default response

`Status: 202`

### Get software install result

> **Experimental feature**. This feature is undergoing rapid improvement, which may result in breaking changes to the API or configuration surface. It is not recommended for use in automated workflows.

_Available in Fleet Premium._

`GET /api/v1/fleet/software/install/:install_uuid/results`

Get the results of a Fleet-maintained app or custom package install. To get uninstall results, use the [List activities](#list-activities) and [Get script result](#get-script-result) API endpoints.

To get the results of an App Store app install, use the [List MDM commands](#list-mdm-commands) and [Get MDM command results](#get-mdm-command-results) API endpoints. Fleet uses an MDM command to install App Store apps.

| Name            | Type    | In   | Description                                      |
| ----            | ------- | ---- | --------------------------------------------     |
| install_uuid | string | path | **Required**. The software installation UUID.|

#### Example

`GET /api/v1/fleet/software/install/b15ce221-e22e-4c6a-afe7-5b3400a017da/results`

##### Default response

`Status: 200`

```json
 {
   "install_uuid": "b15ce221-e22e-4c6a-afe7-5b3400a017da",
   "software_title": "Falcon.app",
   "software_title_id": 8353,
   "software_package": "FalconSensor-6.44.pkg",
   "host_id": 123,
   "host_display_name": "Marko's MacBook Pro",
   "status": "failed_install",
   "output": "Installing software...\nError: The operation can’t be completed because the item “Falcon” is in use.",
   "pre_install_query_output": "Query returned result\nSuccess",
   "post_install_script_output": "Running script...\nExit code: 1 (Failed)\nRolling back software install...\nSuccess"
 }
```

### Download package

> **Experimental feature**. This feature is undergoing rapid improvement, which may result in breaking changes to the API or configuration surface. It is not recommended for use in automated workflows.

_Available in Fleet Premium._

`GET /api/v1/fleet/software/titles/:software_title_id/package?alt=media`

#### Parameters

| Name            | Type    | In   | Description                                      |
| ----            | ------- | ---- | --------------------------------------------     |
| software_title_id   | integer | path | **Required**. The ID of the software title to download software package.|
| team_id | integer | query | **Required**. The team ID. Downloads a software package added to the specified team. |
| alt             | integer | query | **Required**. If specified and set to "media", downloads the specified software package. |

#### Example

`GET /api/v1/fleet/software/titles/123/package?alt=media?team_id=2`

##### Default response

`Status: 200`

```http
Status: 200
Content-Type: application/octet-stream
Content-Disposition: attachment
Content-Length: <length>
Body: <blob>
```

### Delete software

> **Experimental feature**. This feature is undergoing rapid improvement, which may result in breaking changes to the API or configuration surface. It is not recommended for use in automated workflows.

_Available in Fleet Premium._

Deletes software that's available for install. This won't uninstall the software from hosts.

`DELETE /api/v1/fleet/software/titles/:software_title_id/available_for_install`

#### Parameters

| Name            | Type    | In   | Description                                      |
| ----            | ------- | ---- | --------------------------------------------     |
| software_title_id              | integer | path | **Required**. The ID of the software title to delete software available for install. |
| team_id | integer | query | **Required**. The team ID. Deletes a software package added to the specified team. |

#### Example

`DELETE /api/v1/fleet/software/titles/24/available_for_install?team_id=2`

##### Default response

`Status: 204`

## Vulnerabilities

- [List vulnerabilities](#list-vulnerabilities)
- [Get vulnerability](#get-vulnerability)

### List vulnerabilities

Retrieves a list of all CVEs affecting software and/or OS versions.

`GET /api/v1/fleet/vulnerabilities`

#### Parameters

| Name                | Type     | In    | Description                                                                                                                          |
| ---      | ---      | ---   | ---                                                                                                                                  |
| team_id             | integer | query | _Available in Fleet Premium_. Filters only include vulnerabilities affecting the specified team. Use `0` to filter by hosts assigned to "No team".  |
| page                    | integer | query | Page number of the results to fetch.                                                                                                                                       |
| per_page                | integer | query | Results per page.                                                                                                                                                          |
| order_key               | string  | query | What to order results by. Allowed fields are: `cve`, `cvss_score`, `epss_probability`, `cve_published`, `created_at`, and `host_count`. Default is `created_at` (descending).      |
| order_direction | string | query | **Requires `order_key`**. The direction of the order given the order key. Options include `asc` and `desc`. Default is `asc`. |
| query | string | query | Search query keywords. Searchable fields include `cve`. |
| exploit | boolean | query | _Available in Fleet Premium_. If `true`, filters to only include vulnerabilities that have been actively exploited in the wild (`cisa_known_exploit: true`). Otherwise, includes vulnerabilities with any `cisa_known_exploit` value.  |


##### Default response

`Status: 200`

```json
{
  "vulnerabilities": [
    {
      "cve": "CVE-2022-30190",
      "created_at": "2022-06-01T00:15:00Z",
      "hosts_count": 1234,
      "hosts_count_updated_at": "2023-12-20T15:23:57Z",
      "details_link": "https://nvd.nist.gov/vuln/detail/CVE-2022-30190",
      "cvss_score": 7.8,// Available in Fleet Premium
      "epss_probability": 0.9729,// Available in Fleet Premium
      "cisa_known_exploit": false,// Available in Fleet Premium
      "cve_published": "2022-06-01T00:15:00Z",// Available in Fleet Premium
      "cve_description": "Microsoft Windows Support Diagnostic Tool (MSDT) Remote Code Execution Vulnerability.",// Available in Fleet Premium
    }
  ],
  "count": 123,
  "counts_updated_at": "2024-02-02T16:40:37Z",
  "meta": {
    "has_next_results": false,
    "has_previous_results": false
  }
}
```


### Get vulnerability

Retrieve details about a vulnerability and its affected software and OS versions.

If no vulnerable OS versions or software were found, but Fleet is aware of the vulnerability, a 204 status code is returned.

#### Parameters

| Name    | Type    | In    | Description                                                                                                                  |
|---------|---------|-------|------------------------------------------------------------------------------------------------------------------------------|
| cve     | string  | path  | The cve to get information about (format must be CVE-YYYY-<4 or more digits>, case-insensitive).                             |
| team_id | integer | query | _Available in Fleet Premium_. Filters response data to the specified team. Use `0` to filter by hosts assigned to "No team". |

`GET /api/v1/fleet/vulnerabilities/:cve`

#### Example

`GET /api/v1/fleet/vulnerabilities/cve-2022-30190`

##### Default response

`Status: 200`

```json
"vulnerability": {
  "cve": "CVE-2022-30190",
  "created_at": "2022-06-01T00:15:00Z",
  "hosts_count": 1234,
  "hosts_count_updated_at": "2023-12-20T15:23:57Z",
  "details_link": "https://nvd.nist.gov/vuln/detail/CVE-2022-30190",
  "cvss_score": 7.8,// Available in Fleet Premium
  "epss_probability": 0.9729,// Available in Fleet Premium
  "cisa_known_exploit": false,// Available in Fleet Premium
  "cve_published": "2022-06-01T00:15:00Z",// Available in Fleet Premium
  "cve_description": "Microsoft Windows Support Diagnostic Tool (MSDT) Remote Code Execution Vulnerability.",// Available in Fleet Premium
  "os_versions" : [
    {
      "os_version_id": 6,
      "hosts_count": 200,
      "name": "macOS 14.1.2",
      "name_only": "macOS",
      "version": "14.1.2",

      "resolved_in_version": "14.2",
      "generated_cpes": [
        "cpe:2.3:o:apple:macos:*:*:*:*:*:14.2:*:*",
        "cpe:2.3:o:apple:mac_os_x:*:*:*:*:*:14.2:*:*"
      ]
    }
  ],
  "software": [
    {
      "id": 2363,
      "software_title_id": 124,
      "name": "Docker Desktop",
      "version": "4.9.1",
      "source": "programs",
      "browser": "",
      "generated_cpe": "cpe:2.3:a:docker:docker_desktop:4.9.1:*:*:*:*:windows:*:*",
      "hosts_count": 50,
      "resolved_in_version": "5.0.0"
    }
  ]
}
```


---

## Targets

In Fleet, targets are used to run queries against specific hosts or groups of hosts. Labels are used to create groups in Fleet.

### Search targets

The search targets endpoint returns two lists. The first list includes the possible target hosts in Fleet given the search query provided and the hosts already selected as targets. The second list includes the possible target labels in Fleet given the search query provided and the labels already selected as targets.

The returned lists are filtered based on the hosts the requesting user has access to.

`POST /api/v1/fleet/targets`

#### Parameters

| Name     | Type    | In   | Description                                                                                                                                                                |
| -------- | ------- | ---- | -------------------------------------------------------------------------------------------------------------------------------------------------------------------------- |
| query    | string  | body | The search query. Searchable items include a host's hostname or IPv4 address and labels.                                                                                   |
| query_id | integer | body | The saved query (if any) that will be run. The `observer_can_run` property on the query and the user's roles effect which targets are included.                            |
| selected | object  | body | The targets already selected. The object includes a `hosts` property which contains a list of host IDs, a `labels` with label IDs and/or a `teams` property with team IDs. |

#### Example

`POST /api/v1/fleet/targets`

##### Request body

```json
{
  "query": "172",
  "selected": {
    "hosts": [],
    "labels": [7]
  },
  "include_observer": true
}
```

##### Default response

```json
{
  "targets": {
    "hosts": [
      {
        "created_at": "2021-02-03T16:11:43Z",
        "updated_at": "2021-02-03T21:58:19Z",
        "id": 3,
        "detail_updated_at": "2021-02-03T21:58:10Z",
        "label_updated_at": "2021-02-03T21:58:10Z",
        "policy_updated_at": "2023-06-26T18:33:15Z",
        "last_enrolled_at": "2021-02-03T16:11:43Z",
        "software_updated_at": "2020-11-05T05:09:44Z",
        "seen_time": "2021-02-03T21:58:20Z",
        "hostname": "7a2f41482833",
        "uuid": "a2064cef-0000-0000-afb9-283e3c1d487e",
        "platform": "rhel",
        "osquery_version": "4.5.1",
        "os_version": "CentOS 6.10.0",
        "build": "",
        "platform_like": "rhel",
        "code_name": "",
        "uptime": 32688000000000,
        "memory": 2086899712,
        "cpu_type": "x86_64",
        "cpu_subtype": "142",
        "cpu_brand": "Intel(R) Core(TM) i5-8279U CPU @ 2.40GHz",
        "cpu_physical_cores": 4,
        "cpu_logical_cores": 4,
        "hardware_vendor": "",
        "hardware_model": "",
        "hardware_version": "",
        "hardware_serial": "",
        "computer_name": "7a2f41482833",
        "display_name": "7a2f41482833",
        "primary_ip": "172.20.0.3",
        "primary_mac": "02:42:ac:14:00:03",
        "distributed_interval": 10,
        "config_tls_refresh": 10,
        "logger_tls_period": 10,
        "additional": {},
        "status": "offline",
        "display_text": "7a2f41482833"
      },
      {
        "created_at": "2021-02-03T16:11:43Z",
        "updated_at": "2021-02-03T21:58:19Z",
        "id": 4,
        "detail_updated_at": "2021-02-03T21:58:10Z",
        "label_updated_at": "2021-02-03T21:58:10Z",
        "policy_updated_at": "2023-06-26T18:33:15Z",
        "last_enrolled_at": "2021-02-03T16:11:43Z",
        "software_updated_at": "2020-11-05T05:09:44Z",
        "seen_time": "2021-02-03T21:58:20Z",
        "hostname": "78c96e72746c",
        "uuid": "a2064cef-0000-0000-afb9-283e3c1d487e",
        "platform": "ubuntu",
        "osquery_version": "4.5.1",
        "os_version": "Ubuntu 16.4.0",
        "build": "",
        "platform_like": "debian",
        "code_name": "",
        "uptime": 32688000000000,
        "memory": 2086899712,
        "cpu_type": "x86_64",
        "cpu_subtype": "142",
        "cpu_brand": "Intel(R) Core(TM) i5-8279U CPU @ 2.40GHz",
        "cpu_physical_cores": 4,
        "cpu_logical_cores": 4,
        "hardware_vendor": "",
        "hardware_model": "",
        "hardware_version": "",
        "hardware_serial": "",
        "computer_name": "78c96e72746c",
        "display_name": "78c96e72746c",
        "primary_ip": "172.20.0.7",
        "primary_mac": "02:42:ac:14:00:07",
        "distributed_interval": 10,
        "config_tls_refresh": 10,
        "logger_tls_period": 10,
        "additional": {},
        "status": "offline",
        "display_text": "78c96e72746c"
      }
    ],
    "labels": [
      {
        "created_at": "2021-02-02T23:55:25Z",
        "updated_at": "2021-02-02T23:55:25Z",
        "id": 6,
        "name": "All Hosts",
        "description": "All hosts which have enrolled in Fleet",
        "query": "SELECT 1;",
        "label_type": "builtin",
        "label_membership_type": "dynamic",
        "host_count": 5,
        "display_text": "All Hosts",
        "count": 5
      }
    ],
    "teams": [
      {
        "id": 1,
        "created_at": "2021-05-27T20:02:20Z",
        "name": "Client Platform Engineering",
        "description": "",
        "agent_options": null,
        "user_count": 4,
        "host_count": 2,
        "display_text": "Client Platform Engineering",
        "count": 2
      }
    ]
  },
  "targets_count": 1,
  "targets_online": 1,
  "targets_offline": 0,
  "targets_missing_in_action": 0
}
```

---

## Teams

- [List teams](#list-teams)
- [Get team](#get-team)
- [Create team](#create-team)
- [Modify team](#modify-team)
- [Modify team's agent options](#modify-teams-agent-options)
- [Delete team](#delete-team)

### List teams

_Available in Fleet Premium_

`GET /api/v1/fleet/teams`

#### Parameters

| Name            | Type    | In    | Description                                                                                                                   |
| --------------- | ------- | ----- | ----------------------------------------------------------------------------------------------------------------------------- |
| page            | integer | query | Page number of the results to fetch.                                                                                          |
| per_page        | integer | query | Results per page.                                                                                                             |
| order_key       | string  | query | What to order results by. Can be any column in the `teams` table.                                                             |
| order_direction | string  | query | **Requires `order_key`**. The direction of the order given the order key. Options include `asc` and `desc`. Default is `asc`. |
| query           | string  | query | Search query keywords. Searchable fields include `name`.                                                                      |

#### Example

`GET /api/v1/fleet/teams`

##### Default response

`Status: 200`

```json
{
  "teams": [
    {
      "id": 1,
      "created_at": "2021-07-28T15:58:21Z",
      "name": "workstations",
      "description": "",
      "agent_options": {
        "config": {
          "options": {
            "pack_delimiter": "/",
            "logger_tls_period": 10,
            "distributed_plugin": "tls",
            "disable_distributed": false,
            "logger_tls_endpoint": "/api/v1/osquery/log",
            "distributed_interval": 10,
            "distributed_tls_max_attempts": 3
          },
          "decorators": {
            "load": [
              "SELECT uuid AS host_uuid FROM system_info;",
              "SELECT hostname AS hostname FROM system_info;"
            ]
          }
        },
        "overrides": {},
        "command_line_flags": {}
      },
      "user_count": 0,
      "host_count": 0,
      "secrets": [
        {
          "secret": "",
          "created_at": "2021-07-28T15:58:21Z",
          "team_id": 10
        }
      ]
    },
    {
      "id": 2,
      "created_at": "2021-08-05T21:41:42Z",
      "name": "servers",
      "description": "",
      "agent_options": {
        "spec": {
          "config": {
            "options": {
              "pack_delimiter": "/",
              "logger_tls_period": 10,
              "distributed_plugin": "tls",
              "disable_distributed": false,
              "logger_tls_endpoint": "/api/v1/osquery/log",
              "distributed_interval": 10,
              "distributed_tls_max_attempts": 3
            },
            "decorators": {
              "load": [
                "SELECT uuid AS host_uuid FROM system_info;",
                "SELECT hostname AS hostname FROM system_info;"
              ]
            }
          },
          "overrides": {},
          "command_line_flags": {}
        },
        "user_count": 0,
        "host_count": 0,
        "secrets": [
          {
            "secret": "+ncixtnZB+IE0OrbrkCLeul3U8LMVITd",
            "created_at": "2021-08-05T21:41:42Z",
            "team_id": 15
          }
        ]
      }
    }
  ]
}
```

### Get team

_Available in Fleet Premium_

`GET /api/v1/fleet/teams/:id`

`mdm.macos_settings.custom_settings`, `mdm.windows_settings.custom_settings`, `scripts`, and `mdm.macos_setup` only include the configuration profiles, scripts, and setup experience settings applied using [Fleet's YAML](https://fleetdm.com/docs/configuration/yaml-files). To list profiles, scripts, or setup experience settings added in the UI or API, use the [List configuration profiles](https://fleetdm.com/docs/rest-api/rest-api#list-custom-os-settings-configuration-profiles), [List scripts](https://fleetdm.com/docs/rest-api/rest-api#list-scripts), or GET endpoints from [Setup experience](https://fleetdm.com/docs/rest-api/rest-api#setup-experience) instead.

#### Parameters

| Name | Type    | In   | Description                          |
| ---- | ------  | ---- | ------------------------------------ |
| id   | integer | path | **Required.** The desired team's ID. |

#### Example

`GET /api/v1/fleet/teams/1`

##### Default response

`Status: 200`

```json
{
  "team": {
    "name": "Workstations",
    "id": 1,
    "user_count": 4,
    "host_count": 0,
    "agent_options": {
      "config": {
        "options": {
          "pack_delimiter": "/",
          "logger_tls_period": 10,
          "distributed_plugin": "tls",
          "disable_distributed": false,
          "logger_tls_endpoint": "/api/v1/osquery/log",
          "distributed_interval": 10,
          "distributed_tls_max_attempts": 3
        },
        "decorators": {
          "load": [
            "SELECT uuid AS host_uuid FROM system_info;",
            "SELECT hostname AS hostname FROM system_info;"
          ]
        }
      },
      "overrides": {},
      "command_line_flags": {}
    },
    "webhook_settings": {
      "failing_policies_webhook": {
        "enable_failing_policies_webhook": false,
        "destination_url": "",
        "policy_ids": null,
        "host_batch_size": 0
      }
    },
    "integrations": {
      "google_calendar": {
        "enable_calendar_events": true,
        "webhook_url": "https://server.com/example"
      }
    },
    "mdm": {
      "enable_disk_encryption": true,
      "macos_updates": {
        "minimum_version": "12.3.1",
        "deadline": "2022-01-01"
      },
      "windows_updates": {
        "deadline_days": 5,
        "grace_period_days": 1
      },
      "macos_settings": {
        "custom_settings": [
          {
            "path": "path/to/profile1.mobileconfig",
            "labels": ["Label 1", "Label 2"]
          }
        ]
      },
      "windows_settings": {
        "custom_settings": [
          {
            "path": "path/to/profile2.xml",
            "labels": ["Label 3", "Label 4"]
          }
        ],
      },
      "macos_setup": {
        "bootstrap_package": "",
        "enable_end_user_authentication": false,
        "macos_setup_assistant": "path/to/config.json",
        "enable_release_device_manually": false,
        "manual_agent_install": false
      }
    }
  }
}
```

### Create team

_Available in Fleet Premium_

`POST /api/v1/fleet/teams`

#### Parameters

| Name | Type   | In   | Description                    |
| ---- | ------ | ---- | ------------------------------ |
| name | string | body | **Required.** The team's name. |

#### Example

`POST /api/v1/fleet/teams`

##### Request body

```json
{
  "name": "workstations"
}
```

##### Default response

`Status: 200`

```json
{
  "team": {
    "name": "workstations",
    "id": 1,
    "user_count": 0,
    "host_count": 0,
    "agent_options": {
      "config": {
        "options": {
          "pack_delimiter": "/",
          "logger_tls_period": 10,
          "distributed_plugin": "tls",
          "disable_distributed": false,
          "logger_tls_endpoint": "/api/v1/osquery/log",
          "distributed_interval": 10,
          "distributed_tls_max_attempts": 3
        },
        "decorators": {
          "load": [
            "SELECT uuid AS host_uuid FROM system_info;",
            "SELECT hostname AS hostname FROM system_info;"
          ]
        }
      },
      "overrides": {},
      "command_line_flags": {}
    },
    "webhook_settings": {
      "failing_policies_webhook": {
        "enable_failing_policies_webhook": false,
        "destination_url": "",
        "policy_ids": null,
        "host_batch_size": 0
      }
    }
  }
}
```

### Modify team

_Available in Fleet Premium_

`PATCH /api/v1/fleet/teams/:id`

#### Parameters

| Name                                                    | Type    | In   | Description                                                                                                                                                                                               |
| ------------------------------------------------------- | ------- | ---- | --------------------------------------------------------------------------------------------------------------------------------------------------------------------------------------------------------- |
| id                                                      | integer | path | **Required.** The desired team's ID.                                                                                                                                                                      |
| name                                                    | string  | body | The team's name.                                                                                                                                                                                          |
| host_ids                                                | array    | body | A list of hosts that belong to the team.                                                                                                                                                                  |
| user_ids                                                | array    | body | A list of users on the team.                                                                                                                                                             |
| webhook_settings                                        | object  | body | Webhook settings for the team. See [webhook_settings](#webhook-settings2).                                                                                                                                                          |
| integrations                                            | object  | body | Integrations settings for the team. See [integrations](#integrations3) for details. Note that integrations referenced here must already exist globally, created by a call to [Modify configuration](#modify-configuration).                               |
| mdm                                                     | object  | body | MDM settings for the team. See [mdm](#mdm2) for details.                                                                                                                                                                                |
| host_expiry_settings                                    | object  | body | Host expiry settings for the team. See [host_expiry_settings](#host-expiry-settings2) for details.   |

#### Example (transfer hosts to a team)

`PATCH /api/v1/fleet/teams/1`

##### Request body

```json
{
  "host_ids": [3, 6, 7, 8, 9, 20, 32, 44]
}
```

##### Default response

`Status: 200`

```json
{
  "team": {
    "name": "Workstations",
    "id": 1,
    "user_count": 4,
    "host_count": 8,
    "agent_options": {
      "config": {
        "options": {
          "pack_delimiter": "/",
          "logger_tls_period": 10,
          "distributed_plugin": "tls",
          "disable_distributed": false,
          "logger_tls_endpoint": "/api/v1/osquery/log",
          "distributed_interval": 10,
          "distributed_tls_max_attempts": 3
        },
        "decorators": {
          "load": [
            "SELECT uuid AS host_uuid FROM system_info;",
            "SELECT hostname AS hostname FROM system_info;"
          ]
        }
      },
      "overrides": {},
      "command_line_flags": {}
    },
    "webhook_settings": {
      "failing_policies_webhook": {
        "enable_failing_policies_webhook": false,
        "destination_url": "",
        "policy_ids": null,
        "host_batch_size": 0
      }
    }
  }
}
```

#### webhook_settings

| Name                              | Type  | Description   |
| ---------------------             | ----- | ---------------------------------------------------------------------------------------------- |
| failing_policies_webhook          | array | See [`webhook_settings.failing_policies_webhook`](#webhook-settings-failing-policies-webhook2). |
| host_status_webhook               | array | See [`webhook_settings.host_status_webhook`](#webhook-settings-host-status-webhook2).           |

<br/>

##### webhook_settings.failing_policies_webhook

`webhook_settings.failing_policies_webhook` is an object with the following structure:

| Name                              | Type    | Description   |
| ---------------------             | ------- | ------------------------------------------------------------------------------------------------------------------------------------------- |
| enable_failing_policies_webhook | boolean | Whether or not the failing policies webhook is enabled.                                                                                                                                                   |
| destination_url                 | string  | The URL to deliver the webhook requests to.                                                                                                                                                               |
| policy_ids                      | array   | List of policy IDs to enable failing policies webhook.                                                                                                                                                    |
| host_batch_size                 | integer | Maximum number of hosts to batch on failing policy webhook requests. The default, `0`, means no batching (all hosts failing a policy are sent on one request).                                              |

<br/>

##### webhook_settings.host_status_webhook

`webhook_settings.host_status_webhook` is an object with the following structure:

| Name                              | Type    | Description   |
| ---------------------             | ------- | ------------------------------------------------------------------------------------------------------------------------------------------- |
| enable_host_status_webhook | boolean | Whether or not the host status webhook is enabled. |
| destination_url            | string | The URL to deliver the webhook request to. |
| host_percentage            | integer | The minimum percentage of hosts that must fail to check in to Fleet in order to trigger the webhook request. |
| days_count | integer | body | The minimum number of days that the configured `host_percentage` must fail to check in to Fleet in order to trigger the webhook request. |

<br/>

##### Example request body

```json
{
  "webhook_settings": {
    "failing_policies_webhook":{
      "enable_failing_policies_webhook": true,
      "destination_url": "https://server.com",
      "policy_ids": [1, 2, 3],
      "host_batch_size": 1000
    },
    "host_status_webhook": {
      "enable_host_status_webhook": true,
      "destination_url": "https://server.com",
      "host_percentage": 5,
      "days_count": 7
    }
  }
}
```


#### integrations

| Name            | Type   | Description                                                          |
|-----------------|--------|----------------------------------------------------------------------|
| jira            | array  | See [`integrations.jira`](#integrations-jira2).                       |
| zendesk         | array  | See [`integrations.zendesk`](#integrations-zendesk2).                 |
| google_calendar | array  | See [`integrations.google_calendar`](#integrations-google-calendar2). |
| conditional_access_enabled | boolean | **Available in Fleet Premium for managed cloud customers.** Whether to block third party app sign-ins on hosts failing policies. Must have Microsoft Entra connected and configured in global config. |

<br/>

##### integrations.jira

`integrations.jira` is an array of objects with the following structure:

| Name                                                    | Type    | Description                                                                                                                                                                                               |
| ------------------------------------------------------- | ------- | --------------------------------------------------------------------------------------------------------------------------------------------------------------------------------------------------------- |
| url                             | string  | The URL of the Jira server to use.                                                                                                                                                                        |
| project_key                     | string  | The project key of the Jira integration to use. Jira tickets will be created in this project.                                                                                                             |
| enable_failing_policies         | boolean | Whether or not that Jira integration is enabled for failing policies. Only one failing policy automation can be enabled at a given time (`enable_failing_policies_webhook` and `enable_failing_policies`).    |

<br/>

##### integrations.zendesk

`integrations.zendesk` is an array of objects with the following structure:

| Name                                                    | Type    | Description                                                                                                                                                                                               |
| ------------------------------------------------------- | ------- | --------------------------------------------------------------------------------------------------------------------------------------------------------------------------------------------------------- |
| url                             | string  | The URL of the Zendesk server to use.                                                                                                                                                                     |
| group_id                        | integer | The Zendesk group ID to use. Zendesk tickets will be created in this group.                                                                                                                               |
| enable_failing_policies         | boolean | Whether or not that Zendesk integration is enabled for failing policies. Only one failing policy automation can be enabled at a given time (`enable_failing_policies_webhook` and `enable_failing_policies`). |

<br/>

##### integrations.google_calendar

`integrations.google_calendar` is an array of objects with the following structure:

| Name                                                    | Type    | Description                                                                                                                                                                                               |
| ------------------------------------------------------- | ------- | --------------------------------------------------------------------------------------------------------------------------------------------------------------------------------------------------------- |
| enable_calendar_events          | boolean | Whether or not calendar events are enabled for this team.                                                                                                                                                  |
| webhook_url                     | string | The URL to send a request to during calendar events, to trigger auto-remediation.                |

##### Example request body

```json
{
  "integrations": {
    "conditional_access_enabled": true,
    "jira": [
      {
        "enable_software_vulnerabilities": false,
        "enable_failing_poilicies": true,
        "url": "https://jiraserver.com",
        "username": "some_user",
        "api_token": "<TOKEN>",
        "project_key": "jira_project",
      }
    ],
    "zendesk": [],
    "google_calendar": [
      {
        "domain": "https://domain.com",
        "api_key_json": "<API KEY JSON>"
      }
    ]
  }
}
```

#### mdm

| Name                              | Type    | Description   |
| ---------------------             | ------- | -------------------------------------------------------------------------------------------------------------------------------------------------------------------------------------- |
| macos_updates         | object  | See [`mdm.macos_updates`](#mdm-macos-updates2). |
| ios_updates         | object  | See [`mdm.ios_updates`](#mdm-ios-updates2). |
| ipados_updates         | object  | See [`mdm.ipados_updates`](#mdm-ipados-updates2). |
| windows_updates         | object  | See [`mdm.windows_updates`](#mdm-windows-updates2). |
| macos_settings         | object  | See [`mdm.macos_settings`](#mdm-macos-settings2). |
| windows_settings         | object  | See [`mdm.windows_settings`](#mdm-windows-settings2). |
| macos_setup         | object  | See [`mdm.macos_setup`](#mdm-macos-setup2). |

<br/>

##### mdm.macos_updates


`mdm.macos_updates` is an object with the following structure:

| Name                              | Type    | Description   |
| ---------------------             | ------- | -------------------------------------------------------------------------------------------------------------------------------------------------------------------------------------- |
| minimum_version                 | string  | Hosts that belong to this team and are enrolled into Fleet's MDM will be prompted to update when their OS is below this version.                                                                           |
| deadline                        | string  | Hosts that belong to this team and are enrolled into Fleet's MDM will be forced to update their OS after this deadline (noon local time for hosts already on macOS 14 or above, 20:00 UTC for hosts on earlier macOS versions).                                                                    |

<br/>

##### mdm.ios_updates

`mdm.ios_updates` is an object with the following structure:

| Name                              | Type    | Description   |
| ---------------------             | ------- | -------------------------------------------------------------------------------------------------------------------------------------------------------------------------------------- |
| minimum_version                 | string  | Hosts that belong to this team will be prompted to update when their OS is below this version.                                                                            |
| deadline                        | string  | Hosts that belong to this team will be forced to update their OS after this deadline (noon local time).                                                                    |


<br/>

##### mdm.ipados_updates

`mdm.ipados_updates` is an object with the following structure:

| Name                              | Type    | Description   |
| ---------------------             | ------- | -------------------------------------------------------------------------------------------------------------------------------------------------------------------------------------- |
| minimum_version                 | string  | Hosts that belong to this team will be prompted to update when their OS is below this version.                                                                            |
| deadline                        | string  | Hosts that belong to this team will be forced to update their OS after this deadline (noon local time).                                                                    |


<br/>

##### mdm.windows_updates

`mdm.windows_updates` is an object with the following structure:

| Name                              | Type    | Description   |
| ---------------------             | ------- | -------------------------------------------------------------------------------------------------------------------------------------------------------------------------------------- |
| deadline_days                   | integer | Hosts that belong to this team and are enrolled into Fleet's MDM will have this number of days before updates are installed on Windows.                                                                   |
| grace_period_days               | integer | Hosts that belong to this team and are enrolled into Fleet's MDM will have this number of days before Windows restarts to install updates.                                                                    |


<br/>

##### mdm.macos_settings

`mdm.macos_settings` is an object with the following structure:

| Name                              | Type    | Description   |
| ---------------------             | ------- | -------------------------------------------------------------------------------------------------------------------------------------------------------------------------------------- |
| enable_disk_encryption          | boolean | Hosts that belong to this team will have disk encryption enabled if set to true.                                                                                        |
| custom_settings                 | array    | Only intended to be used by [Fleet's YAML](https://fleetdm.com/docs/configuration/yaml-files). To add macOS configuration profiles using Fleet's API, use the [Add configuration profile endpoint](https://fleetdm.com/docs/rest-api/rest-api#add-custom-os-setting-configuration-profile) instead.                                                                                                                                      |

<br/>

##### mdm.windows_settings

`mdm.windows_settings` is an object with the following structure:

| Name                              | Type    | Description   |
| ---------------------             | ------- | -------------------------------------------------------------------------------------------------------------------------------------------------------------------------------------- |
| custom_settings                 | array    | Only intended to be used by [Fleet's YAML](https://fleetdm.com/docs/configuration/yaml-files). To add Windows configuration profiles using Fleet's API, use the [Add configuration profile endpoint](https://fleetdm.com/docs/rest-api/rest-api#add-custom-os-setting-configuration-profile) instead.                                                                                                                             |


<br/>

##### mdm.macos_setup


`mdm.macos_setup` is an object with the following structure:

| Name                              | Type    | Description   |
| ---------------------             | ------- | -------------------------------------------------------------------------------------------------------------------------------------------------------------------------------------- |
| enable_end_user_authentication  | boolean | If set to true, end user authentication will be required during automatic MDM enrollment of new macOS hosts. Settings for your IdP provider must also be [configured](https://fleetdm.com/docs/using-fleet/mdm-macos-setup-experience#end-user-authentication-and-eula).                                                                                      |

<br/>


##### Example request body

```json
{
  "mdm": {
    "macos_updates": {
      "minimum_version": "12.3.1",
      "deadline": "2025-04-01"
    },
    "ios_updates": {
      "minimum_version": "18.3.1",
      "deadline": "2025-04-01"
    },
    "windows_updates": {
      "deadline_days": 5,
      "grace_period_days": 1
    },
    "macos_settings": {
      "custom_settings": [
        {
          "path": "path/to/profile1.mobileconfig",
          "labels": ["Label 1", "Label 2"]
        },
        {
          "path": "path/to/profile2.json",
          "labels": ["Label 3", "Label 4"]
        },
      ]
    },
    "windows_settings": {
      "custom_settings": [
        {
          "path": "path/to/profile3.xml",
          "labels": ["Label 1", "Label 2"]
        }
      ]
    },
    "macos_setup": {
      "enable_end_user_authentication": false
    }
  }
}
```

#### host_expiry_settings

| Name                              | Type    | Description   |
| ---------------------             | ------- | -------------------------------------------------------------------------------------------------------------------------------------------------------------- |
| host_expiry_enabled                         | boolean | When enabled, allows automatic cleanup of hosts that have not communicated with Fleet in some number of days. When disabled, defaults to the global setting.                                               |
| host_expiry_window                          | integer | If a host has not communicated with Fleet in the specified number of days, it will be removed.                                                                                                             |


<br/>

##### Example request body

```json
{
  "host_expiry_settings": {
    "host_expiry_enabled": true,
    "host_expiry_window": 7
  }
}
```

### Add users to a team

_Available in Fleet Premium_

`PATCH /api/v1/fleet/teams/:id/users`

#### Parameters

| Name             | Type    | In   | Description                                  |
|------------------|---------|------|----------------------------------------------|
| id               | integer | path | **Required.** The desired team's ID.         |
| users            | string  | body | Array of users to add.                       |
| &nbsp;&nbsp;id   | integer | body | The id of the user.                          |
| &nbsp;&nbsp;role | string  | body | The team role that the user will be granted. Options are: "admin", "maintainer", "observer", "observer_plus", and "gitops". |

#### Example

`PATCH /api/v1/fleet/teams/1/users`

##### Request body

```json
{
  "users": [
    {
      "id": 1,
      "role": "admin"
    },
    {
      "id": 17,
      "role": "observer"
    }
  ]
}
```

##### Default response

`Status: 200`

```json
{
  "team": {
    "name": "Workstations",
    "id": 1,
    "user_count": 2,
    "host_count": 0,
    "agent_options": {
      "config": {
        "options": {
          "pack_delimiter": "/",
          "logger_tls_period": 10,
          "distributed_plugin": "tls",
          "disable_distributed": false,
          "logger_tls_endpoint": "/api/v1/osquery/log",
          "distributed_interval": 10,
          "distributed_tls_max_attempts": 3
        },
        "decorators": {
          "load": [
            "SELECT uuid AS host_uuid FROM system_info;",
            "SELECT hostname AS hostname FROM system_info;"
          ]
        }
      },
      "overrides": {},
      "command_line_flags": {}
    },
    "webhook_settings": {
      "failing_policies_webhook": {
        "enable_failing_policies_webhook": false,
        "destination_url": "",
        "policy_ids": null,
        "host_batch_size": 0
      }
    },
    "mdm": {
      "enable_disk_encryption": true,
      "macos_updates": {
        "minimum_version": "12.3.1",
        "deadline": "2022-01-01"
      },
      "windows_updates": {
        "deadline_days": 5,
        "grace_period_days": 1
      },
      "macos_settings": {
        "custom_settings": [
          {
           "path": "path/to/profile1.mobileconfig",
           "labels": ["Label 1", "Label 2"]
          }
        ]
      },
      "windows_settings": {
        "custom_settings": [
          {
           "path": "path/to/profile2.xml",
           "labels": ["Label 3", "Label 4"]
          }
        ],
      },
      "macos_setup": {
        "bootstrap_package": "",
        "enable_end_user_authentication": false,
        "macos_setup_assistant": "path/to/config.json"
      }
    },
    "users": [
      {
        "created_at": "0001-01-01T00:00:00Z",
        "updated_at": "0001-01-01T00:00:00Z",
        "id": 1,
        "name": "Example User1",
        "email": "user1@example.com",
        "force_password_reset": false,
        "gravatar_url": "",
        "sso_enabled": false,
        "global_role": null,
        "api_only": false,
        "teams": null,
        "role": "admin"
      },
      {
        "created_at": "0001-01-01T00:00:00Z",
        "updated_at": "0001-01-01T00:00:00Z",
        "id": 17,
        "name": "Example User2",
        "email": "user2@example.com",
        "force_password_reset": false,
        "gravatar_url": "",
        "sso_enabled": false,
        "global_role": null,
        "api_only": false,
        "teams": null,
        "role": "observer"
      }
    ]
  }
}
```

### Modify team's agent options

_Available in Fleet Premium_

`POST /api/v1/fleet/teams/:id/agent_options`

#### Parameters

| Name                             | Type    | In    | Description                                                                                                                                                  |
| ---                              | ---     | ---   | ---                                                                                                                                                          |
| id                               | integer | path  | **Required.** The desired team's ID.                                                                                                                         |
| force                            | boolean | query | Force apply the options even if there are validation errors.                                                                                                 |
| dry_run                          | boolean | query | Validate the options and return any validation errors, but do not apply the changes.                                                                         |
| _JSON data_                      | object  | body  | The JSON to use as agent options for this team. See [Agent options](https://fleetdm.com/docs/using-fleet/configuration-files#agent-options) for details.                              |

#### Example

`POST /api/v1/fleet/teams/1/agent_options`

##### Request body

```json
{
  "config": {
    "options": {
      "pack_delimiter": "/",
      "logger_tls_period": 20,
      "distributed_plugin": "tls",
      "disable_distributed": false,
      "logger_tls_endpoint": "/api/v1/osquery/log",
      "distributed_interval": 60,
      "distributed_tls_max_attempts": 3
    },
    "decorators": {
      "load": [
        "SELECT uuid AS host_uuid FROM system_info;",
        "SELECT hostname AS hostname FROM system_info;"
      ]
    }
  },
  "overrides": {},
  "command_line_flags": {}
}
```

##### Default response

`Status: 200`

```json
{
  "team": {
    "name": "Workstations",
    "id": 1,
    "user_count": 4,
    "host_count": 8,
    "agent_options": {
      "config": {
        "options": {
          "pack_delimiter": "/",
          "logger_tls_period": 20,
          "distributed_plugin": "tls",
          "disable_distributed": false,
          "logger_tls_endpoint": "/api/v1/osquery/log",
          "distributed_interval": 60,
          "distributed_tls_max_attempts": 3
        },
        "decorators": {
          "load": [
            "SELECT uuid AS host_uuid FROM system_info;",
            "SELECT hostname AS hostname FROM system_info;"
          ]
        }
      },
      "overrides": {},
      "command_line_flags": {}
    },
    "webhook_settings": {
      "failing_policies_webhook": {
        "enable_failing_policies_webhook": false,
        "destination_url": "",
        "policy_ids": null,
        "host_batch_size": 0
      }
    }
  }
}
```

### Delete team

_Available in Fleet Premium_

`DELETE /api/v1/fleet/teams/:id`

#### Parameters

| Name | Type    | In   | Description                          |
| ---- | ------  | ---- | ------------------------------------ |
| id   | integer | path | **Required.** The desired team's ID. |

#### Example

`DELETE /api/v1/fleet/teams/1`

#### Default response

`Status: 200`

---

## Translator

- [Translate IDs](#translate-ids)

### Translate IDs

Transforms a host name into a host id. For example, the Fleet UI use this endpoint when sending live queries to a set of hosts.

`POST /api/v1/fleet/translate`

#### Parameters

| Name  | Type  | In   | Description                              |
| ----- | ----- | ---- | ---------------------------------------- |
| array | array | body | **Required** list of items to translate. |

#### Example

`POST /api/v1/fleet/translate`

##### Request body

```json
{
  "list": [
    {
      "type": "user",
      "payload": {
        "identifier": "some@email.com"
      }
    },
    {
      "type": "label",
      "payload": {
        "identifier": "labelA"
      }
    },
    {
      "type": "team",
      "payload": {
        "identifier": "team1"
      }
    },
    {
      "type": "host",
      "payload": {
        "identifier": "host-ABC"
      }
    }
  ]
}
```

##### Default response

`Status: 200`

```json
{
  "list": [
    {
      "type": "user",
      "payload": {
        "identifier": "some@email.com",
        "id": 32
      }
    },
    {
      "type": "label",
      "payload": {
        "identifier": "labelA",
        "id": 1
      }
    },
    {
      "type": "team",
      "payload": {
        "identifier": "team1",
        "id": 22
      }
    },
    {
      "type": "host",
      "payload": {
        "identifier": "host-ABC",
        "id": 45
      }
    }
  ]
}
```
---

## Users

- [List all users](#list-all-users)
- [Create a user account with an invitation](#create-a-user-account-with-an-invitation)
- [Create a user account without an invitation](#create-a-user-account-without-an-invitation)
- [Get user information](#get-user-information)
- [Modify user](#modify-user)
- [Delete user](#delete-user)
- [Require password reset](#require-password-reset)
- [List a user's sessions](#list-a-users-sessions)
- [Delete a user's sessions](#delete-a-users-sessions)
- [Create invite](#create-invite)
- [List invites](#list-invites)
- [Delete invite](#delete-invite)
- [Verify invite](#verify-invite)
- [Modify invite](#modify-invite)

The Fleet server exposes API endpoints that handles common user management operations, including managing emailed invites to new users. All of these endpoints require prior authentication, so you'll need to log in before calling any of the endpoints documented below.

### List all users

Returns a list of all enabled users

`GET /api/v1/fleet/users`

#### Parameters

| Name            | Type    | In    | Description                                                                                                                   |
| --------------- | ------- | ----- | ----------------------------------------------------------------------------------------------------------------------------- |
| query           | string  | query | Search query keywords. Searchable fields include `name` and `email`.                                                          |
| order_key       | string  | query | What to order results by. Can be any column in the users table.                                                               |
| order_direction | string  | query | **Requires `order_key`**. The direction of the order given the order key. Options include `asc` and `desc`. Default is `asc`. |
| page            | integer | query | Page number of the results to fetch.                                                                                          |
| query           | string  | query | Search query keywords. Searchable fields include `name` and `email`.                                                          |
| per_page        | integer | query | Results per page.                                                                                                             |
| team_id         | integer | query | _Available in Fleet Premium_. Filters the users to only include users in the specified team.                                   |

#### Example

`GET /api/v1/fleet/users`

##### Request query parameters

None.

##### Default response

`Status: 200`

```json
{
  "users": [
    {
      "created_at": "2020-12-10T03:52:53Z",
      "updated_at": "2020-12-10T03:52:53Z",
      "id": 1,
      "name": "Jane Doe",
      "email": "janedoe@example.com",
      "force_password_reset": false,
      "gravatar_url": "",
      "sso_enabled": false,
      "mfa_enabled": false,
      "global_role": null,
      "api_only": false,
      "teams": [
        {
          "id": 1,
          "created_at": "0001-01-01T00:00:00Z",
          "name": "workstations",
          "description": "",
          "role": "admin"
        }
      ]
    }
  ]
}
```

##### Failed authentication

`Status: 401 Authentication Failed`

```json
{
  "message": "Authentication Failed",
  "errors": [
    {
      "name": "base",
      "reason": "Authentication failed"
    }
  ]
}
```

### Create a user account with an invitation

Creates a user account after an invited user provides registration information and submits the form.

`POST /api/v1/fleet/users`

#### Parameters

| Name                  | Type   | In   | Description                                                                                                                                                                                                                                                                                                                                              |
| --------------------- | ------ | ---- | -------------------------------------------------------------------------------------------------------------------------------------------------------------------------------------------------------------------------------------------------------------------------------------------------------------------------------------------------------- |
| email                 | string | body | **Required**. The email address of the user.                                                                                                                                                                                                                                                                                                             |
| invite_token          | string | body | **Required**. Token provided to the user in the invitation email.                                                                                                                                                                                                                                                                                        |
| name                  | string | body | **Required**. The name of the user.                                                                                                                                                                                                                                                                                                                      |
| password              | string | body | The password chosen by the user (if not SSO user).                                                                                                                                                                                                                                                                                                       |
| password_confirmation | string | body | Confirmation of the password chosen by the user.                                                                                                                                                                                                                                                                                                         |

#### Example

`POST /api/v1/fleet/users`

##### Request query parameters

```json
{
  "email": "janedoe@example.com",
  "invite_token": "SjdReDNuZW5jd3dCbTJtQTQ5WjJTc2txWWlEcGpiM3c=",
  "name": "janedoe",
  "password": "test-123",
  "password_confirmation": "test-123"
}
```

##### Default response

`Status: 200`

```json
{
  "user": {
    "created_at": "0001-01-01T00:00:00Z",
    "updated_at": "0001-01-01T00:00:00Z",
    "id": 2,
    "name": "janedoe",
    "email": "janedoe@example.com",
    "enabled": true,
    "force_password_reset": false,
    "gravatar_url": "",
    "sso_enabled": false,
    "mfa_enabled": false,
    "global_role": "admin",
    "teams": []
  }
}
```

##### Failed authentication

`Status: 401 Authentication Failed`

```json
{
  "message": "Authentication Failed",
  "errors": [
    {
      "name": "base",
      "reason": "Authentication failed"
    }
  ]
}
```

##### Expired or used invite code

`Status: 404 Resource Not Found`

```json
{
  "message": "Resource Not Found",
  "errors": [
    {
      "name": "base",
      "reason": "Invite with token SjdReDNuZW5jd3dCbTJtQTQ5WjJTc2txWWlEcGpiM3c= was not found in the datastore"
    }
  ]
}
```

##### Validation failed

`Status: 422 Validation Failed`

The same error will be returned whenever one of the required parameters fails the validation.

```json
{
  "message": "Validation Failed",
  "errors": [
    {
      "name": "name",
      "reason": "cannot be empty"
    }
  ]
}
```

### Create a user account without an invitation

Creates a user account without requiring an invitation, the user is enabled immediately.
By default, the user will be forced to reset its password upon first login.

`POST /api/v1/fleet/users/admin`

#### Parameters

| Name        | Type    | In   | Description                                                                                                                                                                                                                                                                                                                                              |
| ----------- | ------- | ---- | -------------------------------------------------------------------------------------------------------------------------------------------------------------------------------------------------------------------------------------------------------------------------------------------------------------------------------------------------------- |
| email       | string  | body | **Required**. The user's email address.                                                                                                                                                                                                                                                                                                                  |
| name        | string  | body | **Required**. The user's full name or nickname.                                                                                                                                                                                                                                                                                                          |
| password    | string  | body | The user's password (required for non-SSO users).                                                                                                                                                                                                                                                                                                        |
| sso_enabled | boolean | body | Whether or not SSO is enabled for the user.                                                                                                                                                                                                                                                                                                              |
| mfa_enabled | boolean | body | _Available in Fleet Premium._ Whether or not the user must click a magic link emailed to them to log in, after they successfully enter their username and password. Incompatible with SSO and API-only users. |
| api_only    | boolean | body | User is an "API-only" user (cannot use web UI) if true.                                                                                                                                                                                                                                                                                                  |
| global_role | string | body | The role assigned to the user. In Fleet 4.0.0, 3 user roles were introduced (`admin`, `maintainer`, and `observer`). In Fleet 4.30.0 and 4.31.0, the `observer_plus` and `gitops` roles were introduced respectively. If `global_role` is specified, `teams` cannot be specified. For more information, see [manage access](https://fleetdm.com/docs/using-fleet/manage-access).                                                                                                                                                                        |
| admin_forced_password_reset    | boolean | body | Sets whether the user will be forced to reset its password upon first login (default=true) |
| teams                          | array   | body | _Available in Fleet Premium_. The teams and respective roles assigned to the user. Should contain an array of objects in which each object includes the team's `id` and the user's `role` on each team. In Fleet 4.0.0, 3 user roles were introduced (`admin`, `maintainer`, and `observer`). In Fleet 4.30.0 and 4.31.0, the `observer_plus` and `gitops` roles were introduced respectively. If `teams` is specified, `global_role` cannot be specified. For more information, see [manage access](https://fleetdm.com/docs/using-fleet/manage-access). |

#### Example

`POST /api/v1/fleet/users/admin`

##### Request body

```json
{
  "name": "Jane Doe",
  "email": "janedoe@example.com",
  "password": "test-123",
  "api_only": true,
  "teams": [
    {
      "id": 2,
      "role": "observer"
    },
    {
      "id": 3,
      "role": "maintainer"
    }
  ]
}
```

##### Default response

`Status: 200`

```json
{
  "user": {
    "created_at": "0001-01-01T00:00:00Z",
    "updated_at": "0001-01-01T00:00:00Z",
    "id": 5,
    "name": "Jane Doe",
    "email": "janedoe@example.com",
    "enabled": true,
    "force_password_reset": false,
    "gravatar_url": "",
    "sso_enabled": false,
    "mfa_enabled": false,
    "api_only": true,
    "global_role": null,
    "teams": [
      {
        "id": 2,
        "role": "observer"
      },
      {
        "id": 3,
        "role": "maintainer"
      }
    ]
  },
  "token": "{API key}"
}
```

> Note: The new user's `token` (API key) is only included in the response after creating an api-only user (`api_only: true`).

##### User doesn't exist

`Status: 404 Resource Not Found`

```json
{
  "message": "Resource Not Found",
  "errors": [
    {
      "name": "base",
      "reason": "User with id=1 was not found in the datastore"
    }
  ]
}
```

### Get user information

Returns all information about a specific user.

`GET /api/v1/fleet/users/:id`

#### Parameters

| Name | Type    | In   | Description                  |
| ---- | ------- | ---- | ---------------------------- |
| id   | integer | path | **Required**. The user's id. |

#### Example

`GET /api/v1/fleet/users/2`

##### Default response

`Status: 200`

```json
{
  "user": {
    "created_at": "2020-12-10T05:20:25Z",
    "updated_at": "2020-12-10T05:24:27Z",
    "id": 2,
    "name": "Jane Doe",
    "email": "janedoe@example.com",
    "force_password_reset": false,
    "gravatar_url": "",
    "sso_enabled": false,
    "mfa_enabled": false,
    "global_role": "admin",
    "api_only": false,
    "teams": []
  }
}
```

##### User doesn't exist

`Status: 404 Resource Not Found`

```json
{
  "message": "Resource Not Found",
  "errors": [
    {
      "name": "base",
      "reason": "User with id=5 was not found in the datastore"
    }
  ]
}
```

### Modify user

`PATCH /api/v1/fleet/users/:id`

#### Parameters

| Name        | Type    | In   | Description                                                                                                                                                                                                                                                                                                                                              |
| ----------- | ------- | ---- | -------------------------------------------------------------------------------------------------------------------------------------------------------------------------------------------------------------------------------------------------------------------------------------------------------------------------------------------------------- |
| id          | integer | path | **Required**. The user's id.                                                                                                                                                                                                                                                                                                                             |
| name        | string  | body | The user's name.                                                                                                                                                                                                                                                                                                                                         |
| position    | string  | body | The user's position.                                                                                                                                                                                                                                                                                                                                     |
| email       | string  | body | The user's email.                                                                                                                                                                                                                                                                                                                                        |
| sso_enabled | boolean | body | Whether or not SSO is enabled for the user.                                                                                                                                                                                                                                                                                                              |
| mfa_enabled | boolean | body | _Available in Fleet Premium._ Whether or not the user must click a magic link emailed to them to log in, after they successfully enter their username and password. Incompatible with SSO and API-only users. |
| api_only    | boolean | body | User is an "API-only" user (cannot use web UI) if true.                                                                                                                                                                                                                                                                                                  |
| password    | string  | body | The user's current password, required to change the user's own email or password (not required for an admin to modify another user).                                                                                                                                                                                                                     |
| new_password| string  | body | The user's new password. |
| global_role | string  | body | The role assigned to the user. In Fleet 4.0.0, 3 user roles were introduced (`admin`, `maintainer`, and `observer`). If `global_role` is specified, `teams` cannot be specified.                                                                                                                                                                         |
| teams       | array   | body | _Available in Fleet Premium_. The teams and respective roles assigned to the user. Should contain an array of objects in which each object includes the team's `id` and the user's `role` on each team. In Fleet 4.0.0, 3 user roles were introduced (`admin`, `maintainer`, and `observer`). If `teams` is specified, `global_role` cannot be specified. |

#### Example

`PATCH /api/v1/fleet/users/2`

##### Request body

```json
{
  "name": "Jane Doe",
  "global_role": "admin"
}
```

##### Default response

`Status: 200`

```json
{
  "user": {
    "created_at": "2021-02-03T16:11:06Z",
    "updated_at": "2021-02-03T16:11:06Z",
    "id": 2,
    "name": "Jane Doe",
    "email": "janedoe@example.com",
    "global_role": "admin",
    "force_password_reset": false,
    "gravatar_url": "",
    "sso_enabled": false,
    "mfa_enabled": false,
    "api_only": false,
    "teams": []
  }
}
```

#### Example (modify a user's teams)

`PATCH /api/v1/fleet/users/2`

##### Request body

```json
{
  "teams": [
    {
      "id": 1,
      "role": "observer"
    },
    {
      "id": 2,
      "role": "maintainer"
    }
  ]
}
```

##### Default response

`Status: 200`

```json
{
  "user": {
    "created_at": "2021-02-03T16:11:06Z",
    "updated_at": "2021-02-03T16:11:06Z",
    "id": 2,
    "name": "Jane Doe",
    "email": "janedoe@example.com",
    "enabled": true,
    "force_password_reset": false,
    "gravatar_url": "",
    "sso_enabled": false,
    "mfa_enabled": false,
    "global_role": "admin",
    "teams": [
      {
        "id": 2,
        "role": "observer"
      },
      {
        "id": 3,
        "role": "maintainer"
      }
    ]
  }
}
```

### Delete user

Delete the specified user from Fleet.

`DELETE /api/v1/fleet/users/:id`

#### Parameters

| Name | Type    | In   | Description                  |
| ---- | ------- | ---- | ---------------------------- |
| id   | integer | path | **Required**. The user's id. |

#### Example

`DELETE /api/v1/fleet/users/3`

##### Default response

`Status: 200`


### Require password reset

The selected user is logged out of Fleet and required to reset their password during the next attempt to log in. This also revokes all active Fleet API tokens for this user. Returns the user object.

`POST /api/v1/fleet/users/:id/require_password_reset`

#### Parameters

| Name  | Type    | In   | Description                                                                                    |
| ----- | ------- | ---- | ---------------------------------------------------------------------------------------------- |
| id    | integer | path | **Required**. The user's id.                                                                   |
| require | boolean | body | Whether or not the user is required to reset their password during the next attempt to log in. |

#### Example

`POST /api/v1/fleet/users/123/require_password_reset`

##### Request body

```json
{
  "require": true
}
```

##### Default response

`Status: 200`

```json
{
  "user": {
    "created_at": "2021-02-23T22:23:34Z",
    "updated_at": "2021-02-23T22:28:52Z",
    "id": 2,
    "name": "Jane Doe",
    "email": "janedoe@example.com",
    "force_password_reset": true,
    "gravatar_url": "",
    "mfa_enabled": false,
    "sso_enabled": false,
    "global_role": "observer",
    "teams": []
  }
}
```

### List a user's sessions

Returns a list of the user's sessions in Fleet.

`GET /api/v1/fleet/users/:id/sessions`

#### Parameters

None.

#### Example

`GET /api/v1/fleet/users/1/sessions`

##### Default response

`Status: 200`

```json
{
  "sessions": [
    {
      "session_id": 2,
      "user_id": 1,
      "created_at": "2021-02-03T16:12:50Z"
    },
    {
      "session_id": 3,
      "user_id": 1,
      "created_at": "2021-02-09T23:40:23Z"
    },
    {
      "session_id": 6,
      "user_id": 1,
      "created_at": "2021-02-23T22:23:58Z"
    }
  ]
}
```

### Delete a user's sessions

Deletes the selected user's sessions in Fleet. Also deletes the user's API token.

`DELETE /api/v1/fleet/users/:id/sessions`

#### Parameters

| Name | Type    | In   | Description                               |
| ---- | ------- | ---- | ----------------------------------------- |
| id   | integer | path | **Required**. The ID of the desired user. |

#### Example

`DELETE /api/v1/fleet/users/1/sessions`

##### Default response

`Status: 200`

### Create invite

`POST /api/v1/fleet/invites`

#### Parameters

| Name        | Type    | In   | Description                                                                                                                                           |
| ----------- | ------- | ---- | ----------------------------------------------------------------------------------------------------------------------------------------------------- |
| global_role | string  | body | Role the user will be granted. Either a global role is needed, or a team role.                                                                        |
| email       | string  | body | **Required.** The email of the invited user. This email will receive the invitation link.                                                             |
| name        | string  | body | **Required.** The name of the invited user.                                                                                                           |
| sso_enabled | boolean | body | **Required.** Whether or not SSO will be enabled for the invited user.                                                                                |
| mfa_enabled | boolean | body | _Available in Fleet Premium._ Whether or not the invited user must click a magic link emailed to them to log in, after they successfully enter their username and password. Users can have SSO or MFA enabled, but not both. |
| teams       | array   | body | _Available in Fleet Premium_. A list of the teams the user is a member of. Each item includes the team's ID and the user's role in the specified team. |

#### Example

##### Request body

```json
{
  "email": "john_appleseed@example.com",
  "name": "John",
  "sso_enabled": false,
  "mfa_enabled": false,
  "global_role": null,
  "teams": [
    {
      "id": 2,
      "role": "observer"
    },
    {
      "id": 3,
      "role": "maintainer"
    }
  ]
}
```

`POST /api/v1/fleet/invites`

##### Default response

`Status: 200`

```json
{
  "invite": {
    "created_at": "0001-01-01T00:00:00Z",
    "updated_at": "0001-01-01T00:00:00Z",
    "id": 3,
    "invited_by": 1,
    "email": "john_appleseed@example.com",
    "name": "John",
    "sso_enabled": false,
    "mfa_enabled": false,
    "teams": [
      {
        "id": 10,
        "created_at": "0001-01-01T00:00:00Z",
        "name": "Apples",
        "description": "",
        "agent_options": null,
        "user_count": 0,
        "host_count": 0,
        "role": "observer"
      },
      {
        "id": 14,
        "created_at": "0001-01-01T00:00:00Z",
        "name": "Best of the Best Engineering",
        "description": "",
        "agent_options": null,
        "user_count": 0,
        "host_count": 0,
        "role": "maintainer"
      }
    ]
  }
}
```

### List invites

Returns a list of the active invitations in Fleet.

`GET /api/v1/fleet/invites`

#### Parameters

| Name            | Type   | In    | Description                                                                                                                   |
| --------------- | ------ | ----- | ----------------------------------------------------------------------------------------------------------------------------- |
| order_key       | string | query | What to order results by. Can be any column in the invites table.                                                             |
| order_direction | string | query | **Requires `order_key`**. The direction of the order given the order key. Options include `asc` and `desc`. Default is `asc`. |
| query           | string | query | Search query keywords. Searchable fields include `name` and `email`.                                                          |

#### Example

`GET /api/v1/fleet/invites`

##### Default response

`Status: 200`

```json
{
  "invites": [
    {
      "created_at": "0001-01-01T00:00:00Z",
      "updated_at": "0001-01-01T00:00:00Z",
      "id": 3,
      "email": "john_appleseed@example.com",
      "name": "John",
      "sso_enabled": false,
      "mfa_enabled": false,
      "global_role": "admin",
      "teams": []
    },
    {
      "created_at": "0001-01-01T00:00:00Z",
      "updated_at": "0001-01-01T00:00:00Z",
      "id": 4,
      "email": "bob_marks@example.com",
      "name": "Bob",
      "sso_enabled": false,
      "mfa_enabled": false,
      "global_role": "admin",
      "teams": []
    }
  ]
}
```

### Delete invite

Delete the specified invite from Fleet.

`DELETE /api/v1/fleet/invites/:id`

#### Parameters

| Name | Type    | In   | Description                  |
| ---- | ------- | ---- | ---------------------------- |
| id   | integer | path | **Required.** The user's id. |

#### Example

`DELETE /api/v1/fleet/invites/123`

##### Default response

`Status: 200`


### Verify invite

Verify the specified invite.

`GET /api/v1/fleet/invites/:token`

#### Parameters

| Name  | Type   | In   | Description                            |
| ----- | -------| ---- | -------------------------------------- |
| token | string | path | **Required.** The user's invite token. |

#### Example

`GET /api/v1/fleet/invites/abcdef012456789`

##### Default response

`Status: 200`

```json
{
  "invite": {
    "created_at": "2021-01-15T00:58:33Z",
    "updated_at": "2021-01-15T00:58:33Z",
    "id": 4,
    "email": "steve@example.com",
    "name": "Steve",
    "sso_enabled": false,
    "mfa_enabled": false,
    "global_role": "admin",
    "teams": []
  }
}
```

##### Not found

`Status: 404`

```json
{
  "message": "Resource Not Found",
  "errors": [
    {
      "name": "base",
      "reason": "Invite with token <token> was not found in the datastore"
    }
  ]
}
```

### Modify invite

`PATCH /api/v1/fleet/invites/:id`

#### Parameters

| Name        | Type    | In   | Description                                                                                                                                           |
| ----------- | ------- | ---- | ----------------------------------------------------------------------------------------------------------------------------------------------------- |
| global_role | string  | body | Role the user will be granted. Either a global role is needed, or a team role.                                                                        |
| email       | string  | body | The email of the invited user. Updates on the email won't resend the invitation.                                                             |
| name        | string  | body | The name of the invited user.                                                                                                           |
| sso_enabled | boolean | body | Whether or not SSO will be enabled for the invited user.                                                                                |
| mfa_enabled | boolean | body | _Available in Fleet Premium._ Whether or not the invited user must click a magic link emailed to them to log in, after they successfully enter their username and password. Users can have SSO or MFA enabled, but not both. |
| teams       | array   | body | _Available in Fleet Premium_. A list of the teams the user is a member of. Each item includes the team's ID and the user's role in the specified team. |

#### Example

`PATCH /api/v1/fleet/invites/123`

##### Request body

```json
{
  "email": "john_appleseed@example.com",
  "name": "John",
  "sso_enabled": false,
  "mfa_enabled": false,
  "global_role": null,
  "teams": [
    {
      "id": 2,
      "role": "observer"
    },
    {
      "id": 3,
      "role": "maintainer"
    }
  ]
}
```

##### Default response

`Status: 200`

```json
{
  "invite": {
    "created_at": "0001-01-01T00:00:00Z",
    "updated_at": "0001-01-01T00:00:00Z",
    "id": 3,
    "invited_by": 1,
    "email": "john_appleseed@example.com",
    "name": "John",
    "sso_enabled": false,
    "mfa_enabled": false,
    "teams": [
      {
        "id": 10,
        "created_at": "0001-01-01T00:00:00Z",
        "name": "Apples",
        "description": "",
        "agent_options": null,
        "user_count": 0,
        "host_count": 0,
        "role": "observer"
      },
      {
        "id": 14,
        "created_at": "0001-01-01T00:00:00Z",
        "name": "Best of the Best Engineering",
        "description": "",
        "agent_options": null,
        "user_count": 0,
        "host_count": 0,
        "role": "maintainer"
      }
    ]
  }
}
```

## Debug

- [Get a summary of errors](#get-a-summary-of-errors)
- [Get database information](#get-database-information)
- [Get profiling information](#get-profiling-information)

The Fleet server exposes a handful of API endpoints to retrieve debug information about the server itself in order to help troubleshooting. All the following endpoints require prior authentication meaning you must first log in successfully before calling any of the endpoints documented below.

### Get a summary of errors

Returns a set of all the errors that happened in the server during the interval of time defined by the [logging_error_retention_period](https://fleetdm.com/docs/deploying/configuration#logging-error-retention-period) configuration.

The server only stores and returns a single instance of each error.

`GET /debug/errors`

#### Parameters

| Name  | Type    | In    | Description                                                                       |
| ----- | ------- | ----- | --------------------------------------------------------------------------------- |
| flush | boolean | query | Whether or not clear the errors from Redis after reading them. Default is `false` |

#### Example

`GET /debug/errors?flush=true`

##### Default response

`Status: 200`

```json
[
  {
    "count": "3",
    "chain": [
      {
        "message": "Authorization header required"
      },
      {
        "message": "missing FleetError in chain",
        "data": {
          "timestamp": "2022-06-03T14:16:01-03:00"
        },
        "stack": [
          "github.com/fleetdm/fleet/v4/server/contexts/ctxerr.Handle (ctxerr.go:262)",
          "github.com/fleetdm/fleet/v4/server/service.encodeError (transport_error.go:80)",
          "github.com/go-kit/kit/transport/http.Server.ServeHTTP (server.go:124)"
        ]
      }
    ]
  }
]
```

### Get database information

Returns information about the current state of the database; valid keys are:

- `locks`: returns transaction locking information.
- `innodb-status`: returns InnoDB status information.
- `process-list`: returns running processes (queries, etc).

`GET /debug/db/:key`

#### Parameters

None.

### Get profiling information

Returns runtime profiling data of the server in the format expected by `go tools pprof`. The responses are equivalent to those returned by the Go `http/pprof` package.

Valid keys are: `cmdline`, `profile`, `symbol` and `trace`.

`GET /debug/pprof/:key`

#### Parameters
None.

## API errors

Fleet returns API errors as a JSON document with the following fields:
- `message`: This field contains the kind of error (bad request error, authorization error, etc.).
- `errors`: List of errors with `name` and `reason` keys.
- `uuid`: Unique identifier for the error. This identifier can be matched to Fleet logs which might contain more information about the cause of the error.

Sample of an error when trying to send an empty body on a request that expects a JSON body:
```sh
$ curl -k -H "Authorization: Bearer $TOKEN" -H 'Content-Type:application/json' "https://localhost:8080/api/v1/fleet/sso" -d ''
```
Response:
```json
{
  "message": "Bad request",
  "errors": [
    {
      "name": "base",
      "reason": "Expected JSON Body"
    }
  ],
  "uuid": "c0532a64-bec2-4cf9-aa37-96fe47ead814"
}
```

---

<meta name="description" value="Documentation for Fleet's REST API. See example requests and responses for each API endpoint.">
<meta name="pageOrderInSection" value="30"><|MERGE_RESOLUTION|>--- conflicted
+++ resolved
@@ -6968,11 +6968,8 @@
       "failing_host_count": 300,
       "host_count_updated_at": "2023-12-20T15:23:57Z",
       "calendar_events_enabled": true,
-<<<<<<< HEAD
       "fleet_maintained": false,
-=======
-      "conditional_access_enabled": true
->>>>>>> cbeb311b
+      "conditional_access_enabled": true,
       "labels_include_any": ["Macs on Sonoma"]
     },
     {
@@ -6993,11 +6990,8 @@
       "failing_host_count": 0,
       "host_count_updated_at": "2023-12-20T15:23:57Z",
       "calendar_events_enabled": false,
-<<<<<<< HEAD
+      "conditional_access_enabled": false,
       "fleet_maintained": false,
-=======
-      "conditional_access_enabled": false,
->>>>>>> cbeb311b
       "labels_exclude_any": ["Compliance exclusions", "Workstations (Canary)"],
       "run_script": {
         "name": "Encrypt Windows disk with BitLocker",
@@ -7022,11 +7016,8 @@
       "failing_host_count": 3,
       "host_count_updated_at": "2023-12-20T15:23:57Z",
       "calendar_events_enabled": false,
-<<<<<<< HEAD
+      "conditional_access_enabled": false,
       "fleet_maintained": false,
-=======
-      "conditional_access_enabled": false,
->>>>>>> cbeb311b
       "install_software": {
         "name": "Adobe Acrobat.app",
         "software_title_id": 1234
@@ -7084,12 +7075,9 @@
       "passing_host_count": 2000,
       "failing_host_count": 300,
       "host_count_updated_at": "2023-12-20T15:23:57Z",
-<<<<<<< HEAD
-      "fleet_maintained": false,
-=======
       "calendar_events_enabled": false,
       "conditional_access_enabled": false,
->>>>>>> cbeb311b
+      "fleet_maintained": false,
       "labels_include_any": ["Macs on Sonoma"]
     },
     {
@@ -7109,12 +7097,9 @@
       "passing_host_count": 2300,
       "failing_host_count": 0,
       "host_count_updated_at": "2023-12-20T15:23:57Z",
-<<<<<<< HEAD
-      "fleet_maintained": false
-=======
       "calendar_events_enabled": false,
+      "fleet_maintained": false,
       "conditional_access_enabled": false,
->>>>>>> cbeb311b
     },
     {
       "id": 136,
@@ -7280,11 +7265,8 @@
     "failing_host_count": 0,
     "host_count_updated_at": null,
     "calendar_events_enabled": true,
-<<<<<<< HEAD
+    "conditional_access_enabled": false,
     "fleet_maintained": false,
-=======
-    "conditional_access_enabled": false,
->>>>>>> cbeb311b
     "labels_include_any": ["Macs on Sonoma"],
     "install_software": {
       "name": "Adobe Acrobat.app",
@@ -7596,11 +7578,8 @@
     "failing_host_count": 0,
     "host_count_updated_at": null,
     "calendar_events_enabled": true,
-<<<<<<< HEAD
+    "conditional_access_enabled": false,
     "fleet_maintained": false,
-=======
-    "conditional_access_enabled": false,
->>>>>>> cbeb311b
     "install_software": {
       "name": "Adobe Acrobat.app",
       "software_title_id": 1234
@@ -8925,10 +8904,7 @@
 
 > Note: `created_at` is the creation timestamp of the script execution request.
 
-<<<<<<< HEAD
-
-=======
->>>>>>> cbeb311b
+
 ### Batch-run script
 
 Run a script on multiple hosts.
@@ -8942,7 +8918,6 @@
 | Name            | Type    | In   | Description                                                                                    |
 | ----            | ------- | ---- | --------------------------------------------                                                   |
 | script_id       | integer | body | **Required**. The ID of the existing saved script to run. |
-<<<<<<< HEAD
 | host_ids        | array   | body |  List of host IDs.  Required if `filters` not specified. Only one of `host_ids` or `filters` may be included in the request.   |                                            |
 | filters | object  | body | See [filters](#filters3). Required if `host_ids` not specified. Only one of `host_ids` or `filters` may be included in the request.   |
 
@@ -8956,10 +8931,6 @@
 | label_id                          | number  | ID of a label to filter by.  |
 | team_id                           | number  | ID of the team to filter by. | 
 
-=======
-| host_ids        | array   | body | **Required**. List of host IDs.                                                |
->>>>>>> cbeb311b
-
 
 #### Example
 
@@ -8967,11 +8938,9 @@
 
 ##### Request body
 
-<<<<<<< HEAD
 Request (using `host_ids`):
 
-=======
->>>>>>> cbeb311b
+
 ```json
 {
   "script_id": 123,
@@ -8979,7 +8948,6 @@
 }
 ```
 
-<<<<<<< HEAD
 Request (using `filters`):
 ```json
 {
@@ -8991,8 +8959,6 @@
 }
 ```
 
-=======
->>>>>>> cbeb311b
 ##### Default response
 
 `Status: 202`
@@ -9004,11 +8970,6 @@
 }
 ```
 
-
-<<<<<<< HEAD
-=======
-
->>>>>>> cbeb311b
 ### Add script
 
 Uploads a script, making it available to run on hosts assigned to the specified team (or no team).
@@ -10004,21 +9965,12 @@
 
 ```json
 {
-<<<<<<< HEAD
-  "software_title_id": 123,
-  "software_package": {
-    "name": "FalconSensor-6.44.pkg",
-    "fleet_maintained_app_id": 42,
-    "version": "6.44",
-    "platform": "darwin",
-=======
   "software_package": {
     "title_id": 123,
     "name": "FalconSensor-6.44.pkg",
     "version": "6.44",
     "platform": "darwin",
     "fleet_maintained_app_id": 42,
->>>>>>> cbeb311b
     "installer_id": 23,
     "team_id": 3,
     "uploaded_at": "2024-04-01T14:22:58Z",
@@ -10027,18 +9979,15 @@
     "pre_install_query": "SELECT 1 FROM macos_profiles WHERE uuid='c9f4f0d5-8426-4eb8-b61b-27c543c9d3db';",
     "post_install_script": "sudo /Applications/Falcon.app/Contents/Resources/falconctl license 0123456789ABCDEFGHIJKLMNOPQRSTUV-WX",
     "self_service": true,
-<<<<<<< HEAD
+    "url": "",
+    "automatic_install_policies": null,
+    "labels_include_any": null,
+    "labels_exclude_any": null,
     "status": {
       "installed": 0,
       "pending": 0,
       "failed": 0
     }
-=======
-    "url": "",
-    "automatic_install_policies": null,
-    "labels_include_any": null,
-    "labels_exclude_any": null
->>>>>>> cbeb311b
   }
 }
 ```
