# REST API

- [Authentication](#authentication)
- [Activities](#activities)
- [Fleet configuration](#fleet-configuration)
- [File carving](#file-carving)
- [Hosts](#hosts)
- [Labels](#labels)
- [Mobile device management (MDM)](#mobile-device-management-mdm)
- [Policies](#policies)
- [Queries](#queries)
- [Schedule (deprecated)](#schedule)
- [Scripts](#scripts)
- [Sessions](#sessions)
- [Software](#software)
- [Targets](#targets)
- [Teams](#teams)
- [Translator](#translator)
- [Users](#users)
- [API errors](#api-responses)

Use the Fleet APIs to automate Fleet.

This page includes a list of available resources and their API routes.

## Authentication

- [Retrieve your API token](#retrieve-your-api-token)
- [Log in](#log-in)
- [Log out](#log-out)
- [Forgot password](#forgot-password)
- [Change password](#change-password)
- [Reset password](#reset-password)
- [Me](#me)
- [SSO config](#sso-config)
- [Initiate SSO](#initiate-sso)
- [SSO callback](#sso-callback)

### Retrieve your API token

All API requests to the Fleet server require API token authentication unless noted in the documentation. API tokens are tied to your Fleet user account.

To get an API token, retrieve it from "My account" > "Get API token" in the Fleet UI (`/profile`). Or, you can send a request to the [login API endpoint](#log-in) to get your token.

Then, use that API token to authenticate all subsequent API requests by sending it in the "Authorization" request header, prefixed with "Bearer ":

```http
Authorization: Bearer <your token>
```

> For SSO users, email/password login is disabled. The API token can instead be retrieved from the "My account" page in the UI (/profile). On this page, choose "Get API token".

### Log in

Authenticates the user with the specified credentials. Use the token returned from this endpoint to authenticate further API requests.

`POST /api/v1/fleet/login`

> This API endpoint is not available to SSO users, since email/password login is disabled for SSO users. To get an API token for an SSO user, you can use the Fleet UI.

#### Parameters

| Name     | Type   | In   | Description                                   |
| -------- | ------ | ---- | --------------------------------------------- |
| email    | string | body | **Required**. The user's email.               |
| password | string | body | **Required**. The user's plain text password. |

#### Example

`POST /api/v1/fleet/login`

##### Request body

```json
{
  "email": "janedoe@example.com",
  "password": "VArCjNW7CfsxGp67"
}
```

##### Default response

`Status: 200`

```json
{
  "user": {
    "created_at": "2020-11-13T22:57:12Z",
    "updated_at": "2020-11-13T22:57:12Z",
    "id": 1,
    "name": "Jane Doe",
    "email": "janedoe@example.com",
    "enabled": true,
    "force_password_reset": false,
    "gravatar_url": "",
    "sso_enabled": false,
    "global_role": "admin",
    "teams": []
  },
  "token": "{your token}"
}
```

##### Authentication failed

`Status: 401 Unauthorized`

```json
{
  "message": "Authentication failed",
  "errors": [
    {
      "name": "base",
      "reason": "Authentication failed"
    }
  ],
  "uuid": "1272014b-902b-4b36-bcdb-75fde5eac1fc"
}
```

##### Too many requests / Rate limiting

`Status: 429 Too Many Requests`
`Header: retry-after: N`

> This response includes a header `retry-after` that indicates how many more seconds you are blocked before you can try again.

```json
{
  "message": "limit exceeded, retry after: Ns",
  "errors": [
    {
      "name": "base",
      "reason": "limit exceeded, retry after: Ns"
    }
  ]
}
```

---

### Log out

Logs out the authenticated user.

`POST /api/v1/fleet/logout`

#### Example

`POST /api/v1/fleet/logout`

##### Default response

`Status: 200`

---

### Forgot password

Sends a password reset email to the specified email. Requires that SMTP or SES is configured for your Fleet server.

`POST /api/v1/fleet/forgot_password`

#### Parameters

| Name  | Type   | In   | Description                                                             |
| ----- | ------ | ---- | ----------------------------------------------------------------------- |
| email | string | body | **Required**. The email of the user requesting the reset password link. |

#### Example

`POST /api/v1/fleet/forgot_password`

##### Request body

```json
{
  "email": "janedoe@example.com"
}
```

##### Default response

`Status: 200`

##### Unknown error

`Status: 500`

```json
{
  "message": "Unknown Error",
  "errors": [
    {
      "name": "base",
      "reason": "email not configured"
    }
  ]
}
```

---

### Change password

`POST /api/v1/fleet/change_password`

Changes the password for the authenticated user.

#### Parameters

| Name         | Type   | In   | Description                            |
| ------------ | ------ | ---- | -------------------------------------- |
| old_password | string | body | **Required**. The user's old password. |
| new_password | string | body | **Required**. The user's new password. |

#### Example

`POST /api/v1/fleet/change_password`

##### Request body

```json
{
  "old_password": "VArCjNW7CfsxGp67",
  "new_password": "zGq7mCLA6z4PzArC"
}
```

##### Default response

`Status: 200`

##### Validation failed

`Status: 422 Unprocessable entity`

```json
{
  "message": "Validation Failed",
  "errors": [
    {
      "name": "old_password",
      "reason": "old password does not match"
    }
  ]
}
```

### Reset password

Resets a user's password. Which user is determined by the password reset token used. The password reset token can be found in the password reset email sent to the desired user.

`POST /api/v1/fleet/reset_password`

#### Parameters

| Name                      | Type   | In   | Description                                                               |
| ------------------------- | ------ | ---- | ------------------------------------------------------------------------- |
| new_password              | string | body | **Required**. The new password.                                           |
| new_password_confirmation | string | body | **Required**. Confirmation for the new password.                          |
| password_reset_token      | string | body | **Required**. The token provided to the user in the password reset email. |

#### Example

`POST /api/v1/fleet/reset_password`

##### Request body

```json
{
  "new_password": "abc123",
  "new_password_confirmation": "abc123",
  "password_reset_token": "UU5EK0JhcVpsRkY3NTdsaVliMEZDbHJ6TWdhK3oxQ1Q="
}
```

##### Default response

`Status: 200`


---

### Me

Retrieves the user data for the authenticated user.

`GET /api/v1/fleet/me`

#### Example

`GET /api/v1/fleet/me`

##### Default response

`Status: 200`

```json
{
  "user": {
    "created_at": "2020-11-13T22:57:12Z",
    "updated_at": "2020-11-16T23:49:41Z",
    "id": 1,
    "name": "Jane Doe",
    "email": "janedoe@example.com",
    "global_role": "admin",
    "enabled": true,
    "force_password_reset": false,
    "gravatar_url": "",
    "sso_enabled": false,
    "teams": []
  }
}
```

---

### Perform required password reset

Resets the password of the authenticated user. Requires that `force_password_reset` is set to `true` prior to the request.

`POST /api/v1/fleet/perform_required_password_reset`

#### Example

`POST /api/v1/fleet/perform_required_password_reset`

##### Request body

```json
{
  "new_password": "sdPz8CV5YhzH47nK"
}
```

##### Default response

`Status: 200`

```json
{
  "user": {
    "created_at": "2020-11-13T22:57:12Z",
    "updated_at": "2020-11-17T00:09:23Z",
    "id": 1,
    "name": "Jane Doe",
    "email": "janedoe@example.com",
    "enabled": true,
    "force_password_reset": false,
    "gravatar_url": "",
    "sso_enabled": false,
    "global_role": "admin",
    "teams": []
  }
}
```

---

### SSO config

Gets the current SSO configuration.

`GET /api/v1/fleet/sso`

#### Example

`GET /api/v1/fleet/sso`

##### Default response

`Status: 200`

```json
{
  "settings": {
    "idp_name": "IDP Vendor 1",
    "idp_image_url": "",
    "sso_enabled": false
  }
}
```

---

### Initiate SSO

`POST /api/v1/fleet/sso`

#### Parameters

| Name      | Type   | In   | Description                                                                 |
| --------- | ------ | ---- | --------------------------------------------------------------------------- |
| relay_url | string | body | **Required**. The relative url to be navigated to after successful sign in. |

#### Example

`POST /api/v1/fleet/sso`

##### Request body

```json
{
  "relay_url": "/hosts/manage"
}
```

##### Default response

`Status: 200`

##### Unknown error

`Status: 500`

```json
{
  "message": "Unknown Error",
  "errors": [
    {
      "name": "base",
      "reason": "InitiateSSO getting metadata: Get \"https://idp.example.org/idp-meta.xml\": dial tcp: lookup idp.example.org on [2001:558:feed::1]:53: no such host"
    }
  ]
}
```

### SSO callback

This is the callback endpoint that the identity provider will use to send security assertions to Fleet. This is where Fleet receives and processes the response from the identify provider.

`POST /api/v1/fleet/sso/callback`

#### Parameters

| Name         | Type   | In   | Description                                                 |
| ------------ | ------ | ---- | ----------------------------------------------------------- |
| SAMLResponse | string | body | **Required**. The SAML response from the identity provider. |

#### Example

`POST /api/v1/fleet/sso/callback`

##### Request body

```json
{
  "SAMLResponse": "<SAML response from IdP>"
}
```

##### Default response

`Status: 200`


---

## Activities

### List activities

Returns a list of the activities that have been performed in Fleet as well as additional metadata.
for pagination. For a comprehensive list of activity types and detailed information, please see the [audit logs](https://fleetdm.com/docs/using-fleet/audit-activities) page.

`GET /api/v1/fleet/activities`

#### Parameters

| Name            | Type    | In    | Description                                                 |
|:--------------- |:------- |:----- |:------------------------------------------------------------|
| page            | integer | query | Page number of the results to fetch.                                                                                          |
| per_page        | integer | query | Results per page.                                                                                                             |
| order_key       | string  | query | What to order results by. Can be any column in the `activites` table.                                                         |
| order_direction | string  | query | **Requires `order_key`**. The direction of the order given the order key. Options include `asc` and `desc`. Default is `asc`. |

#### Example

`GET /api/v1/fleet/activities?page=0&per_page=10&order_key=created_at&order_direction=desc`

##### Default response

```json
{
  "activities": [
    {
      "created_at": "2021-07-30T13:41:07Z",
      "id": 24,
      "actor_full_name": "name",
      "actor_id": 1,
      "actor_gravatar": "",
      "actor_email": "name@example.com",
      "type": "live_query",
      "details": {
        "targets_count": 231
      }
    },
    {
      "created_at": "2021-07-29T15:35:33Z",
      "id": 23,
      "actor_full_name": "name",
      "actor_id": 1,
      "actor_gravatar": "",
      "actor_email": "name@example.com",
      "type": "deleted_multiple_saved_query",
      "details": {
        "query_ids": [
          2,
          24,
          25
        ]
      }
    },
    {
      "created_at": "2021-07-29T14:40:30Z",
      "id": 22,
      "actor_full_name": "name",
      "actor_id": 1,
      "actor_gravatar": "",
      "actor_email": "name@example.com",
      "type": "created_team",
      "details": {
        "team_id": 3,
        "team_name": "Oranges"
      }
    },
    {
      "created_at": "2021-07-29T14:40:27Z",
      "id": 21,
      "actor_full_name": "name",
      "actor_id": 1,
      "actor_gravatar": "",
      "actor_email": "name@example.com",
      "type": "created_team",
      "details": {
        "team_id": 2,
        "team_name": "Apples"
      }
    },
    {
      "created_at": "2021-07-27T14:35:08Z",
      "id": 20,
      "actor_full_name": "name",
      "actor_id": 1,
      "actor_gravatar": "",
      "actor_email": "name@example.com",
      "type": "created_pack",
      "details": {
        "pack_id": 2,
        "pack_name": "New pack"
      }
    },
    {
      "created_at": "2021-07-27T13:25:21Z",
      "id": 19,
      "actor_full_name": "name",
      "actor_id": 1,
      "actor_gravatar": "",
      "actor_email": "name@example.com",
      "type": "live_query",
      "details": {
        "targets_count": 14
      }
    },
    {
      "created_at": "2021-07-27T13:25:14Z",
      "id": 18,
      "actor_full_name": "name",
      "actor_id": 1,
      "actor_gravatar": "",
      "actor_email": "name@example.com",
      "type": "live_query",
      "details": {
        "targets_count": 14
      }
    },
    {
      "created_at": "2021-07-26T19:28:24Z",
      "id": 17,
      "actor_full_name": "name",
      "actor_id": 1,
      "actor_gravatar": "",
      "actor_email": "name@example.com",
      "type": "live_query",
      "details": {
        "target_counts": 1
      }
    },
    {
      "created_at": "2021-07-26T17:27:37Z",
      "id": 16,
      "actor_full_name": "name",
      "actor_id": 1,
      "actor_gravatar": "",
      "actor_email": "name@example.com",
      "type": "live_query",
      "details": {
        "target_counts": 14
      }
    },
    {
      "created_at": "2021-07-26T17:27:08Z",
      "id": 15,
      "actor_full_name": "name",
      "actor_id": 1,
      "actor_gravatar": "",
      "actor_email": "name@example.com",
      "type": "live_query",
      "details": {
        "target_counts": 14
      }
    }
  ],
  "meta": {
    "has_next_results": true,
    "has_previous_results": false
  }
}

```

---

## File carving

- [List carves](#list-carves)
- [Get carve](#get-carve)
- [Get carve block](#get-carve-block)

Fleet supports osquery's file carving functionality as of Fleet 3.3.0. This allows the Fleet server to request files (and sets of files) from osquery agents, returning the full contents to Fleet.

To initiate a file carve using the Fleet API, you can use the [live query](#run-live-query) endpoint to run a query against the `carves` table.

For more information on executing a file carve in Fleet, go to the [File carving with Fleet docs](https://fleetdm.com/docs/using-fleet/fleetctl-cli#file-carving-with-fleet).

### List carves

Retrieves a list of the non expired carves. Carve contents remain available for 24 hours after the first data is provided from the osquery client.

`GET /api/v1/fleet/carves`

#### Parameters

None.

#### Example

`GET /api/v1/fleet/carves`

##### Default response

`Status: 200`

```json
{
  "carves": [
    {
      "id": 1,
      "created_at": "2021-02-23T22:52:01Z",
      "host_id": 7,
      "name": "macbook-pro.local-2021-02-23T22:52:01Z-fleet_distributed_query_30",
      "block_count": 1,
      "block_size": 2000000,
      "carve_size": 2048,
      "carve_id": "c6958b5f-4c10-4dc8-bc10-60aad5b20dc8",
      "request_id": "fleet_distributed_query_30",
      "session_id": "065a1dc3-40ad-441c-afff-80c2ad7dac28",
      "expired": false,
      "max_block": 0
    },
    {
      "id": 2,
      "created_at": "2021-02-23T22:53:03Z",
      "host_id": 7,
      "name": "macbook-pro.local-2021-02-23T22:53:03Z-fleet_distributed_query_31",
      "block_count": 2,
      "block_size": 2000000,
      "carve_size": 3400704,
      "carve_id": "2b9170b9-4e11-4569-a97c-2f18d18bec7a",
      "request_id": "fleet_distributed_query_31",
      "session_id": "f73922ed-40a4-4e98-a50a-ccda9d3eb755",
      "expired": false,
      "max_block": 1,
      "error": "S3 multipart carve upload: EntityTooSmall: Your proposed upload is smaller than the minimum allowed object size"
    }
  ]
}
```

### Get carve

Retrieves the specified carve.

`GET /api/v1/fleet/carves/{id}`

#### Parameters

| Name | Type    | In   | Description                           |
| ---- | ------- | ---- | ------------------------------------- |
| id   | integer | path | **Required.** The desired carve's ID. |

#### Example

`GET /api/v1/fleet/carves/1`

##### Default response

`Status: 200`

```json
{
  "carve": {
    "id": 1,
    "created_at": "2021-02-23T22:52:01Z",
    "host_id": 7,
    "name": "macbook-pro.local-2021-02-23T22:52:01Z-fleet_distributed_query_30",
    "block_count": 1,
    "block_size": 2000000,
    "carve_size": 2048,
    "carve_id": "c6958b5f-4c10-4dc8-bc10-60aad5b20dc8",
    "request_id": "fleet_distributed_query_30",
    "session_id": "065a1dc3-40ad-441c-afff-80c2ad7dac28",
    "expired": false,
    "max_block": 0
  }
}
```

### Get carve block

Retrieves the specified carve block. This endpoint retrieves the data that was carved.

`GET /api/v1/fleet/carves/{id}/block/{block_id}`

#### Parameters

| Name     | Type    | In   | Description                                 |
| -------- | ------- | ---- | ------------------------------------------- |
| id       | integer | path | **Required.** The desired carve's ID.       |
| block_id | integer | path | **Required.** The desired carve block's ID. |

#### Example

`GET /api/v1/fleet/carves/1/block/0`

##### Default response

`Status: 200`

```json
{
    "data": "aG9zdHMAAAAAAAAAAAAAAAAAAAAAAAAAAAAAAAAAAAAAAAAAAAAAAAAAAAAAAAAA..."
}
```
---

## Fleet configuration

- [Get certificate](#get-certificate)
- [Get configuration](#get-configuration)
- [Modify configuration](#modify-configuration)
- [Get global enroll secrets](#get-global-enroll-secrets)
- [Modify global enroll secrets](#modify-global-enroll-secrets)
- [Get enroll secrets for a team](#get-enroll-secrets-for-a-team)
- [Modify enroll secrets for a team](#modify-enroll-secrets-for-a-team)
- [Create invite](#create-invite)
- [List invites](#list-invites)
- [Delete invite](#delete-invite)
- [Verify invite](#verify-invite)
- [Update invite](#update-invite)
- [Version](#version)

The Fleet server exposes a handful of API endpoints that handle the configuration of Fleet as well as endpoints that manage invitation and enroll secret operations. All the following endpoints require prior authentication meaning you must first log in successfully before calling any of the endpoints documented below.

### Get certificate

Returns the Fleet certificate.

`GET /api/v1/fleet/config/certificate`

#### Parameters

None.

#### Example

`GET /api/v1/fleet/config/certificate`

##### Default response

`Status: 200`

```json
{
  "certificate_chain": <certificate_chain>
}
```

### Get configuration

Returns all information about the Fleet's configuration.

> NOTE: The `agent_options`, `sso_settings` and `smtp_settings` fields are only returned to Global Admin users.

`GET /api/v1/fleet/config`

#### Parameters

None.

#### Example

`GET /api/v1/fleet/config`

##### Default response

`Status: 200`

```json
{
  "org_info": {
    "org_name": "fleet",
    "org_logo_url": "",
    "contact_url": "https://fleetdm.com/company/contact"
  },
  "server_settings": {
    "server_url": "https://localhost:8080",
    "live_query_disabled": false,
    "enable_analytics": true
  },
  "smtp_settings": {
    "enable_smtp": false,
    "configured": false,
    "sender_address": "",
    "server": "",
    "port": 587,
    "authentication_type": "authtype_username_password",
    "user_name": "",
    "password": "********",
    "enable_ssl_tls": true,
    "authentication_method": "authmethod_plain",
    "domain": "",
    "verify_ssl_certs": true,
    "enable_start_tls": true
  },
  "sso_settings": {
    "entity_id": "",
    "issuer_uri": "",
    "idp_image_url": "",
    "metadata": "",
    "metadata_url": "",
    "idp_name": "",
    "enable_sso": false,
    "enable_sso_idp_login": false,
    "enable_jit_provisioning": false
  },
  "host_expiry_settings": {
    "host_expiry_enabled": false,
    "host_expiry_window": 0
  },
  "features": {
    "additional_queries": null
  },
  "mdm": {
    "apple_bm_default_team": "",
    "apple_bm_terms_expired": false,
    "enabled_and_configured": true,
    "windows_enabled_and_configured": true,
    "macos_updates": {
      "minimum_version": "12.3.1",
      "deadline": "2022-01-01"
    },
    "macos_settings": {
      "custom_settings": ["path/to/profile1.mobileconfig"],
      "enable_disk_encryption": true
    },
    "scripts": ["path/to/script.sh"],
    "end_user_authentication": {
      "entity_id": "",
      "issuer_uri": "",
      "metadata": "",
      "metadata_url": "",
      "idp_name": ""
    },
    "macos_migration": {
      "enable": false,
      "mode": "voluntary",
      "webhook_url": "https://webhook.example.com"
    },
    "macos_setup": {
      "bootstrap_package": "",
      "enable_end_user_authentication": false,
      "macos_setup_assistant": "path/to/config.json"
    }
  },
  "agent_options": {
    "spec": {
      "config": {
        "options": {
          "pack_delimiter": "/",
          "logger_tls_period": 10,
          "distributed_plugin": "tls",
          "disable_distributed": false,
          "logger_tls_endpoint": "/api/v1/osquery/log",
          "distributed_interval": 10,
          "distributed_tls_max_attempts": 3
        },
        "decorators": {
          "load": [
            "SELECT uuid AS host_uuid FROM system_info;",
            "SELECT hostname AS hostname FROM system_info;"
          ]
        }
      },
      "overrides": {},
      "command_line_flags": {}
    }
  },
  "license": {
     "tier": "free",
     "expiration": "0001-01-01T00:00:00Z"
   },
  "logging": {
      "debug": false,
      "json": false,
      "result": {
          "plugin": "firehose",
          "config": {
              "region": "us-east-1",
              "status_stream": "",
              "result_stream": "result-topic"
          }
      },
      "status": {
          "plugin": "filesystem",
          "config": {
              "status_log_file": "foo_status",
              "result_log_file": "",
              "enable_log_rotation": false,
              "enable_log_compression": false
          }
      }
  },
  "vulnerability_settings": {
    "databases_path": ""
  },
  "webhook_settings": {
    "host_status_webhook": {
      "enable_host_status_webhook": true,
      "destination_url": "https://server.com",
      "host_percentage": 5,
      "days_count": 7
    },
    "failing_policies_webhook":{
      "enable_failing_policies_webhook":true,
      "destination_url": "https://server.com",
      "policy_ids": [1, 2, 3],
      "host_batch_size": 1000
    },
    "vulnerabilities_webhook":{
      "enable_vulnerabilities_webhook":true,
      "destination_url": "https://server.com",
      "host_batch_size": 1000
    }
  },
  "integrations": {
    "jira": null
  },
  "logging": {
    "debug": false,
    "json": false,
    "result": {
        "plugin": "filesystem",
        "config": {
          "status_log_file": "/var/folders/xh/bxm1d2615tv3vrg4zrxq540h0000gn/T/osquery_status",
          "result_log_file": "/var/folders/xh/bxm1d2615tv3vrg4zrxq540h0000gn/T/osquery_result",
          "enable_log_rotation": false,
          "enable_log_compression": false
        }
      },
    "status": {
      "plugin": "filesystem",
      "config": {
        "status_log_file": "/var/folders/xh/bxm1d2615tv3vrg4zrxq540h0000gn/T/osquery_status",
        "result_log_file": "/var/folders/xh/bxm1d2615tv3vrg4zrxq540h0000gn/T/osquery_result",
        "enable_log_rotation": false,
        "enable_log_compression": false
      }
    }
  },
  "update_interval": {
    "osquery_detail": 3600000000000,
    "osquery_policy": 3600000000000
  },
  "vulnerabilities": {
    "cpe_database_url": "",
    "current_instance_checks": "auto",
    "cve_feed_prefix_url": "",
    "databases_path": "",
    "disable_data_sync": false,
    "periodicity": 3600000000000,
    "recent_vulnerability_max_age": 2592000000000000
  }
}
```

### Modify configuration

Modifies the Fleet's configuration with the supplied information.

`PATCH /api/v1/fleet/config`

#### Parameters

| Name                              | Type    | In    | Description                                                                                                                                                                            |
| ---------------------             | ------- | ----  | -------------------------------------------------------------------------------------------------------------------------------------------------------------------------------------- |
| org_name                          | string  | body  | _Organization information_. The organization name.                                                                                                                                     |
| org_logo_url                      | string  | body  | _Organization information_. The URL for the organization logo.                                                                                                                         |
| org_logo_url_light_background     | string  | body  | _Organization information_. The URL for the organization logo displayed in Fleet on top of light backgrounds.                                                                          |
| contact_url                       | string  | body  | _Organization information_. A URL that can be used by end users to contact the organization.                                                                                          |
| server_url                        | string  | body  | _Server settings_. The Fleet server URL.                                                                                                                                               |
| live_query_disabled               | boolean | body  | _Server settings_. Whether the live query capabilities are disabled.                                                                                                                   |
| enable_smtp                       | boolean | body  | _SMTP settings_. Whether SMTP is enabled for the Fleet app.                                                                                                                            |
| sender_address                    | string  | body  | _SMTP settings_. The sender email address for the Fleet app. An invitation email is an example of the emails that may use this sender address                                          |
| server                            | string  | body  | _SMTP settings_. The SMTP server for the Fleet app.                                                                                                                                    |
| port                              | integer | body  | _SMTP settings_. The SMTP port for the Fleet app.                                                                                                                                      |
| authentication_type               | string  | body  | _SMTP settings_. The authentication type used by the SMTP server. Options include `"authtype_username_and_password"` or `"none"`                                                       |
| username_name                     | string  | body  | _SMTP settings_. The username used to authenticate requests made to the SMTP server.                                                                                                   |
| password                          | string  | body  | _SMTP settings_. The password used to authenticate requests made to the SMTP server.                                                                                                   |
| enable_ssl_tls                    | boolean | body  | _SMTP settings_. Whether or not SSL and TLS are enabled for the SMTP server.                                                                                                           |
| authentication_method             | string  | body  | _SMTP settings_. The authentication method used to make authenticate requests to SMTP server. Options include `"authmethod_plain"`, `"authmethod_cram_md5"`, and `"authmethod_login"`. |
| domain                            | string  | body  | _SMTP settings_. The domain for the SMTP server.                                                                                                                                       |
| verify_ssl_certs                  | boolean | body  | _SMTP settings_. Whether or not SSL certificates are verified by the SMTP server. Turn this off (not recommended) if you use a self-signed certificate.                                |
| enabled_start_tls                 | boolean | body  | _SMTP settings_. Detects if STARTTLS is enabled in your SMTP server and starts to use it.                                                                                              |
| enabled_sso                       | boolean | body  | _SSO settings_. Whether or not SSO is enabled for the Fleet application. If this value is true, you must also include most of the SSO settings parameters below.                       |
| entity_id                         | string  | body  | _SSO settings_. The required entity ID is a URI that you use to identify Fleet when configuring the identity provider.                                                                 |
| issuer_uri                        | string  | body  | _SSO settings_. The URI you provide here must exactly match the Entity ID field used in the identity provider configuration.                                                           |
| idp_image_url                     | string  | body  | _SSO settings_. An optional link to an image such as a logo for the identity provider.                                                                                                 |
| metadata                          | string  | body  | _SSO settings_. Metadata provided by the identity provider. Either metadata or a metadata URL must be provided.                                                                        |
| metadata_url                      | string  | body  | _SSO settings_. A URL that references the identity provider metadata. If available from the identity provider, this is the preferred means of providing metadata.                      |
| host_expiry_enabled               | boolean | body  | _Host expiry settings_. When enabled, allows automatic cleanup of hosts that have not communicated with Fleet in some number of days.                                                  |
| host_expiry_window                | integer | body  | _Host expiry settings_. If a host has not communicated with Fleet in the specified number of days, it will be removed.                                                                 |
| agent_options                     | objects | body  | The agent_options spec that is applied to all hosts. In Fleet 4.0.0 the `api/v1/fleet/spec/osquery_options` endpoints were removed.                                                    |
| transparency_url                  | string  | body  | _Fleet Desktop_. The URL used to display transparency information to users of Fleet Desktop. **Requires Fleet Premium license**                                                           |
| enable_host_status_webhook        | boolean | body  | _webhook_settings.host_status_webhook settings_. Whether or not the host status webhook is enabled.                                                                 |
| destination_url                   | string  | body  | _webhook_settings.host_status_webhook settings_. The URL to deliver the webhook request to.                                                     |
| host_percentage                   | integer | body  | _webhook_settings.host_status_webhook settings_. The minimum percentage of hosts that must fail to check in to Fleet in order to trigger the webhook request.                                                              |
| days_count                        | integer | body  | _webhook_settings.host_status_webhook settings_. The minimum number of days that the configured `host_percentage` must fail to check in to Fleet in order to trigger the webhook request.                                |
| enable_failing_policies_webhook   | boolean | body  | _webhook_settings.failing_policies_webhook settings_. Whether or not the failing policies webhook is enabled. |
| destination_url                   | string  | body  | _webhook_settings.failing_policies_webhook settings_. The URL to deliver the webhook requests to.                                                     |
| policy_ids                        | array   | body  | _webhook_settings.failing_policies_webhook settings_. List of policy IDs to enable failing policies webhook.                                                              |
| host_batch_size                   | integer | body  | _webhook_settings.failing_policies_webhook settings_. Maximum number of hosts to batch on failing policy webhook requests. The default, 0, means no batching (all hosts failing a policy are sent on one request). |
| enable_vulnerabilities_webhook    | boolean | body  | _webhook_settings.vulnerabilities_webhook settings_. Whether or not the vulnerabilities webhook is enabled. |
| destination_url                   | string  | body  | _webhook_settings.vulnerabilities_webhook settings_. The URL to deliver the webhook requests to.                                                     |
| host_batch_size                   | integer | body  | _webhook_settings.vulnerabilities_webhook settings_. Maximum number of hosts to batch on vulnerabilities webhook requests. The default, 0, means no batching (all vulnerable hosts are sent on one request). |
| enable_software_vulnerabilities   | boolean | body  | _integrations.jira[] settings_. Whether or not Jira integration is enabled for software vulnerabilities. Only one vulnerability automation can be enabled at a given time (enable_vulnerabilities_webhook and enable_software_vulnerabilities). |
| enable_failing_policies           | boolean | body  | _integrations.jira[] settings_. Whether or not Jira integration is enabled for failing policies. Only one failing policy automation can be enabled at a given time (enable_failing_policies_webhook and enable_failing_policies). |
| url                               | string  | body  | _integrations.jira[] settings_. The URL of the Jira server to integrate with. |
| username                          | string  | body  | _integrations.jira[] settings_. The Jira username to use for this Jira integration. |
| api_token                         | string  | body  | _integrations.jira[] settings_. The API token of the Jira username to use for this Jira integration. |
| project_key                       | string  | body  | _integrations.jira[] settings_. The Jira project key to use for this integration. Jira tickets will be created in this project. |
| enable_software_vulnerabilities   | boolean | body  | _integrations.zendesk[] settings_. Whether or not Zendesk integration is enabled for software vulnerabilities. Only one vulnerability automation can be enabled at a given time (enable_vulnerabilities_webhook and enable_software_vulnerabilities). |
| enable_failing_policies           | boolean | body  | _integrations.zendesk[] settings_. Whether or not Zendesk integration is enabled for failing policies. Only one failing policy automation can be enabled at a given time (enable_failing_policies_webhook and enable_failing_policies). |
| url                               | string  | body  | _integrations.zendesk[] settings_. The URL of the Zendesk server to integrate with. |
| email                             | string  | body  | _integrations.zendesk[] settings_. The Zendesk user email to use for this Zendesk integration. |
| api_token                         | string  | body  | _integrations.zendesk[] settings_. The Zendesk API token to use for this Zendesk integration. |
| group_id                          | integer | body  | _integrations.zendesk[] settings_. The Zendesk group id to use for this integration. Zendesk tickets will be created in this group. |
| apple_bm_default_team             | string  | body  | _mdm settings_. The default team to use with Apple Business Manager. **Requires Fleet Premium license** |
| windows_enabled_and_configured    | boolean | body  | _mdm settings_. Enables Windows MDM support. |
| minimum_version                   | string  | body  | _mdm.macos_updates settings_. Hosts that belong to no team and are enrolled into Fleet's MDM will be nudged until their macOS is at or above this version. **Requires Fleet Premium license** |
| deadline                          | string  | body  | _mdm.macos_updates settings_. Hosts that belong to no team and are enrolled into Fleet's MDM won't be able to dismiss the Nudge window once this deadline is past. **Requires Fleet Premium license** |
| enable                          | boolean  | body  | _mdm.macos_migration settings_. Whether to enable the end user migration workflow for devices migrating from your old MDM solution. **Requires Fleet Premium license** |
| mode                          | string  | body  | _mdm.macos_migration settings_. The end user migration workflow mode for devices migrating from your old MDM solution. Options are `"voluntary"` or `"forced"`. **Requires Fleet Premium license** |
| webhook_url                          | string  | body  | _mdm.macos_migration settings_. The webhook url configured to receive requests to unenroll devices migrating from your old MDM solution. **Requires Fleet Premium license** |
| custom_settings                   | list    | body  | _mdm.macos_settings settings_. Hosts that belong to no team and are enrolled into Fleet's MDM will have those custom profiles applied. |
| enable_disk_encryption            | boolean | body  | _mdm.macos_settings settings_. Hosts that belong to no team and are enrolled into Fleet's MDM will have disk encryption enabled if set to true. **Requires Fleet Premium license** |
<<<<<<< HEAD
=======
| scripts                           | list    | body  | A list of script files to add so they can be executed at a later time.                                                                                                                                                 |
>>>>>>> 8c01efd8
| enable_end_user_authentication            | boolean | body  | _mdm.macos_setup settings_. If set to true, end user authentication will be required during automatic MDM enrollment of new macOS devices. Settings for your IdP provider must also be [configured](https://fleetdm.com/docs/using-fleet/mdm-macos-setup-experience#end-user-authentication-and-eula). **Requires Fleet Premium license** |
| additional_queries                | boolean | body  | Whether or not additional queries are enabled on hosts.                                                                                                                                |
| force                             | bool    | query | Force apply the agent options even if there are validation errors.                                                                                                 |
| dry_run                           | bool    | query | Validate the configuration and return any validation errors, but do not apply the changes.                                                                         |

Note that when making changes to the `integrations` object, all integrations must be provided (not just the one being modified). This is because the endpoint will consider missing integrations as deleted.

#### Example

`PATCH /api/v1/fleet/config`

##### Request body

```json
{
  "org_info": {
    "org_name": "Fleet Device Management",
    "org_logo_url": "https://fleetdm.com/logo.png"
  },
  "smtp_settings": {
    "enable_smtp": true,
    "server": "localhost",
    "port": "1025"
  }
}
```

##### Default response

`Status: 200`

```json
{
  "org_info": {
    "org_name": "Fleet Device Management",
    "org_logo_url": "https://fleetdm.com/logo.png",
    "org_logo_url_light_background": "https://fleetdm.com/logo-light.png",
    "contact_url": "https://fleetdm.com/company/contact"
  },
  "server_settings": {
    "server_url": "https://localhost:8080",
    "live_query_disabled": false
  },
  "smtp_settings": {
    "enable_smtp": true,
    "configured": true,
    "sender_address": "",
    "server": "localhost",
    "port": 1025,
    "authentication_type": "authtype_username_none",
    "user_name": "",
    "password": "********",
    "enable_ssl_tls": true,
    "authentication_method": "authmethod_plain",
    "domain": "",
    "verify_ssl_certs": true,
    "enable_start_tls": true
  },
  "sso_settings": {
    "entity_id": "",
    "issuer_uri": "",
    "idp_image_url": "",
    "metadata": "",
    "metadata_url": "",
    "idp_name": "",
    "enable_sso": false
  },
  "host_expiry_settings": {
    "host_expiry_enabled": false,
    "host_expiry_window": 0
  },
  "features": {
    "additional_queries": null
  },
  "license": {
    "tier": "free",
    "expiration": "0001-01-01T00:00:00Z"
  },
  "mdm": {
    "apple_bm_default_team": "",
    "apple_bm_terms_expired": false,
    "apple_bm_enabled_and_configured": false,
    "enabled_and_configured": false,
    "windows_enabled_and_configured": false,
    "macos_updates": {
      "minimum_version": "12.3.1",
      "deadline": "2022-01-01"
    },
    "macos_settings": {
      "custom_settings": ["path/to/profile1.mobileconfig"],
      "enable_disk_encryption": true
    },
    "end_user_authentication": {
      "entity_id": "",
      "issuer_uri": "",
      "metadata": "",
      "metadata_url": "",
      "idp_name": ""
    },
    "macos_migration": {
      "enable": false,
      "mode": "voluntary",
      "webhook_url": "https://webhook.example.com"
    },
    "macos_setup": {
      "bootstrap_package": "",
      "enable_end_user_authentication": false,
      "macos_setup_assistant": "path/to/config.json"
    }
  },
  "agent_options": {
    "config": {
      "options": {
        "pack_delimiter": "/",
        "logger_tls_period": 10,
        "distributed_plugin": "tls",
        "disable_distributed": false,
        "logger_tls_endpoint": "/api/v1/osquery/log",
        "distributed_interval": 10,
        "distributed_tls_max_attempts": 3
      },
      "decorators": {
        "load": [
          "SELECT uuid AS host_uuid FROM system_info;",
          "SELECT hostname AS hostname FROM system_info;"
        ]
      }
    },
    "overrides": {},
    "command_line_flags": {}
  },
  "vulnerability_settings": {
    "databases_path": ""
  },
  "webhook_settings": {
    "host_status_webhook": {
      "enable_host_status_webhook": true,
      "destination_url": "https://server.com",
      "host_percentage": 5,
      "days_count": 7
    },
    "failing_policies_webhook":{
      "enable_failing_policies_webhook":true,
      "destination_url": "https://server.com",
      "policy_ids": [1, 2, 3],
      "host_batch_size": 1000
    },
    "vulnerabilities_webhook":{
      "enable_vulnerabilities_webhook":true,
      "destination_url": "https://server.com",
      "host_batch_size": 1000
    }
  },
  "integrations": {
    "jira": [
      {
        "url": "https://jiraserver.com",
        "username": "some_user",
        "password": "sec4et!",
        "project_key": "jira_project",
        "enable_software_vulnerabilities": false
      }
    ]
  },
  "logging": {
      "debug": false,
      "json": false,
      "result": {
          "plugin": "firehose",
          "config": {
              "region": "us-east-1",
              "status_stream": "",
              "result_stream": "result-topic"
          }
      },
      "status": {
          "plugin": "filesystem",
          "config": {
              "status_log_file": "foo_status",
              "result_log_file": "",
              "enable_log_rotation": false,
              "enable_log_compression": false
          }
      }
  }
}
```

### Get global enroll secrets

Returns the valid global enroll secrets.

`GET /api/v1/fleet/spec/enroll_secret`

#### Parameters

None.

#### Example

`GET /api/v1/fleet/spec/enroll_secret`

##### Default response

`Status: 200`

```json
{
    "spec": {
        "secrets": [
            {
                "secret": "vhPzPOnCMOMoqSrLxKxzSADyqncayacB",
                "created_at": "2021-11-12T20:24:57Z"
            },
            {
                "secret": "jZpexWGiXmXaFAKdrdttFHdJBqEnqlVF",
                "created_at": "2021-11-12T20:24:57Z"
            }
        ]
    }
}
```

### Modify global enroll secrets

Replaces all existing global enroll secrets.

`POST /api/v1/fleet/spec/enroll_secret`

#### Parameters

| Name      | Type    | In   | Description                                                        |
| --------- | ------- | ---- | ------------------------------------------------------------------ |
| spec      | object  | body | **Required**. Attribute "secrets" must be a list of enroll secrets |

#### Example

Replace all global enroll secrets with a new enroll secret.

`POST /api/v1/fleet/spec/enroll_secret`

##### Request body

```json
{
    "spec": {
        "secrets": [
            {
                "secret": "KuSkYFsHBQVlaFtqOLwoUIWniHhpvEhP"
            }
        ]
    }
}
```

##### Default response

`Status: 200`

```json
{}
```

#### Example

Delete all global enroll secrets.

`POST /api/v1/fleet/spec/enroll_secret`

##### Request body

```json
{
    "spec": {
        "secrets": []
    }
}
```

##### Default response

`Status: 200`

```json
{}
```

### Get enroll secrets for a team

Returns the valid team enroll secrets.

`GET /api/v1/fleet/teams/{id}/secrets`

#### Parameters

None.

#### Example

`GET /api/v1/fleet/teams/1/secrets`

##### Default response

`Status: 200`

```json
{
  "secrets": [
    {
      "created_at": "2021-06-16T22:05:49Z",
      "secret": "aFtH2Nq09hrvi73ErlWNQfa7M53D3rPR",
      "team_id": 1
    }
  ]
}
```


### Modify enroll secrets for a team

Replaces all existing team enroll secrets.

`PATCH /api/v1/fleet/teams/{id}/secrets`

#### Parameters

| Name      | Type    | In   | Description                            |
| --------- | ------- | ---- | -------------------------------------- |
| id        | integer | path | **Required**. The team's id.           |
| secrets   | array   | body | **Required**. A list of enroll secrets |

#### Example

Replace all of a team's existing enroll secrets with a new enroll secret

`PATCH /api/v1/fleet/teams/2/secrets`

##### Request body

```json
{
  "secrets": [
    {
      "secret": "n07v32y53c237734m3n201153c237"
    }
  ]
}
```

##### Default response

`Status: 200`

```json
{
  "secrets": [
    {
      "secret": "n07v32y53c237734m3n201153c237",
      "created_at": "0001-01-01T00:00:00Z"
    }
  ]
}
```

#### Example

Delete all of a team's existing enroll secrets

`PATCH /api/v1/fleet/teams/2/secrets`

##### Request body

```json
{
  "secrets": []
}
```

##### Default response

`Status: 200`

```json
{
  "secrets": null
}
```

### Create invite

`POST /api/v1/fleet/invites`

#### Parameters

| Name        | Type    | In   | Description                                                                                                                                           |
| ----------- | ------- | ---- | ----------------------------------------------------------------------------------------------------------------------------------------------------- |
| global_role | string  | body | Role the user will be granted. Either a global role is needed, or a team role.                                                                        |
| email       | string  | body | **Required.** The email of the invited user. This email will receive the invitation link.                                                             |
| name        | string  | body | **Required.** The name of the invited user.                                                                                                           |
| sso_enabled | boolean | body | **Required.** Whether or not SSO will be enabled for the invited user.                                                                                |
| teams       | list    | body | _Available in Fleet Premium_ A list of the teams the user is a member of. Each item includes the team's ID and the user's role in the specified team. |

#### Example

##### Request body

```json
{
  "email": "john_appleseed@example.com",
  "name": "John",
  "sso_enabled": false,
  "global_role": null,
  "teams": [
    {
      "id": 2,
      "role": "observer"
    },
    {
      "id": 3,
      "role": "maintainer"
    }
  ]
}
```

`POST /api/v1/fleet/invites`

##### Default response

`Status: 200`

```json
{
  "invite": {
    "created_at": "0001-01-01T00:00:00Z",
    "updated_at": "0001-01-01T00:00:00Z",
    "id": 3,
    "invited_by": 1,
    "email": "john_appleseed@example.com",
    "name": "John",
    "sso_enabled": false,
    "teams": [
      {
        "id": 10,
        "created_at": "0001-01-01T00:00:00Z",
        "name": "Apples",
        "description": "",
        "agent_options": null,
        "user_count": 0,
        "host_count": 0,
        "role": "observer"
      },
      {
        "id": 14,
        "created_at": "0001-01-01T00:00:00Z",
        "name": "Best of the Best Engineering",
        "description": "",
        "agent_options": null,
        "user_count": 0,
        "host_count": 0,
        "role": "maintainer"
      }
    ]
  }
}
```

### List invites

Returns a list of the active invitations in Fleet.

`GET /api/v1/fleet/invites`

#### Parameters

| Name            | Type   | In    | Description                                                                                                                   |
| --------------- | ------ | ----- | ----------------------------------------------------------------------------------------------------------------------------- |
| order_key       | string | query | What to order results by. Can be any column in the invites table.                                                             |
| order_direction | string | query | **Requires `order_key`**. The direction of the order given the order key. Options include `asc` and `desc`. Default is `asc`. |
| query           | string | query | Search query keywords. Searchable fields include `name` and `email`.                                                          |

#### Example

`GET /api/v1/fleet/invites`

##### Default response

`Status: 200`

```json
{
  "invites": [
    {
      "created_at": "0001-01-01T00:00:00Z",
      "updated_at": "0001-01-01T00:00:00Z",
      "id": 3,
      "email": "john_appleseed@example.com",
      "name": "John",
      "sso_enabled": false,
      "global_role": "admin",
      "teams": []
    },
    {
      "created_at": "0001-01-01T00:00:00Z",
      "updated_at": "0001-01-01T00:00:00Z",
      "id": 4,
      "email": "bob_marks@example.com",
      "name": "Bob",
      "sso_enabled": false,
      "global_role": "admin",
      "teams": []
    }
  ]
}
```

### Delete invite

Delete the specified invite from Fleet.

`DELETE /api/v1/fleet/invites/{id}`

#### Parameters

| Name | Type    | In   | Description                  |
| ---- | ------- | ---- | ---------------------------- |
| id   | integer | path | **Required.** The user's id. |

#### Example

`DELETE /api/v1/fleet/invites/{id}`

##### Default response

`Status: 200`


### Verify invite

Verify the specified invite.

`GET /api/v1/fleet/invites/{token}`

#### Parameters

| Name  | Type    | In   | Description                            |
| ----- | ------- | ---- | -------------------------------------- |
| token | integer | path | **Required.** The user's invite token. |

#### Example

`GET /api/v1/fleet/invites/{token}`

##### Default response

`Status: 200`

```json
{
    "invite": {
        "created_at": "2021-01-15T00:58:33Z",
        "updated_at": "2021-01-15T00:58:33Z",
        "id": 4,
        "email": "steve@example.com",
        "name": "Steve",
        "sso_enabled": false,
        "global_role": "admin",
        "teams": []
    }
}
```

##### Not found

`Status: 404`

```json
{
    "message": "Resource Not Found",
    "errors": [
        {
            "name": "base",
            "reason": "Invite with token <token> was not found in the datastore"
        }
    ]
}
```

### Update invite

`PATCH /api/v1/fleet/invites/{id}`

#### Parameters

| Name        | Type    | In   | Description                                                                                                                                           |
| ----------- | ------- | ---- | ----------------------------------------------------------------------------------------------------------------------------------------------------- |
| global_role | string  | body | Role the user will be granted. Either a global role is needed, or a team role.                                                                        |
| email       | string  | body | The email of the invited user. Updates on the email won't resend the invitation.                                                             |
| name        | string  | body | The name of the invited user.                                                                                                           |
| sso_enabled | boolean | body | Whether or not SSO will be enabled for the invited user.                                                                                |
| teams       | list    | body | _Available in Fleet Premium_ A list of the teams the user is a member of. Each item includes the team's ID and the user's role in the specified team. |

#### Example

`PATCH /api/v1/fleet/invites/123`

##### Request body

```json
{
  "email": "john_appleseed@example.com",
  "name": "John",
  "sso_enabled": false,
  "global_role": null,
  "teams": [
    {
      "id": 2,
      "role": "observer"
    },
    {
      "id": 3,
      "role": "maintainer"
    }
  ]
}
```

##### Default response

`Status: 200`

```json
{
  "invite": {
    "created_at": "0001-01-01T00:00:00Z",
    "updated_at": "0001-01-01T00:00:00Z",
    "id": 3,
    "invited_by": 1,
    "email": "john_appleseed@example.com",
    "name": "John",
    "sso_enabled": false,
    "teams": [
      {
        "id": 10,
        "created_at": "0001-01-01T00:00:00Z",
        "name": "Apples",
        "description": "",
        "agent_options": null,
        "user_count": 0,
        "host_count": 0,
        "role": "observer"
      },
      {
        "id": 14,
        "created_at": "0001-01-01T00:00:00Z",
        "name": "Best of the Best Engineering",
        "description": "",
        "agent_options": null,
        "user_count": 0,
        "host_count": 0,
        "role": "maintainer"
      }
    ]
  }
}
```

### Version

Get version and build information from the Fleet server.

`GET /api/v1/fleet/version`

#### Parameters

None.

#### Example

`GET /api/v1/fleet/version`

##### Default response

`Status: 200`

```json
{
  "version": "3.9.0-93-g1b67826f-dirty",
  "branch": "version",
  "revision": "1b67826fe4bf40b2f45ec53e01db9bf467752e74",
  "go_version": "go1.15.7",
  "build_date": "2021-03-27T00:28:48Z",
  "build_user": "zwass"
}
```

---

## Hosts

- [On the different timestamps in the host data structure](#on-the-different-timestamps-in-the-host-data-structure)
- [List hosts](#list-hosts)
- [Count hosts](#count-hosts)
- [Get hosts summary](#get-hosts-summary)
- [Get host](#get-host)
- [Get host by identifier](#get-host-by-identifier)
- [Get host by device token](#get-host-by-device-token)
- [Delete host](#delete-host)
- [Refetch host](#refetch-host)
- [Transfer hosts to a team](#transfer-hosts-to-a-team)
- [Transfer hosts to a team by filter](#transfer-hosts-to-a-team-by-filter)
- [Bulk delete hosts by filter or ids](#bulk-delete-hosts-by-filter-or-ids)
- [Get host's Google Chrome profiles](#get-hosts-google-chrome-profiles)
- [Get host's mobile device management (MDM) information](#get-hosts-mobile-device-management-mdm-information)
- [Get mobile device management (MDM) summary](#get-mobile-device-management-mdm-summary)
- [Get host's macadmin mobile device management (MDM) and Munki information](#get-hosts-macadmin-mobile-device-management-mdm-and-munki-information)
- [Get aggregated host's mobile device management (MDM) and Munki information](#get-aggregated-hosts-macadmin-mobile-device-management-mdm-and-munki-information)
- [Get host OS versions](#get-host-os-versions)
- [Get hosts report in CSV](#get-hosts-report-in-csv)
- [Get host's disk encryption key](#get-hosts-disk-encryption-key)

### On the different timestamps in the host data structure

Hosts have a set of timestamps usually named with an "_at" suffix, such as created_at, enrolled_at, etc. Before we go
through each of them and what they mean, we need to understand a bit more about how the host data structure is
represented in the database.

The table `hosts` is the main one. It holds the core data for a host. A host doesn't exist if there is no row for it in
this table. This table also holds most of the timestamps, but it doesn't hold all of the host data. This is an important
detail as we'll see below.

There's adjacent tables to this one that usually follow the name convention `host_<extra data descriptor>`. Examples of
this are: `host_additional` that holds additional query results, `host_software` that links a host with many rows from
the `software` table.

- `created_at`: the time the row in the database was created, which usually corresponds to the first enrollment of the host.
- `updated_at`: the last time the row in the database for the `hosts` table was updated.
- `detail_updated_at`: the last time Fleet updated host data, based on the results from the detail queries (this includes updates to host associated tables, e.g. `host_users`).
- `label_updated_at`: the last time Fleet updated the label membership for the host based on the results from the queries ran.
- `last_enrolled_at`: the last time the host enrolled to Fleet.
- `policy_updated_at`: the last time we updated the policy results for the host based on the queries ran.
- `seen_time`: the last time the host contacted the fleet server, regardless of what operation it was for.
- `software_updated_at`: the last time software changed for the host in any way.

### List hosts

`GET /api/v1/fleet/hosts`

#### Parameters

| Name                    | Type    | In    | Description                                                                                                                                                                                                                                                                                                                                 |
| ----------------------- | ------- | ----- | ------------------------------------------------------------------------------------------------------------------------------------------------------------------------------------------------------------------------------------------------------------------------------------------------------------------------------------------- |
| page                    | integer | query | Page number of the results to fetch.                                                                                                                                                                                                                                                                                                        |
| per_page                | integer | query | Results per page.                                                                                                                                                                                                                                                                                                                           |
| order_key               | string  | query | What to order results by. Can be any column in the hosts table.                                                                                                                                                                                                                                                                             |
| after                   | string  | query | The value to get results after. This needs `order_key` defined, as that's the column that would be used. **Note:** Use `page` instead of `after`                                                                                                                                                                                                                                    |
| order_direction         | string  | query | **Requires `order_key`**. The direction of the order given the order key. Options include 'asc' and 'desc'. Default is 'asc'.                                                                                                                                                                                                               |
| status                  | string  | query | Indicates the status of the hosts to return. Can either be 'new', 'online', 'offline', 'mia' or 'missing'.                                                                                                                                                                                                                                  |
| query                   | string  | query | Search query keywords. Searchable fields include `hostname`, `machine_serial`, `uuid`, `ipv4` and the hosts' email addresses (only searched if the query looks like an email address, i.e. contains an '@', no space, etc.).                                                                                                                |
| additional_info_filters | string  | query | A comma-delimited list of fields to include in each host's additional information object. See [Fleet Configuration Options](https://fleetdm.com/docs/using-fleet/fleetctl-cli#fleet-configuration-options) for an example configuration with hosts' additional information. Use '*' to get all stored fields.                                                  |
| team_id                 | integer | query | _Available in Fleet Premium_ Filters the hosts to only include hosts in the specified team.                                                                                                                                                                                                                                                 |
| policy_id               | integer | query | The ID of the policy to filter hosts by.                                                                                                                                                                                                                                                                                                    |
| policy_response         | string  | query | Valid options are 'passing' or 'failing'.  `policy_id` must also be specified with `policy_response`.                                                                                                                                                                                                                                       |
| software_id             | integer | query | The ID of the software to filter hosts by.                                                                                                                                                                                                                                                                                                  |
| os_id                   | integer | query | The ID of the operating system to filter hosts by.                                                                                                                                                                                                                                                                                          |
| os_name                 | string  | query | The name of the operating system to filter hosts by. `os_version` must also be specified with `os_name`                                                                                                                                                                                                                                     |
| os_version              | string  | query | The version of the operating system to filter hosts by. `os_name` must also be specified with `os_version`                                                                                                                                                                                                                                  |
| device_mapping          | boolean | query | Indicates whether `device_mapping` should be included for each host. See ["Get host's Google Chrome profiles](#get-hosts-google-chrome-profiles) for more information about this feature.                                                                                                                                                  |
| mdm_id                  | integer | query | The ID of the _mobile device management_ (MDM) solution to filter hosts by (that is, filter hosts that use a specific MDM provider and URL).                                                                                                                                                                                                |
| mdm_name                | string  | query | The name of the _mobile device management_ (MDM) solution to filter hosts by (that is, filter hosts that use a specific MDM provider).                                                                                                                                                                                                |
| mdm_enrollment_status   | string  | query | The _mobile device management_ (MDM) enrollment status to filter hosts by. Can be one of 'manual', 'automatic', 'enrolled', 'pending', or 'unenrolled'.                                                                                                                                                                                                             |
| macos_settings          | string  | query | Filters the hosts by the status of the _mobile device management_ (MDM) profiles applied to hosts. Can be one of 'verified', 'verifying', 'pending', or 'failed'. **Note: If this filter is used in Fleet Premium without a team ID filter, the results include only hosts that are not assigned to any team.**                                                                                                                                                                                                             |
| munki_issue_id          | integer | query | The ID of the _munki issue_ (a Munki-reported error or warning message) to filter hosts by (that is, filter hosts that are affected by that corresponding error or warning message).                                                                                                                                                        |
| low_disk_space          | integer | query | _Available in Fleet Premium_ Filters the hosts to only include hosts with less GB of disk space available than this value. Must be a number between 1-100.                                                                                                                                                                                  |
| disable_failing_policies| boolean | query | If "true", hosts will return failing policies as 0 regardless of whether there are any that failed for the host. This is meant to be used when increased performance is needed in exchange for the extra information.                                                                                                                       |
| macos_settings_disk_encryption | string | query | Filters the hosts by the status of the macOS disk encryption MDM profile on the host. Can be one of 'verified', 'verifying', 'action_required', 'enforcing', 'failed', or 'removing_enforcement'. |
| bootstrap_package       | string | query | _Available in Fleet Premium_ Filters the hosts by the status of the MDM bootstrap package on the host. Can be one of 'installed', 'pending', or 'failed'. |
| os_settings          | string  | query | Filters the hosts by the status of the operating system settings applied to the hosts. Can be one of 'verified', 'verifying', 'pending', or 'failed'. **Note: If this filter is used in Fleet Premium without a team ID filter, the results include only hosts that are not assigned to any team.** |
| os_settings_disk_encryption | string | query | Filters the hosts by the status of the disk encryption setting applied to the hosts. Can be one of 'verified', 'verifying', 'action_required', 'enforcing', 'failed', or 'removing_enforcement'.  **Note: If this filter is used in Fleet Premium without a team ID filter, the results include only hosts that are not assigned to any team.** |


If `additional_info_filters` is not specified, no `additional` information will be returned.

If `software_id` is specified, an additional top-level key `"software"` is returned with the software object corresponding to the `software_id`. See [List all software](#list-all-software) response payload for details about this object.

If `mdm_id` is specified, an additional top-level key `"mobile_device_management_solution"` is returned with the information corresponding to the `mdm_id`.

If `mdm_id`, `mdm_name`, `mdm_enrollment_status`, `os_settings`, or `os_settings_disk_encryption` is specified, then Windows Servers are excluded from the results.

If `munki_issue_id` is specified, an additional top-level key `munki_issue` is returned with the information corresponding to the `munki_issue_id`.

If `after` is being used with `created_at` or `updated_at`, the table must be specified in `order_key`. Those columns become `h.created_at` and `h.updated_at`.

#### Example

`GET /api/v1/fleet/hosts?page=0&per_page=100&order_key=hostname&query=2ce`

##### Request query parameters

```json
{
  "page": 0,
  "per_page": 100,
  "order_key": "hostname"
}
```

##### Default response

`Status: 200`

```json
{
  "hosts": [
    {
      "created_at": "2020-11-05T05:09:44Z",
      "updated_at": "2020-11-05T06:03:39Z",
      "id": 1,
      "detail_updated_at": "2020-11-05T05:09:45Z",
      "software_updated_at": "2020-11-05T05:09:44Z",
      "label_updated_at": "2020-11-05T05:14:51Z",
      "policy_updated_at": "2023-06-26T18:33:15Z",
      "last_enrolled_at": "2023-02-26T22:33:12Z",
      "seen_time": "2020-11-05T06:03:39Z",
      "hostname": "2ceca32fe484",
      "uuid": "392547dc-0000-0000-a87a-d701ff75bc65",
      "platform": "centos",
      "osquery_version": "2.7.0",
      "os_version": "CentOS Linux 7",
      "build": "",
      "platform_like": "rhel fedora",
      "code_name": "",
      "uptime": 8305000000000,
      "memory": 2084032512,
      "cpu_type": "6",
      "cpu_subtype": "142",
      "cpu_brand": "Intel(R) Core(TM) i5-8279U CPU @ 2.40GHz",
      "cpu_physical_cores": 4,
      "cpu_logical_cores": 4,
      "hardware_vendor": "",
      "hardware_model": "",
      "hardware_version": "",
      "hardware_serial": "",
      "computer_name": "2ceca32fe484",
      "display_name": "2ceca32fe484",
      "public_ip": "",
      "primary_ip": "",
      "primary_mac": "",
      "distributed_interval": 10,
      "config_tls_refresh": 10,
      "logger_tls_period": 8,
      "additional": {},
      "status": "offline",
      "display_text": "2ceca32fe484",
      "team_id": null,
      "team_name": null,
      "pack_stats": null,
      "issues": {
        "failing_policies_count": 2,
        "total_issues_count": 2
      },
      "geolocation": {
        "country_iso": "US",
        "city_name": "New York",
        "geometry": {
          "type": "point",
          "coordinates": [40.6799, -74.0028]
        }
      },
      "mdm": {
        "encryption_key_available": false,
        "enrollment_status": null,
        "name": "",
        "server_url": null
      }
    }
  ]
}
```

> Note: the response above assumes a [GeoIP database is configured](https://fleetdm.com/docs/deploying/configuration#geoip), otherwise the `geolocation` object won't be included.

Response payload with the `mdm_id` filter provided:

```json
{
  "hosts": [...],
  "mobile_device_management_solution": {
    "server_url": "http://some.url/mdm",
    "name": "MDM Vendor Name",
    "id": 999
  }
}
```

Response payload with the `munki_issue_id` filter provided:

```json
{
  "hosts": [...],
  "munki_issue": {
    "id": 1,
    "name": "Could not retrieve managed install primary manifest",
    "type": "error"
  }
}
```

### Count hosts

`GET /api/v1/fleet/hosts/count`

#### Parameters

| Name                    | Type    | In    | Description                                                                                                                                                                                                                                                                                                                                 |
| ----------------------- | ------- | ----- | ------------------------------------------------------------------------------------------------------------------------------------------------------------------------------------------------------------------------------------------------------------------------------------------------------------------------------------------- |
| order_key               | string  | query | What to order results by. Can be any column in the hosts table.                                                                                                                                                                                                                                                                             |
| order_direction         | string  | query | **Requires `order_key`**. The direction of the order given the order key. Options include 'asc' and 'desc'. Default is 'asc'.                                                                                                                                                                                                               |
| after                   | string  | query | The value to get results after. This needs `order_key` defined, as that's the column that would be used.                                                                                                                                                                                                                                    |
| status                  | string  | query | Indicates the status of the hosts to return. Can either be 'new', 'online', 'offline', 'mia' or 'missing'.                                                                                                                                                                                                                                  |
| query                   | string  | query | Search query keywords. Searchable fields include `hostname`, `machine_serial`, `uuid`, `ipv4` and the hosts' email addresses (only searched if the query looks like an email address, i.e. contains an '@', no space, etc.).                                                                                                                |
| team_id                 | integer | query | _Available in Fleet Premium_ Filters the hosts to only include hosts in the specified team.                                                                                                                                                                                                                                                 |
| policy_id               | integer | query | The ID of the policy to filter hosts by.                                                                                                                                                                                                                                                                                                    |
| policy_response         | string  | query | Valid options are 'passing' or 'failing'.  `policy_id` must also be specified with `policy_response`.                                                                                                                                                                                                                                       |
| software_id             | integer | query | The ID of the software to filter hosts by.                                                                                                                                                                                                                                                                                                  |
| os_id                   | integer | query | The ID of the operating system to filter hosts by.                                                                                                                                                                                                                                                                                          |
| os_name                 | string  | query | The name of the operating system to filter hosts by. `os_version` must also be specified with `os_name`                                                                                                                                                                                                                                     |
| os_version              | string  | query | The version of the operating system to filter hosts by. `os_name` must also be specified with `os_version`                                                                                                                                                                                                                                  |
| label_id                | integer | query | A valid label ID. Can only be used in combination with `order_key`, `order_direction`, `after`, `status`, `query` and `team_id`.                                                                                                                                                                                                            |
| mdm_id                  | integer | query | The ID of the _mobile device management_ (MDM) solution to filter hosts by (that is, filter hosts that use a specific MDM provider and URL).                                                                                                                                                                                                |
| mdm_name                | string  | query | The name of the _mobile device management_ (MDM) solution to filter hosts by (that is, filter hosts that use a specific MDM provider).                                                                                                                                                                                                |
| mdm_enrollment_status   | string  | query | The _mobile device management_ (MDM) enrollment status to filter hosts by. Can be one of 'manual', 'automatic', 'enrolled', 'pending', or 'unenrolled'.                                                                                                                                                                                                             |
| macos_settings          | string  | query | Filters the hosts by the status of the _mobile device management_ (MDM) profiles applied to hosts. Can be one of 'verified', 'verifying', 'pending', or 'failed'. **Note: If this filter is used in Fleet Premium without a team ID filter, the results include only hosts that are not assigned to any team.**                                                                                                                                                                                                             |
| munki_issue_id          | integer | query | The ID of the _munki issue_ (a Munki-reported error or warning message) to filter hosts by (that is, filter hosts that are affected by that corresponding error or warning message).                                                                                                                                                        |
| low_disk_space          | integer | query | _Available in Fleet Premium_ Filters the hosts to only include hosts with less GB of disk space available than this value. Must be a number between 1-100.                                                                                                                                                                                  |
| macos_settings_disk_encryption | string | query | Filters the hosts by the status of the macOS disk encryption MDM profile on the host. Can be one of 'verified', 'verifying', 'action_required', 'enforcing', 'failed', or 'removing_enforcement'. |
| bootstrap_package       | string | query | _Available in Fleet Premium_ Filters the hosts by the status of the MDM bootstrap package on the host. Can be one of 'installed', 'pending', or 'failed'. **Note: If this filter is used in Fleet Premium without a team ID filter, the results include only hosts that are not assigned to any team.** |
| os_settings          | string  | query | Filters the hosts by the status of the operating system settings applied to the hosts. Can be one of 'verified', 'verifying', 'pending', or 'failed'. **Note: If this filter is used in Fleet Premium without a team ID filter, the results include only hosts that are not assigned to any team.** |
| os_settings_disk_encryption | string | query | Filters the hosts by the status of the disk encryption setting applied to the hosts. Can be one of 'verified', 'verifying', 'action_required', 'enforcing', 'failed', or 'removing_enforcement'.  **Note: If this filter is used in Fleet Premium without a team ID filter, the results include only hosts that are not assigned to any team.** |

If `additional_info_filters` is not specified, no `additional` information will be returned.

If `mdm_id`, `mdm_name` or `mdm_enrollment_status` is specified, then Windows Servers are excluded from the results.

#### Example

`GET /api/v1/fleet/hosts/count?page=0&per_page=100&order_key=hostname&query=2ce`

##### Request query parameters

```json
{
  "page": 0,
  "per_page": 100,
  "order_key": "hostname"
}
```

##### Default response

`Status: 200`

```json
{
  "count": 123
}
```

### Get hosts summary

Returns the count of all hosts organized by status. `online_count` includes all hosts currently enrolled in Fleet. `offline_count` includes all hosts that haven't checked into Fleet recently. `mia_count` includes all hosts that haven't been seen by Fleet in more than 30 days. `new_count` includes the hosts that have been enrolled to Fleet in the last 24 hours.

`GET /api/v1/fleet/host_summary`

#### Parameters

| Name            | Type    | In    | Description                                                                     |
| --------------- | ------- | ----  | ------------------------------------------------------------------------------- |
| team_id         | integer | query | The ID of the team whose host counts should be included. Defaults to all teams. |
| platform        | string  | query | Platform to filter by when counting. Defaults to all platforms.                 |
| low_disk_space  | integer | query | _Available in Fleet Premium_ Returns the count of hosts with less GB of disk space available than this value. Must be a number between 1-100. |

#### Example

`GET /api/v1/fleet/host_summary?team_id=1&low_disk_space=32`

##### Default response

`Status: 200`

```json
{
  "team_id": 1,
  "totals_hosts_count": 2408,
  "online_count": 2267,
  "offline_count": 141,
  "mia_count": 0,
  "missing_30_days_count": 0,
  "new_count": 0,
  "all_linux_count": 1204,
  "low_disk_space_count": 12,
  "builtin_labels": [
    {
      "id": 6,
      "name": "All Hosts",
      "description": "All hosts which have enrolled in Fleet",
      "label_type": "builtin"
    },
    {
      "id": 7,
      "name": "macOS",
      "description": "All macOS hosts",
      "label_type": "builtin"
    },
    {
      "id": 8,
      "name": "Ubuntu Linux",
      "description": "All Ubuntu hosts",
      "label_type": "builtin"
    },
    {
      "id": 9,
      "name": "CentOS Linux",
      "description": "All CentOS hosts",
      "label_type": "builtin"
    },
    {
      "id": 10,
      "name": "MS Windows",
      "description": "All Windows hosts",
      "label_type": "builtin"
    },
    {
      "id": 11,
      "name": "Red Hat Linux",
      "description": "All Red Hat Enterprise Linux hosts",
      "label_type": "builtin"
    },
    {
      "id": 12,
      "name": "All Linux",
      "description": "All Linux distributions",
      "label_type": "builtin"
    }
  ],
  "platforms": [
    {
      "platform": "chrome",
      "hosts_count": 1234
    },
    {
      "platform": "darwin",
      "hosts_count": 1234
    },
    {
      "platform": "rhel",
      "hosts_count": 1234
    },
    {
      "platform": "ubuntu",
      "hosts_count": 12044
    },
    {
      "platform": "windows",
      "hosts_count": 12044
    }

  ]
}
```

### Get host

Returns the information of the specified host.

`GET /api/v1/fleet/hosts/{id}`

#### Parameters

| Name | Type    | In   | Description                  |
| ---- | ------- | ---- | ---------------------------- |
| id   | integer | path | **Required**. The host's id. |

#### Example

`GET /api/v1/fleet/hosts/121`

##### Default response

`Status: 200`

```json
{
  "host": {
    "created_at": "2021-08-19T02:02:22Z",
    "updated_at": "2021-08-19T21:14:58Z",
    "software": [
      {
        "id": 408,
        "name": "osquery",
        "version": "4.5.1",
        "source": "rpm_packages",
        "generated_cpe": "",
        "vulnerabilities": null,
        "installed_paths": ["/usr/lib/some-path-1"]
      },
      {
        "id": 1146,
        "name": "tar",
        "version": "1.30",
        "source": "rpm_packages",
        "generated_cpe": "",
        "vulnerabilities": null
      },
      {
        "id": 321,
        "name": "SomeApp.app",
        "version": "1.0",
        "source": "apps",
        "bundle_identifier": "com.some.app",
        "last_opened_at": "2021-08-18T21:14:00Z",
        "generated_cpe": "",
        "vulnerabilities": null,
        "installed_paths": ["/usr/lib/some-path-2"]
      }
    ],
    "id": 1,
    "detail_updated_at": "2021-08-19T21:07:53Z",
    "software_updated_at": "2020-11-05T05:09:44Z",
    "label_updated_at": "2021-08-19T21:07:53Z",
    "policy_updated_at": "2023-06-26T18:33:15Z",
    "last_enrolled_at": "2021-08-19T02:02:22Z",
    "seen_time": "2021-08-19T21:14:58Z",
    "refetch_requested": false,
    "hostname": "23cfc9caacf0",
    "uuid": "309a4b7d-0000-0000-8e7f-26ae0815ede8",
    "platform": "rhel",
    "osquery_version": "4.5.1",
    "os_version": "CentOS Linux 8.3.2011",
    "build": "",
    "platform_like": "rhel",
    "code_name": "",
    "uptime": 210671000000000,
    "memory": 16788398080,
    "cpu_type": "x86_64",
    "cpu_subtype": "158",
    "cpu_brand": "Intel(R) Core(TM) i9-9980HK CPU @ 2.40GHz",
    "cpu_physical_cores": 12,
    "cpu_logical_cores": 12,
    "hardware_vendor": "",
    "hardware_model": "",
    "hardware_version": "",
    "hardware_serial": "",
    "computer_name": "23cfc9caacf0",
    "display_name": "23cfc9caacf0",
    "public_ip": "",
    "primary_ip": "172.27.0.6",
    "primary_mac": "02:42:ac:1b:00:06",
    "distributed_interval": 10,
    "config_tls_refresh": 10,
    "logger_tls_period": 10,
    "team_id": null,
    "pack_stats": null,
    "team_name": null,
    "additional": {},
    "gigs_disk_space_available": 46.1,
    "percent_disk_space_available": 73,
    "disk_encryption_enabled": true,
    "users": [
      {
        "uid": 0,
        "username": "root",
        "type": "",
        "groupname": "root",
        "shell": "/bin/bash"
      },
      {
        "uid": 1,
        "username": "bin",
        "type": "",
        "groupname": "bin",
        "shell": "/sbin/nologin"
      }
    ],
    "labels": [
      {
        "created_at": "2021-08-19T02:02:17Z",
        "updated_at": "2021-08-19T02:02:17Z",
        "id": 6,
        "name": "All Hosts",
        "description": "All hosts which have enrolled in Fleet",
        "query": "SELECT 1;",
        "platform": "",
        "label_type": "builtin",
        "label_membership_type": "dynamic"
      },
      {
        "created_at": "2021-08-19T02:02:17Z",
        "updated_at": "2021-08-19T02:02:17Z",
        "id": 9,
        "name": "CentOS Linux",
        "description": "All CentOS hosts",
        "query": "SELECT 1 FROM os_version WHERE platform = 'centos' OR name LIKE '%centos%'",
        "platform": "",
        "label_type": "builtin",
        "label_membership_type": "dynamic"
      },
      {
        "created_at": "2021-08-19T02:02:17Z",
        "updated_at": "2021-08-19T02:02:17Z",
        "id": 12,
        "name": "All Linux",
        "description": "All Linux distributions",
        "query": "SELECT 1 FROM osquery_info WHERE build_platform LIKE '%ubuntu%' OR build_distro LIKE '%centos%';",
        "platform": "",
        "label_type": "builtin",
        "label_membership_type": "dynamic"
      }
    ],
    "packs": [],
    "status": "online",
    "display_text": "23cfc9caacf0",
    "policies": [
      {
        "id": 1,
        "name": "SomeQuery",
        "query": "SELECT * FROM foo;",
        "description": "this is a query",
        "resolution": "fix with these steps...",
        "platform": "windows,linux",
        "response": "pass",
        "critical": false
      },
      {
        "id": 2,
        "name": "SomeQuery2",
        "query": "SELECT * FROM bar;",
        "description": "this is another query",
        "resolution": "fix with these other steps...",
        "platform": "darwin",
        "response": "fail",
        "critical": false
      },
      {
        "id": 3,
        "name": "SomeQuery3",
        "query": "SELECT * FROM baz;",
        "description": "",
        "resolution": "",
        "platform": "",
        "response": "",
        "critical": false
      }
    ],
    "issues": {
      "failing_policies_count": 2,
      "total_issues_count": 2
    },
    "batteries": [
      {
        "cycle_count": 999,
        "health": "Normal"
      }
    ],
    "geolocation": {
      "country_iso": "US",
      "city_name": "New York",
      "geometry": {
        "type": "point",
        "coordinates": [40.6799, -74.0028]
      }
    },
    "mdm": {
      "encryption_key_available": false,
      "enrollment_status": null,
      "name": "",
      "server_url": null,
      "macos_settings": {
        "disk_encryption": null,
        "action_required": null
      },
      "macos_setup": {
        "bootstrap_package_status": "installed",
        "detail": "",
        "bootstrap_package_name": "test.pkg"
      },
      "profiles": [
        {
          "profile_id": 999,
          "name": "profile1",
          "status": "verifying",
          "operation_type": "install",
          "detail": ""
        }
      ]
    }
  }
}
```

> Note: the response above assumes a [GeoIP database is configured](https://fleetdm.com/docs/deploying/configuration#geoip), otherwise the `geolocation` object won't be included.

> Note: `installed_paths` may be blank depending on installer package. For example, on Linux, RPM-installed packages do not provide installed path information.

### Get host by identifier

Returns the information of the host specified using the `uuid`, `osquery_host_id`, `hostname`, or
`node_key` as an identifier

`GET /api/v1/fleet/hosts/identifier/{identifier}`

#### Parameters

| Name       | Type              | In   | Description                                                                   |
| ---------- | ----------------- | ---- | ----------------------------------------------------------------------------- |
| identifier | integer or string | path | **Required**. The host's `uuid`, `osquery_host_id`, `hostname`, or `node_key` |

#### Example

`GET /api/v1/fleet/hosts/identifier/392547dc-0000-0000-a87a-d701ff75bc65`

##### Default response

`Status: 200`

```json
{
  "host": {
    "created_at": "2022-02-10T02:29:13Z",
    "updated_at": "2022-10-14T17:07:11Z",
    "software": [
      {
          "id": 16923,
          "name": "Automat",
          "version": "0.8.0",
          "source": "python_packages",
          "generated_cpe": "",
          "vulnerabilities": null,
          "installed_paths": ["/usr/lib/some_path/"]
      }
    ],
    "id": 33,
    "detail_updated_at": "2022-10-14T17:07:12Z",
    "label_updated_at": "2022-10-14T17:07:12Z",
    "policy_updated_at": "2022-10-14T17:07:12Z",
    "last_enrolled_at": "2022-02-10T02:29:13Z",
    "software_updated_at": "2020-11-05T05:09:44Z",
    "seen_time": "2022-10-14T17:45:41Z",
    "refetch_requested": false,
    "hostname": "23cfc9caacf0",
    "uuid": "392547dc-0000-0000-a87a-d701ff75bc65",
    "platform": "ubuntu",
    "osquery_version": "5.5.1",
    "os_version": "Ubuntu 20.04.3 LTS",
    "build": "",
    "platform_like": "debian",
    "code_name": "focal",
    "uptime": 20807520000000000,
    "memory": 1024360448,
    "cpu_type": "x86_64",
    "cpu_subtype": "63",
    "cpu_brand": "DO-Regular",
    "cpu_physical_cores": 1,
    "cpu_logical_cores": 1,
    "hardware_vendor": "",
    "hardware_model": "",
    "hardware_version": "",
    "hardware_serial": "",
    "computer_name": "23cfc9caacf0",
    "public_ip": "",
    "primary_ip": "172.27.0.6",
    "primary_mac": "02:42:ac:1b:00:06",
    "distributed_interval": 10,
    "config_tls_refresh": 60,
    "logger_tls_period": 10,
    "team_id": 2,
    "pack_stats": [
      {
        "pack_id": 1,
        "pack_name": "Global",
        "type": "global",
        "query_stats": [
          {
            "scheduled_query_name": "Get running processes (with user_name)",
            "scheduled_query_id": 49,
            "query_name": "Get running processes (with user_name)",
            "pack_name": "Global",
            "pack_id": 1,
            "average_memory": 260000,
            "denylisted": false,
            "executions": 1,
            "interval": 86400,
            "last_executed": "2022-10-14T10:00:01Z",
            "output_size": 198,
            "system_time": 20,
            "user_time": 80,
            "wall_time": 0
          }
        ]
      }
    ],
    "team_name": null,
    "gigs_disk_space_available": 19.29,
    "percent_disk_space_available": 74,
    "issues": {
        "total_issues_count": 0,
        "failing_policies_count": 0
    },
    "labels": [
            {
            "created_at": "2021-09-14T05:11:02Z",
            "updated_at": "2021-09-14T05:11:02Z",
            "id": 12,
            "name": "All Linux",
            "description": "All Linux distributions",
            "query": "SELECT 1 FROM osquery_info WHERE build_platform LIKE '%ubuntu%' OR build_distro LIKE '%centos%';",
            "platform": "",
            "label_type": "builtin",
            "label_membership_type": "dynamic"
        }
    ],
    "packs": [
          {
            "created_at": "2021-09-17T05:28:54Z",
            "updated_at": "2021-09-17T05:28:54Z",
            "id": 1,
            "name": "Global",
            "description": "Global pack",
            "disabled": false,
            "type": "global",
            "labels": null,
            "label_ids": null,
            "hosts": null,
            "host_ids": null,
            "teams": null,
            "team_ids": null
        }
    ],
    "policies": [
      {
            "id": 142,
            "name": "Full disk encryption enabled (macOS)",
            "query": "SELECT 1 FROM disk_encryption WHERE user_uuid IS NOT '' AND filevault_status = 'on' LIMIT 1;",
            "description": "Checks to make sure that full disk encryption (FileVault) is enabled on macOS devices.",
            "author_id": 31,
            "author_name": "",
            "author_email": "",
            "team_id": null,
            "resolution": "To enable full disk encryption, on the failing device, select System Preferences > Security & Privacy > FileVault > Turn On FileVault.",
            "platform": "darwin,linux",
            "created_at": "2022-09-02T18:52:19Z",
            "updated_at": "2022-09-02T18:52:19Z",
            "response": "fail",
            "critical": false
        }
    ],
    "batteries": [
      {
        "cycle_count": 999,
        "health": "Normal"
      }
    ],
    "geolocation": {
      "country_iso": "US",
      "city_name": "New York",
      "geometry": {
        "type": "point",
        "coordinates": [40.6799, -74.0028]
      }
    },
    "status": "online",
    "display_text": "dogfood-ubuntu-box",
    "display_name": "dogfood-ubuntu-box",
    "mdm": {
      "encryption_key_available": false,
      "enrollment_status": null,
      "name": "",
      "server_url": null,
      "macos_settings": {
        "disk_encryption": null,
        "action_required": null
      },
      "macos_setup": {
        "bootstrap_package_status": "installed",
        "detail": ""
      },
      "os_settings": {
        "disk_encryption": null
      },
      "profiles": [
        {
          "profile_id": 999,
          "name": "profile1",
          "status": "verifying",
          "operation_type": "install",
          "detail": ""
        }
      ]
    }
  }
}
```

> Note: the response above assumes a [GeoIP database is configured](https://fleetdm.com/docs/deploying/configuration#geoip), otherwise the `geolocation` object won't be included.

> Note: `installed_paths` may be blank depending on installer package. For example, on Linux, RPM-installed packages do not provide installed path information.

#### Get host by device token

Returns a subset of information about the host specified by `token`. To get all information about a host, use the "Get host" endpoint [here](#get-host).

This is the API route used by the **My device** page in Fleet desktop to display information about the host to the end user.

`GET /api/v1/fleet/device/{token}`

##### Parameters

| Name  | Type   | In   | Description                        |
| ----- | ------ | ---- | ---------------------------------- |
| token | string | path | The device's authentication token. |

##### Example

`GET /api/v1/fleet/device/abcdef012456789`

##### Default response

`Status: 200`

```json
{
  "host": {
    "created_at": "2021-08-19T02:02:22Z",
    "updated_at": "2021-08-19T21:14:58Z",
    "software": [
      {
        "id": 408,
        "name": "osquery",
        "version": "4.5.1",
        "source": "rpm_packages",
        "generated_cpe": "",
        "vulnerabilities": null
      },
      {
        "id": 1146,
        "name": "tar",
        "version": "1.30",
        "source": "rpm_packages",
        "generated_cpe": "",
        "vulnerabilities": null
      },
      {
        "id": 321,
        "name": "SomeApp.app",
        "version": "1.0",
        "source": "apps",
        "bundle_identifier": "com.some.app",
        "last_opened_at": "2021-08-18T21:14:00Z",
        "generated_cpe": "",
        "vulnerabilities": null
      }
    ],
    "id": 1,
    "detail_updated_at": "2021-08-19T21:07:53Z",
    "label_updated_at": "2021-08-19T21:07:53Z",
    "last_enrolled_at": "2021-08-19T02:02:22Z",
    "seen_time": "2021-08-19T21:14:58Z",
    "refetch_requested": false,
    "hostname": "23cfc9caacf0",
    "uuid": "309a4b7d-0000-0000-8e7f-26ae0815ede8",
    "platform": "rhel",
    "osquery_version": "4.5.1",
    "os_version": "CentOS Linux 8.3.2011",
    "build": "",
    "platform_like": "rhel",
    "code_name": "",
    "uptime": 210671000000000,
    "memory": 16788398080,
    "cpu_type": "x86_64",
    "cpu_subtype": "158",
    "cpu_brand": "Intel(R) Core(TM) i9-9980HK CPU @ 2.40GHz",
    "cpu_physical_cores": 12,
    "cpu_logical_cores": 12,
    "hardware_vendor": "",
    "hardware_model": "",
    "hardware_version": "",
    "hardware_serial": "",
    "computer_name": "23cfc9caacf0",
    "display_name": "23cfc9caacf0",
    "public_ip": "",
    "primary_ip": "172.27.0.6",
    "primary_mac": "02:42:ac:1b:00:06",
    "distributed_interval": 10,
    "config_tls_refresh": 10,
    "logger_tls_period": 10,
    "team_id": null,
    "pack_stats": null,
    "team_name": null,
    "additional": {},
    "gigs_disk_space_available": 46.1,
    "percent_disk_space_available": 73,
    "disk_encryption_enabled": true,
    "dep_assigned_to_fleet": false,
    "users": [
      {
        "uid": 0,
        "username": "root",
        "type": "",
        "groupname": "root",
        "shell": "/bin/bash"
      },
      {
        "uid": 1,
        "username": "bin",
        "type": "",
        "groupname": "bin",
        "shell": "/sbin/nologin"
      }
    ],
    "labels": [
      {
        "created_at": "2021-08-19T02:02:17Z",
        "updated_at": "2021-08-19T02:02:17Z",
        "id": 6,
        "name": "All Hosts",
        "description": "All hosts which have enrolled in Fleet",
        "query": "SELECT 1;",
        "platform": "",
        "label_type": "builtin",
        "label_membership_type": "dynamic"
      },
      {
        "created_at": "2021-08-19T02:02:17Z",
        "updated_at": "2021-08-19T02:02:17Z",
        "id": 9,
        "name": "CentOS Linux",
        "description": "All CentOS hosts",
        "query": "SELECT 1 FROM os_version WHERE platform = 'centos' OR name LIKE '%centos%'",
        "platform": "",
        "label_type": "builtin",
        "label_membership_type": "dynamic"
      },
      {
        "created_at": "2021-08-19T02:02:17Z",
        "updated_at": "2021-08-19T02:02:17Z",
        "id": 12,
        "name": "All Linux",
        "description": "All Linux distributions",
        "query": "SELECT 1 FROM osquery_info WHERE build_platform LIKE '%ubuntu%' OR build_distro LIKE '%centos%';",
        "platform": "",
        "label_type": "builtin",
        "label_membership_type": "dynamic"
      }
    ],
    "packs": [],
    "status": "online",
    "display_text": "23cfc9caacf0",
    "batteries": [
      {
        "cycle_count": 999,
        "health": "Good"
      }
    ],
    "mdm": {
      "encryption_key_available": false,
      "enrollment_status": null,
      "name": "",
      "server_url": null,
      "macos_settings": {
        "disk_encryption": null,
        "action_required": null
      },
      "macos_setup": {
        "bootstrap_package_status": "installed",
        "detail": "",
        "bootstrap_package_name": "test.pkg"
      },
      "os_settings": {
        "disk_encryption": null
      },
      "profiles": [
        {
          "profile_id": 999,
          "name": "profile1",
          "status": "verifying",
          "operation_type": "install",
          "detail": ""
        }
      ]
    }
  },
  "org_logo_url": "https://example.com/logo.jpg",
  "license": {
    "tier": "free",
    "expiration": "2031-01-01T00:00:00Z"
  },
  "global_config": {
    "mdm": {
      "enabled_and_configured": false
    }
  }
}
```

### Delete host

Deletes the specified host from Fleet. Note that a deleted host will fail authentication with the previous node key, and in most osquery configurations will attempt to re-enroll automatically. If the host still has a valid enroll secret, it will re-enroll successfully.

`DELETE /api/v1/fleet/hosts/{id}`

#### Parameters

| Name | Type    | In   | Description                  |
| ---- | ------- | ---- | ---------------------------- |
| id   | integer | path | **Required**. The host's id. |

#### Example

`DELETE /api/v1/fleet/hosts/121`

##### Default response

`Status: 200`


### Refetch host

Flags the host details, labels and policies to be refetched the next time the host checks in for distributed queries. Note that we cannot be certain when the host will actually check in and update the query results. Further requests to the host APIs will indicate that the refetch has been requested through the `refetch_requested` field on the host object.

`POST /api/v1/fleet/hosts/{id}/refetch`

#### Parameters

| Name | Type    | In   | Description                  |
| ---- | ------- | ---- | ---------------------------- |
| id   | integer | path | **Required**. The host's id. |

#### Example

`POST /api/v1/fleet/hosts/121/refetch`

##### Default response

`Status: 200`


### Transfer hosts to a team

_Available in Fleet Premium_

`POST /api/v1/fleet/hosts/transfer`

#### Parameters

| Name    | Type    | In   | Description                                                             |
| ------- | ------- | ---- | ----------------------------------------------------------------------- |
| team_id | integer | body | **Required**. The ID of the team you'd like to transfer the host(s) to. |
| hosts   | array   | body | **Required**. A list of host IDs.                                       |

#### Example

`POST /api/v1/fleet/hosts/transfer`

##### Request body

```json
{
  "team_id": 1,
  "hosts": [3, 2, 4, 6, 1, 5, 7]
}
```

##### Default response

`Status: 200`


### Transfer hosts to a team by filter

_Available in Fleet Premium_

`POST /api/v1/fleet/hosts/transfer/filter`

#### Parameters

| Name    | Type    | In   | Description                                                                                                                                                                                                                                                                                                                        |
| ------- | ------- | ---- | ---------------------------------------------------------------------------------------------------------------------------------------------------------------------------------------------------------------------------------------------------------------------------------------------------------------------------------- |
| team_id | integer | body | **Required**. The ID of the team you'd like to transfer the host(s) to.                                                                                                                                                                                                                                                            |
| filters | object  | body | **Required** Contains any of the following three properties: `query` for search query keywords. Searchable fields include `hostname`, `machine_serial`, `uuid`, and `ipv4`. `status` to indicate the status of the hosts to return. Can either be `new`, `online`, `offline`, `mia` or `missing`. `label_id` to indicate the selected label. `label_id` and `status` cannot be used at the same time. |

#### Example

`POST /api/v1/fleet/hosts/transfer/filter`

##### Request body

```json
{
  "team_id": 1,
  "filters": {
    "status": "online"
  }
}
```

##### Default response

`Status: 200`

### Bulk delete hosts by filter or ids

`POST /api/v1/fleet/hosts/delete`

#### Parameters

| Name    | Type    | In   | Description                                                                                                                                                                                                                                                                                                                        |
| ------- | ------- | ---- | ---------------------------------------------------------------------------------------------------------------------------------------------------------------------------------------------------------------------------------------------------------------------------------------------------------------------------------- |
| ids     | list    | body | A list of the host IDs you'd like to delete. If `ids` is specified, `filters` cannot be specified.                                                                                                                                                                                                                                                           |
| filters | object  | body | Contains any of the following four properties: `query` for search query keywords. Searchable fields include `hostname`, `machine_serial`, `uuid`, and `ipv4`. `status` to indicate the status of the hosts to return. Can either be `new`, `online`, `offline`, `mia` or `missing`. `label_id` to indicate the selected label. `team_id` to indicate the selected team. If `filters` is specified, `id` cannot be specified. `label_id` and `status` cannot be used at the same time. |

Either ids or filters are required.

Request (`ids` is specified):

```json
{
  "ids": [1]
}
```

Request (`filters` is specified):
```json
{
  "filters": {
    "status": "online",
    "label_id": 1,
    "team_id": 1,
    "query": "abc"
  }
}
```

#### Example

`POST /api/v1/fleet/hosts/delete`

##### Request body

```json
{
  "filters": {
    "status": "online",
    "team_id": 1
  }
}
```

##### Default response

`Status: 200`

### Get host's Google Chrome profiles

Retrieves a host's Google Chrome profile information which can be used to link a host to a specific user by email.

Requires [Fleetd](https://fleetdm.com/docs/using-fleet/fleetd), the osquery manager from Fleet. Fleetd can be built with [fleetctl](https://fleetdm.com/docs/using-fleet/adding-hosts#osquery-installer).

`GET /api/v1/fleet/hosts/{id}/device_mapping`

#### Parameters

| Name       | Type              | In   | Description                                                                   |
| ---------- | ----------------- | ---- | ----------------------------------------------------------------------------- |
| id         | integer           | path | **Required**. The host's `id`.                                                |

#### Example

`GET /api/v1/fleet/hosts/1/device_mapping`

##### Default response

`Status: 200`

```json
{
  "host_id": 1,
  "device_mapping": [
    {
      "email": "user@example.com",
      "source": "google_chrome_profiles"
    }
  ]
}
```

---

### Get host's mobile device management (MDM) information

Currently supports Windows and MacOS. On MacOS this requires the [macadmins osquery
extension](https://github.com/macadmins/osquery-extension) which comes bundled
in [Fleet's osquery installers](https://fleetdm.com/docs/using-fleet/adding-hosts#osquery-installer).

Retrieves a host's MDM enrollment status and MDM server URL.

If the host exists but is not enrolled to an MDM server, then this API returns `null`.

`GET /api/v1/fleet/hosts/{id}/mdm`

#### Parameters

| Name    | Type    | In   | Description                                                                                                                                                                                                                                                                                                                        |
| ------- | ------- | ---- | -------------------------------------------------------------------------------- |
| id      | integer | path | **Required** The id of the host to get the details for                           |

#### Example

`GET /api/v1/fleet/hosts/32/mdm`

##### Default response

`Status: 200`

```json
{
  "enrollment_status": "On (automatic)",
  "server_url": "some.mdm.com",
  "name": "Some MDM",
  "id": 3
}
```

---

### Get mobile device management (MDM) summary

Currently supports Windows and MacOS. On MacOS this requires the [macadmins osquery
extension](https://github.com/macadmins/osquery-extension) which comes bundled
in [Fleet's osquery installers](https://fleetdm.com/docs/using-fleet/adding-hosts#osquery-installer).

Retrieves MDM enrollment summary. Windows servers are excluded from the aggregated data.

`GET /api/v1/fleet/hosts/summary/mdm`

#### Parameters

| Name     | Type    | In    | Description                                                                                                                                                                                                                                                                                                                        |
| -------- | ------- | ----- | -------------------------------------------------------------------------------- |
| team_id  | integer | query | _Available in Fleet Premium_ Filter by team                                      |
| platform | string  | query | Filter by platform ("windows" or "darwin")                                       |

A `team_id` of `0` returns the statistics for hosts that are not part of any team. A `null` or missing `team_id` returns statistics for all hosts regardless of the team.

#### Example

`GET /api/v1/fleet/hosts/summary/mdm?team_id=1&platform=windows`

##### Default response

`Status: 200`

```json
{
  "counts_updated_at": "2021-03-21T12:32:44Z",
  "mobile_device_management_enrollment_status": {
    "enrolled_manual_hosts_count": 0,
    "enrolled_automated_hosts_count": 2,
    "unenrolled_hosts_count": 0,
    "hosts_count": 2
  },
  "mobile_device_management_solution": [
    {
      "id": 2,
      "name": "Solution1",
      "server_url": "solution1.com",
      "hosts_count": 1
    },
    {
      "id": 3,
      "name": "Solution2",
      "server_url": "solution2.com",
      "hosts_count": 1
    }
  ]
}
```

---

### Get host's macadmin mobile device management (MDM) and Munki information

Requires the [macadmins osquery
extension](https://github.com/macadmins/osquery-extension) which comes bundled
in [Fleet's osquery
installers](https://fleetdm.com/docs/using-fleet/adding-hosts#osquery-installer).
Currently supported only on macOS.

Retrieves a host's MDM enrollment status, MDM server URL, and Munki version.

`GET /api/v1/fleet/hosts/{id}/macadmins`

#### Parameters

| Name    | Type    | In   | Description                                                                                                                                                                                                                                                                                                                        |
| ------- | ------- | ---- | -------------------------------------------------------------------------------- |
| id      | integer | path | **Required** The id of the host to get the details for                           |

#### Example

`GET /api/v1/fleet/hosts/32/macadmins`

##### Default response

`Status: 200`

```json
{
  "macadmins": {
    "munki": {
      "version": "1.2.3"
    },
    "munki_issues": [
      {
        "id": 1,
        "name": "Could not retrieve managed install primary manifest",
        "type": "error",
        "created_at": "2022-08-01T05:09:44Z"
      },
      {
        "id": 2,
        "name": "Could not process item Figma for optional install. No pkginfo found in catalogs: release",
        "type": "warning",
        "created_at": "2022-08-01T05:09:44Z"
      }
    ],
    "mobile_device_management": {
      "enrollment_status": "On (automatic)",
      "server_url": "http://some.url/mdm",
      "name": "MDM Vendor Name",
      "id": 999
    }
  }
}
```

---

### Get aggregated host's macadmin mobile device management (MDM) and Munki information

Requires the [macadmins osquery
extension](https://github.com/macadmins/osquery-extension) which comes bundled
in [Fleet's osquery
installers](https://fleetdm.com/docs/using-fleet/adding-hosts#osquery-installer).
Currently supported only on macOS.


Retrieves aggregated host's MDM enrollment status and Munki versions.

`GET /api/v1/fleet/macadmins`

#### Parameters

| Name    | Type    | In    | Description                                                                                                                                                                                                                                                                                                                        |
| ------- | ------- | ----- | ---------------------------------------------------------------------------------------------------------------- |
| team_id | integer | query | _Available in Fleet Premium_ Filters the aggregate host information to only include hosts in the specified team. |                           |

A `team_id` of `0` returns the statistics for hosts that are not part of any team. A `null` or missing `team_id` returns statistics for all hosts regardless of the team.

#### Example

`GET /api/v1/fleet/macadmins`

##### Default response

`Status: 200`

```json
{
  "macadmins": {
    "counts_updated_at": "2021-03-21T12:32:44Z",
    "munki_versions": [
      {
        "version": "5.5",
        "hosts_count": 8360
      },
      {
        "version": "5.4",
        "hosts_count": 1700
      },
      {
        "version": "5.3",
        "hosts_count": 400
      },
      {
        "version": "5.2.3",
        "hosts_count": 112
      },
      {
        "version": "5.2.2",
        "hosts_count": 50
      }
    ],
    "munki_issues": [
      {
        "id": 1,
        "name": "Could not retrieve managed install primary manifest",
        "type": "error",
        "hosts_count": 2851
      },
      {
        "id": 2,
        "name": "Could not process item Figma for optional install. No pkginfo found in catalogs: release",
        "type": "warning",
        "hosts_count": 1983
      }
    ],
    "mobile_device_management_enrollment_status": {
      "enrolled_manual_hosts_count": 124,
      "enrolled_automated_hosts_count": 124,
      "unenrolled_hosts_count": 112
    },
    "mobile_device_management_solution": [
      {
        "id": 1,
        "name": "SimpleMDM",
        "hosts_count": 8360,
        "server_url": "https://a.simplemdm.com/mdm"
      },
      {
        "id": 2,
        "name": "Intune",
        "hosts_count": 1700,
        "server_url": "https://enrollment.manage.microsoft.com"
      }
    ]
  }
}
```

### Get host OS versions

Retrieves the aggregated host OS versions information.

`GET /api/v1/fleet/os_versions`

#### Parameters

| Name                | Type     | In    | Description                                                                                                                          |
| ---      | ---      | ---   | ---                                                                                                                                  |
| team_id             | integer | query | _Available in Fleet Premium_ Filters the hosts to only include hosts in the specified team. If not provided, all hosts are included. |
| platform            | string   | query | Filters the hosts to the specified platform |
| os_name     | string | query | The name of the operating system to filter hosts by. `os_version` must also be specified with `os_name`                                                 |
| os_version    | string | query | The version of the operating system to filter hosts by. `os_name` must also be specified with `os_version`                                                 |

##### Default response

`Status: 200`

```json
{
  "counts_updated_at": "2022-03-22T21:38:31Z",
  "os_versions": [
    {
      "hosts_count": 1,
      "name": "CentOS 6.10.0",
      "name_only": "CentOS",
      "version": "6.10.0",
      "platform": "rhel",
      "os_id": 1
    },
    {
      "hosts_count": 1,
      "name": "CentOS Linux 7.9.2009",
      "name_only": "CentOS",
      "version": "7.9.2009",
      "platform": "rhel",
      "os_id": 2
    },
    {
      "hosts_count": 1,
      "name": "CentOS Linux 8.3.2011",
      "name_only": "CentOS",
      "version": "8.2.2011",
      "platform": "rhel",
      "os_id": 3
    },
    {
      "hosts_count": 1,
      "name": "Debian GNU/Linux 10.0.0",
      "name_only": "Debian GNU/Linux",
      "version": "10.0.0",
      "platform": "debian",
      "os_id": 4
    },
    {
      "hosts_count": 1,
      "name": "Debian GNU/Linux 9.0.0",
      "name_only": "Debian GNU/Linux",
      "version": "9.0.0",
      "platform": "debian",
      "os_id": 5
    },
    {
      "hosts_count": 1,
      "name": "Ubuntu 16.4.0 LTS",
      "name_only": "Ubuntu",
      "version": "16.4.0 LTS",
      "platform": "ubuntu",
      "os_id": 6
    }
  ]
}
```

### Get hosts report in CSV

Returns the list of hosts corresponding to the search criteria in CSV format, ready for download when
requested by a web browser.

`GET /api/v1/fleet/hosts/report`

#### Parameters

| Name                    | Type    | In    | Description                                                                                                                                                                                                                                                                                                                                 |
| ----------------------- | ------- | ----- | ------------------------------------------------------------------------------------------------------------------------------------------------------------------------------------------------------------------------------------------------------------------------------------------------------------------------------------------- |
| format                  | string  | query | **Required**, must be "csv" (only supported format for now).                                                                                                                                                                                                                                                                                |
| columns                 | string  | query | Comma-delimited list of columns to include in the report (returns all columns if none is specified).                                                                                                                                                                                                                                        |
| order_key               | string  | query | What to order results by. Can be any column in the hosts table.                                                                                                                                                                                                                                                                             |
| order_direction         | string  | query | **Requires `order_key`**. The direction of the order given the order key. Options include 'asc' and 'desc'. Default is 'asc'.                                                                                                                                                                                                               |
| status                  | string  | query | Indicates the status of the hosts to return. Can either be 'new', 'online', 'offline', 'mia' or 'missing'.                                                                                                                                                                                                                                  |
| query                   | string  | query | Search query keywords. Searchable fields include `hostname`, `machine_serial`, `uuid`, `ipv4` and the hosts' email addresses (only searched if the query looks like an email address, i.e. contains an `@`, no space, etc.).                                                                                                                |
| team_id                 | integer | query | _Available in Fleet Premium_ Filters the hosts to only include hosts in the specified team.                                                                                                                                                                                                                                                 |
| policy_id               | integer | query | The ID of the policy to filter hosts by.                                                                                                                                                                                                                                                                                                    |
| policy_response         | string  | query | Valid options are 'passing' or 'failing'. `policy_id` must also be specified with `policy_response`. **Note: If `policy_id` is specified _without_ including `policy_response`, this will also return hosts where the policy is not configured to run or failed to run.** |
| software_id             | integer | query | The ID of the software to filter hosts by.                                                                                                                                                                                                                                                                                                  |
| os_id                   | integer | query | The ID of the operating system to filter hosts by.                                                                                                                                                                                                                                                                                          |
| os_name                 | string  | query | The name of the operating system to filter hosts by. `os_version` must also be specified with `os_name`                                                                                                                                                                                                                                     |
| os_version              | string  | query | The version of the operating system to filter hosts by. `os_name` must also be specified with `os_version`                                                                                                                                                                                                                                  |
| mdm_id                  | integer | query | The ID of the _mobile device management_ (MDM) solution to filter hosts by (that is, filter hosts that use a specific MDM provider and URL).                                                                                                                                                                                                |
| mdm_name                | string  | query | The name of the _mobile device management_ (MDM) solution to filter hosts by (that is, filter hosts that use a specific MDM provider).                                                                                                                                                                                                |
| mdm_enrollment_status   | string  | query | The _mobile device management_ (MDM) enrollment status to filter hosts by. Can be one of 'manual', 'automatic', 'enrolled', 'pending', or 'unenrolled'.                                                                                                                                                                                                             |
| macos_settings          | string  | query | Filters the hosts by the status of the _mobile device management_ (MDM) profiles applied to hosts. Can be one of 'verified', 'verifying', 'pending', or 'failed'. **Note: If this filter is used in Fleet Premium without a team ID filter, the results include only hosts that are not assigned to any team.**                                                                                                                                                                                                             |
| munki_issue_id          | integer | query | The ID of the _munki issue_ (a Munki-reported error or warning message) to filter hosts by (that is, filter hosts that are affected by that corresponding error or warning message).                                                                                                                                                        |
| low_disk_space          | integer | query | _Available in Fleet Premium_ Filters the hosts to only include hosts with less GB of disk space available than this value. Must be a number between 1-100.                                                                                                                                                                                  |
| label_id                | integer | query | A valid label ID. Can only be used in combination with `order_key`, `order_direction`, `status`, `query` and `team_id`.                                                                                                                                                                                                                     |
| bootstrap_package       | string | query | _Available in Fleet Premium_ Filters the hosts by the status of the MDM bootstrap package on the host. Can be one of 'installed', 'pending', or 'failed'. **Note: If this filter is used in Fleet Premium without a team ID filter, the results include only hosts that are not assigned to any team.** |
| disable_failing_policies | boolean | query | If `true`, hosts will return failing policies as 0 (returned as the `issues` column) regardless of whether there are any that failed for the host. This is meant to be used when increased performance is needed in exchange for the extra information.      |

If `mdm_id`, `mdm_name` or `mdm_enrollment_status` is specified, then Windows Servers are excluded from the results.

#### Example

`GET /api/v1/fleet/hosts/report?software_id=123&format=csv&columns=hostname,primary_ip,platform`

##### Default response

`Status: 200`

```csv
created_at,updated_at,id,detail_updated_at,label_updated_at,policy_updated_at,last_enrolled_at,seen_time,refetch_requested,hostname,uuid,platform,osquery_version,os_version,build,platform_like,code_name,uptime,memory,cpu_type,cpu_subtype,cpu_brand,cpu_physical_cores,cpu_logical_cores,hardware_vendor,hardware_model,hardware_version,hardware_serial,computer_name,primary_ip_id,primary_ip,primary_mac,distributed_interval,config_tls_refresh,logger_tls_period,team_id,team_name,gigs_disk_space_available,percent_disk_space_available,issues,device_mapping,status,display_text
2022-03-15T17:23:56Z,2022-03-15T17:23:56Z,1,2022-03-15T17:23:56Z,2022-03-15T17:23:56Z,2022-03-15T17:23:56Z,2022-03-15T17:23:56Z,2022-03-15T17:23:56Z,false,foo.local0,a4fc55a1-b5de-409c-a2f4-441f564680d3,debian,,,,,,0s,0,,,,0,0,,,,,,,,,0,0,0,,,0,0,0,,,,
2022-03-15T17:23:56Z,2022-03-15T17:23:56Z,2,2022-03-15T17:23:56Z,2022-03-15T17:23:56Z,2022-03-15T17:23:56Z,2022-03-15T17:23:56Z,2022-03-15T17:22:56Z,false,foo.local1,689539e5-72f0-4bf7-9cc5-1530d3814660,rhel,,,,,,0s,0,,,,0,0,,,,,,,,,0,0,0,,,0,0,0,,,,
2022-03-15T17:23:56Z,2022-03-15T17:23:56Z,3,2022-03-15T17:23:56Z,2022-03-15T17:23:56Z,2022-03-15T17:23:56Z,2022-03-15T17:23:56Z,2022-03-15T17:21:56Z,false,foo.local2,48ebe4b0-39c3-4a74-a67f-308f7b5dd171,linux,,,,,,0s,0,,,,0,0,,,,,,,,,0,0,0,,,0,0,0,,,,
```

### Get host's disk encryption key

For macOS, requires the [macadmins osquery extension](https://github.com/macadmins/osquery-extension) which comes bundled
in [Fleet's osquery installers](https://fleetdm.com/docs/using-fleet/adding-hosts#osquery-installer).

Requires Fleet's MDM properly [enabled and configured](https://fleetdm.com/docs/using-fleet/mdm-macos-setup).

Retrieves the disk encryption key for a host.

`GET /api/v1/fleet/mdm/hosts/:id/encryption_key`

#### Parameters

| Name | Type    | In   | Description                                                        |
| ---- | ------- | ---- | ------------------------------------------------------------------ |
| id   | integer | path | **Required** The id of the host to get the disk encryption key for |


#### Example

`GET /api/v1/fleet/mdm/hosts/8/encryption_key`

##### Default response

`Status: 200`

```json
{
  "host_id": 8,
  "encryption_key": {
    "key": "5ADZ-HTZ8-LJJ4-B2F8-JWH3-YPBT",
    "updated_at": "2022-12-01T05:31:43Z"
  }
}
```

### Get configuration profiles assigned to a host

Requires Fleet's MDM properly [enabled and configured](https://fleetdm.com/docs/using-fleet/mdm-macos-setup).

Retrieves a list of the configuration profiles assigned to a host.

`GET /api/v1/fleet/mdm/hosts/:id/profiles`

#### Parameters

| Name | Type    | In   | Description                      |
| ---- | ------- | ---- | -------------------------------- |
| id   | integer | path | **Required**. The ID of the host  |


#### Example

`GET /api/v1/fleet/mdm/hosts/8/profiles`

##### Default response

`Status: 200`

```json
{
  "host_id": 8,
  "profiles": [
    {
      "profile_id": 1337,
      "team_id": 0,
      "name": "Example profile",
      "identifier": "com.example.profile",
      "created_at": "2023-03-31T00:00:00Z",
      "updated_at": "2023-03-31T00:00:00Z",
      "checksum": "dGVzdAo="
    }
  ]
}
```

---


## Labels

- [Create label](#create-label)
- [Modify label](#modify-label)
- [Get label](#get-label)
- [Get labels summary](#get-labels-summary)
- [List labels](#list-labels)
- [List hosts in a label](#list-hosts-in-a-label)
- [Delete label](#delete-label)
- [Delete label by ID](#delete-label-by-id)

### Create label

Creates a dynamic label.

`POST /api/v1/fleet/labels`

#### Parameters

| Name        | Type   | In   | Description                                                                                                                                                                                                                                  |
| ----------- | ------ | ---- | -------------------------------------------------------------------------------------------------------------------------------------------------------------------------------------------------------------------------------------------- |
| name        | string | body | **Required**. The label's name.                                                                                                                                                                                                              |
| description | string | body | The label's description.                                                                                                                                                                                                                     |
| query       | string | body | **Required**. The query in SQL syntax used to filter the hosts.                                                                                                                                                                              |
| platform    | string | body | The specific platform for the label to target. Provides an additional filter. Choices for platform are `darwin`, `windows`, `ubuntu`, and `centos`. All platforms are included by default and this option is represented by an empty string. |

#### Example

`POST /api/v1/fleet/labels`

##### Request body

```json
{
  "name": "Ubuntu hosts",
  "description": "Filters ubuntu hosts",
  "query": "SELECT 1 FROM os_version WHERE platform = 'ubuntu';",
  "platform": ""
}
```

##### Default response

`Status: 200`

```json
{
  "label": {
    "created_at": "0001-01-01T00:00:00Z",
    "updated_at": "0001-01-01T00:00:00Z",
    "id": 1,
    "name": "Ubuntu hosts",
    "description": "Filters ubuntu hosts",
    "query": "SELECT 1 FROM os_version WHERE platform = 'ubuntu';",
    "label_type": "regular",
    "label_membership_type": "dynamic",
    "display_text": "Ubuntu hosts",
    "count": 0,
    "host_ids": null
  }
}
```

### Modify label

Modifies the specified label. Note: Label queries and platforms are immutable. To change these, you must delete the label and create a new label.

`PATCH /api/v1/fleet/labels/{id}`

#### Parameters

| Name        | Type    | In   | Description                   |
| ----------- | ------- | ---- | ----------------------------- |
| id          | integer | path | **Required**. The label's id. |
| name        | string  | body | The label's name.             |
| description | string  | body | The label's description.      |

#### Example

`PATCH /api/v1/fleet/labels/1`

##### Request body

```json
{
  "name": "macOS label",
  "description": "Now this label only includes macOS machines",
  "platform": "darwin"
}
```

##### Default response

`Status: 200`

```json
{
  "label": {
    "created_at": "0001-01-01T00:00:00Z",
    "updated_at": "0001-01-01T00:00:00Z",
    "id": 1,
    "name": "Ubuntu hosts",
    "description": "Filters ubuntu hosts",
    "query": "SELECT 1 FROM os_version WHERE platform = 'ubuntu';",
    "platform": "darwin",
    "label_type": "regular",
    "label_membership_type": "dynamic",
    "display_text": "Ubuntu hosts",
    "count": 0,
    "host_ids": null
  }
}
```

### Get label

Returns the specified label.

`GET /api/v1/fleet/labels/{id}`

#### Parameters

| Name | Type    | In   | Description                   |
| ---- | ------- | ---- | ----------------------------- |
| id   | integer | path | **Required**. The label's id. |

#### Example

`GET /api/v1/fleet/labels/1`

##### Default response

`Status: 200`

```json
{
  "label": {
    "created_at": "2021-02-09T22:09:43Z",
    "updated_at": "2021-02-09T22:15:58Z",
    "id": 12,
    "name": "Ubuntu",
    "description": "Filters ubuntu hosts",
    "query": "SELECT 1 FROM os_version WHERE platform = 'ubuntu';",
    "label_type": "regular",
    "label_membership_type": "dynamic",
    "display_text": "Ubuntu",
    "count": 0,
    "host_ids": null
  }
}
```

### Get labels summary

Returns a list of all the labels in Fleet.

`GET /api/v1/fleet/labels/summary`

#### Example

`GET /api/v1/fleet/labels/summary`

##### Default response

`Status: 200`

```json
{
  "labels": [
    {
      "id": 6,
      "name": "All Hosts",
      "description": "All hosts which have enrolled in Fleet",
      "label_type": "builtin"
    },
    {
      "id": 7,
      "name": "macOS",
      "description": "All macOS hosts",
      "label_type": "builtin"
    },
    {
      "id": 8,
      "name": "Ubuntu Linux",
      "description": "All Ubuntu hosts",
      "label_type": "builtin"
    },
    {
      "id": 9,
      "name": "CentOS Linux",
      "description": "All CentOS hosts",
      "label_type": "builtin"
    },
    {
      "id": 10,
      "name": "MS Windows",
      "description": "All Windows hosts",
      "label_type": "builtin"
    }
  ]
}
```

### List labels

Returns a list of all the labels in Fleet.

`GET /api/v1/fleet/labels`

#### Parameters

| Name            | Type    | In    | Description   |
| --------------- | ------- | ----- |------------------------------------- |
| order_key       | string  | query | What to order results by. Can be any column in the labels table.                                                  |
| order_direction | string  | query | **Requires `order_key`**. The direction of the order given the order key. Options include `asc` and `desc`. Default is `asc`. |

#### Example

`GET /api/v1/fleet/labels`

##### Default response

`Status: 200`

```json
{
  "labels": [
    {
      "created_at": "2021-02-02T23:55:25Z",
      "updated_at": "2021-02-02T23:55:25Z",
      "id": 6,
      "name": "All Hosts",
      "description": "All hosts which have enrolled in Fleet",
      "query": "SELECT 1;",
      "label_type": "builtin",
      "label_membership_type": "dynamic",
      "host_count": 7,
      "display_text": "All Hosts",
      "count": 7,
      "host_ids": null
    },
    {
      "created_at": "2021-02-02T23:55:25Z",
      "updated_at": "2021-02-02T23:55:25Z",
      "id": 7,
      "name": "macOS",
      "description": "All macOS hosts",
      "query": "SELECT 1 FROM os_version WHERE platform = 'darwin';",
      "platform": "darwin",
      "label_type": "builtin",
      "label_membership_type": "dynamic",
      "host_count": 1,
      "display_text": "macOS",
      "count": 1,
      "host_ids": null
    },
    {
      "created_at": "2021-02-02T23:55:25Z",
      "updated_at": "2021-02-02T23:55:25Z",
      "id": 8,
      "name": "Ubuntu Linux",
      "description": "All Ubuntu hosts",
      "query": "SELECT 1 FROM os_version WHERE platform = 'ubuntu';",
      "platform": "ubuntu",
      "label_type": "builtin",
      "label_membership_type": "dynamic",
      "host_count": 3,
      "display_text": "Ubuntu Linux",
      "count": 3,
      "host_ids": null
    },
    {
      "created_at": "2021-02-02T23:55:25Z",
      "updated_at": "2021-02-02T23:55:25Z",
      "id": 9,
      "name": "CentOS Linux",
      "description": "All CentOS hosts",
      "query": "SELECT 1 FROM os_version WHERE platform = 'centos' OR name LIKE '%centos%'",
      "label_type": "builtin",
      "label_membership_type": "dynamic",
      "host_count": 3,
      "display_text": "CentOS Linux",
      "count": 3,
      "host_ids": null
    },
    {
      "created_at": "2021-02-02T23:55:25Z",
      "updated_at": "2021-02-02T23:55:25Z",
      "id": 10,
      "name": "MS Windows",
      "description": "All Windows hosts",
      "query": "SELECT 1 FROM os_version WHERE platform = 'windows';",
      "platform": "windows",
      "label_type": "builtin",
      "label_membership_type": "dynamic",
      "display_text": "MS Windows",
      "count": 0,
      "host_ids": null
    }
  ]
}
```

### List hosts in a label

Returns a list of the hosts that belong to the specified label.

`GET /api/v1/fleet/labels/{id}/hosts`

#### Parameters

| Name                     | Type    | In    | Description                                                                                                                                                                                                                |
| ---------------          | ------- | ----- | -----------------------------------------------------------------------------------------------------------------------------                                                                                              |
| id                       | integer | path  | **Required**. The label's id.                                                                                                                                                                                              |
| page                     | integer | query | Page number of the results to fetch.                                                                                                                                                                                       |
| per_page                 | integer | query | Results per page.                                                                                                                                                                                                          |
| order_key                | string  | query | What to order results by. Can be any column in the hosts table.                                                                                                                                                            |
| order_direction          | string  | query | **Requires `order_key`**. The direction of the order given the order key. Options include 'asc' and 'desc'. Default is 'asc'.                                                                                              |
| after                    | string  | query | The value to get results after. This needs `order_key` defined, as that's the column that would be used.                                                                                                                   |
| status                   | string  | query | Indicates the status of the hosts to return. Can either be 'new', 'online', 'offline', 'mia' or 'missing'.                                                                                                                 |
| query                    | string  | query | Search query keywords. Searchable fields include `hostname`, `machine_serial`, `uuid`, and `ipv4`.                                                                                                                         |
| team_id                  | integer | query | _Available in Fleet Premium_ Filters the hosts to only include hosts in the specified team.                                                                                                                                |
| disable_failing_policies | boolean | query | If "true", hosts will return failing policies as 0 regardless of whether there are any that failed for the host. This is meant to be used when increased performance is needed in exchange for the extra information.      |
| mdm_id                   | integer | query | The ID of the _mobile device management_ (MDM) solution to filter hosts by (that is, filter hosts that use a specific MDM provider and URL).      |
| mdm_name                 | string  | query | The name of the _mobile device management_ (MDM) solution to filter hosts by (that is, filter hosts that use a specific MDM provider).      |
| mdm_enrollment_status    | string  | query | The _mobile device management_ (MDM) enrollment status to filter hosts by. Can be one of 'manual', 'automatic', 'enrolled', 'pending', or 'unenrolled'.                                                                                                                                                                                                             |
| macos_settings           | string  | query | Filters the hosts by the status of the _mobile device management_ (MDM) profiles applied to hosts. Can be one of 'verified', 'verifying', 'pending', or 'failed'. **Note: If this filter is used in Fleet Premium without a team ID filter, the results include only hosts that are not assigned to any team.**                                                                                                                                                                                                             |
| low_disk_space           | integer | query | _Available in Fleet Premium_ Filters the hosts to only include hosts with less GB of disk space available than this value. Must be a number between 1-100.                                                                 |
| macos_settings_disk_encryption | string | query | Filters the hosts by the status of the macOS disk encryption MDM profile on the host. Can be one of 'verified', 'verifying', 'action_required', 'enforcing', 'failed', or 'removing_enforcement'. |
| bootstrap_package       | string | query | _Available in Fleet Premium_ Filters the hosts by the status of the MDM bootstrap package on the host. Can be one of 'installed', 'pending', or 'failed'. **Note: If this filter is used in Fleet Premium without a team ID filter, the results include only hosts that are not assigned to any team.** |
| os_settings          | string  | query | Filters the hosts by the status of the operating system settings applied to the hosts. Can be one of 'verified', 'verifying', 'pending', or 'failed'. **Note: If this filter is used in Fleet Premium without a team ID filter, the results include only hosts that are not assigned to any team.** |
| os_settings_disk_encryption | string | query | Filters the hosts by the status of the disk encryption setting applied to the hosts. Can be one of 'verified', 'verifying', 'action_required', 'enforcing', 'failed', or 'removing_enforcement'.  **Note: If this filter is used in Fleet Premium without a team ID filter, the results include only hosts that are not assigned to any team.** |

If `mdm_id`, `mdm_name`, `mdm_enrollment_status`, `os_settings`, or `os_settings_disk_encryption` is specified, then Windows Servers are excluded from the results.

#### Example

`GET /api/v1/fleet/labels/6/hosts&query=floobar`

##### Default response

`Status: 200`

```json
{
  "hosts": [
    {
      "created_at": "2021-02-03T16:11:43Z",
      "updated_at": "2021-02-03T21:58:19Z",
      "id": 2,
      "detail_updated_at": "2021-02-03T21:58:10Z",
      "label_updated_at": "2021-02-03T21:58:10Z",
      "policy_updated_at": "2023-06-26T18:33:15Z",
      "last_enrolled_at": "2021-02-03T16:11:43Z",
      "software_updated_at": "2020-11-05T05:09:44Z",
      "seen_time": "2021-02-03T21:58:20Z",
      "refetch_requested": false,
      "hostname": "floobar42",
      "uuid": "a2064cef-0000-0000-afb9-283e3c1d487e",
      "platform": "ubuntu",
      "osquery_version": "4.5.1",
      "os_version": "Ubuntu 20.4.0",
      "build": "",
      "platform_like": "debian",
      "code_name": "",
      "uptime": 32688000000000,
      "memory": 2086899712,
      "cpu_type": "x86_64",
      "cpu_subtype": "142",
      "cpu_brand": "Intel(R) Core(TM) i5-8279U CPU @ 2.40GHz",
      "cpu_physical_cores": 4,
      "cpu_logical_cores": 4,
      "hardware_vendor": "",
      "hardware_model": "",
      "hardware_version": "",
      "hardware_serial": "",
      "computer_name": "e2e7f8d8983d",
      "display_name": "e2e7f8d8983d",
      "primary_ip": "172.20.0.2",
      "primary_mac": "02:42:ac:14:00:02",
      "distributed_interval": 10,
      "config_tls_refresh": 10,
      "logger_tls_period": 10,
      "team_id": null,
      "pack_stats": null,
      "team_name": null,
      "status": "offline",
      "display_text": "e2e7f8d8983d",
      "mdm": {
        "encryption_key_available": false,
        "enrollment_status": null,
        "name": "",
        "server_url": null
      }
    }
  ]
}
```

### Delete label

Deletes the label specified by name.

`DELETE /api/v1/fleet/labels/{name}`

#### Parameters

| Name | Type   | In   | Description                     |
| ---- | ------ | ---- | ------------------------------- |
| name | string | path | **Required**. The label's name. |

#### Example

`DELETE /api/v1/fleet/labels/ubuntu_label`

##### Default response

`Status: 200`


### Delete label by ID

Deletes the label specified by ID.

`DELETE /api/v1/fleet/labels/id/{id}`

#### Parameters

| Name | Type    | In   | Description                   |
| ---- | ------- | ---- | ----------------------------- |
| id   | integer | path | **Required**. The label's id. |

#### Example

`DELETE /api/v1/fleet/labels/id/13`

##### Default response

`Status: 200`

---

## Mobile device management (MDM)

These API endpoints are used to automate MDM features in Fleet. Read more about MDM features in Fleet [here](https://fleetdm.com/docs/using-fleet/mdm-macos-setup).

- [Add custom macOS setting (configuration profile)](#add-custom-macos-setting-configuration-profile)
- [List custom macOS settings (configuration profiles)](#list-custom-macos-settings-configuration-profiles)
- [Download custom macOS setting (configuration profile)](#download-custom-macos-setting-configuration-profile)
- [Delete custom macOS setting (configuration profile)](#delete-custom-macos-setting-configuration-profile)
- [Update disk encryption enforcement](#update-disk-encryption-enforcement)
- [Get disk encryption statistics](#get-disk-encryption-statistics)
- [Get macOS settings statistics](#get-macos-settings-statistics)
- [Run custom MDM command](#run-custom-mdm-command)
- [Get custom MDM command results](#get-custom-mdm-command-results)
- [List custom MDM commands](#list-custom-mdm-commands)
- [Set custom MDM setup enrollment profile](#set-custom-mdm-setup-enrollment-profile)
- [Get custom MDM setup enrollment profile](#get-custom-mdm-setup-enrollment-profile)
- [Delete custom MDM setup enrollment profile](#delete-custom-mdm-setup-enrollment-profile)
- [Get Apple Push Notification service (APNs)](#get-apple-push-notification-service-apns)
- [Get Apple Business Manager (ABM)](#get-apple-business-manager-abm)
- [Turn off MDM for a host](#turn-off-mdm-for-a-host)
- [Upload a bootstrap package](#upload-a-bootstrap-package)
- [Get metadata about a bootstrap package](#get-metadata-about-a-bootstrap-package)
- [Delete a bootstrap package](#delete-a-bootstrap-package)
- [Download a bootstrap package](#download-a-bootstrap-package)
- [Get a summary of bootstrap package status](#get-a-summary-of-bootstrap-package-status)
- [Upload an EULA file](#upload-an-eula-file)
- [Get metadata about an EULA file](#get-metadata-about-an-eula-file)
- [Delete an EULA file](#delete-an-eula-file)
- [Download an EULA file](#download-an-eula-file)

### Add custom macOS setting (configuration profile)

Add a configuration profile to enforce custom settings on macOS hosts.

`POST /api/v1/fleet/mdm/apple/profiles`

#### Parameters

| Name                      | Type     | In   | Description                                                               |
| ------------------------- | -------- | ---- | ------------------------------------------------------------------------- |
| profile                   | file     | form | **Required**. The .mobileconfig file containing the profile.               |
| team_id                   | string   | form | _Available in Fleet Premium_ The team ID for the profile. If specified, the profile is applied to only hosts that are assigned to the specified team. If not specified, the profile is applied to only to hosts that are not assigned to any team. |

#### Example

Add a new configuration profile to be applied to macOS hosts enrolled to Fleet's MDM that are
assigned to a team. Note that in this example the form data specifies`team_id` in addition to
`profile`.

`POST /api/v1/fleet/mdm/apple/profiles`

##### Request headers

```http
Content-Length: 850
Content-Type: multipart/form-data; boundary=------------------------f02md47480und42y
```

##### Request body

```http
--------------------------f02md47480und42y
Content-Disposition: form-data; name="team_id"

1
--------------------------f02md47480und42y
Content-Disposition: form-data; name="profile"; filename="Foo.mobileconfig"
Content-Type: application/octet-stream

<?xml version="1.0" encoding="UTF-8"?>
<!DOCTYPE plist PUBLIC "-//Apple//DTD PLIST 1.0//EN" "http://www.apple.com/DTDs/PropertyList-1.0.dtd">
<plist version="1.0">
<dict>
  <key>PayloadContent</key>
  <array/>
  <key>PayloadDisplayName</key>
  <string>Example profile</string>
  <key>PayloadIdentifier</key>
  <string>com.example.profile</string>
  <key>PayloadType</key>
  <string>Configuration</string>
  <key>PayloadUUID</key>
  <string>0BBF3E23-7F56-48FC-A2B6-5ACC598A4A69</string>
  <key>PayloadVersion</key>
  <integer>1</integer>
</dict>
</plist>
--------------------------f02md47480und42y--

```

##### Default response

`Status: 200`

```json
{
  "profile_id": 42
}
```

###### Additional notes
If the response is `Status: 409 Conflict`, the body may include additional error details in the case
of duplicate payload display name or duplicate payload identifier.


### List custom macOS settings (configuration profiles)

Get a list of the configuration profiles in Fleet.

For Fleet Premium, the list can
optionally be filtered by team ID. If no team ID is specified, team profiles are excluded from the
results (i.e., only profiles that are associated with "No team" are listed).

`GET /api/v1/fleet/mdm/apple/profiles`

#### Parameters

| Name                      | Type   | In    | Description                                                               |
| ------------------------- | ------ | ----- | ------------------------------------------------------------------------- |
| team_id                   | string | query | _Available in Fleet Premium_ The team ID to filter profiles.              |

#### Example

List all configuration profiles for macOS hosts enrolled to Fleet's MDM that are not assigned to any team.

`GET /api/v1/fleet/mdm/apple/profiles`

##### Default response

`Status: 200`

```json
{
  "profiles": [
    {
      "profile_id": 1337,
      "team_id": 0,
      "name": "Example profile",
      "identifier": "com.example.profile",
      "created_at": "2023-03-31T00:00:00Z",
      "updated_at": "2023-03-31T00:00:00Z",
      "checksum": "dGVzdAo="
    }
  ]
}
```

### Download custom macOS setting (configuration profile)

`GET /api/v1/fleet/mdm/apple/profiles/{profile_id}`

#### Parameters

| Name                      | Type    | In    | Description                                                               |
| ------------------------- | ------- | ----- | ------------------------------------------------------------------------- |
| profile_id                | integer | url   | **Required** The id of the profile to download.                           |

#### Example

`GET /api/v1/fleet/mdm/apple/profiles/42`

##### Default response

`Status: 200`

**Note** To confirm success, it is important for clients to match content length with the response
header (this is done automatically by most clients, including the browser) rather than relying
solely on the response status code returned by this endpoint.

##### Example response headers

```http
  Content-Length: 542
  Content-Type: application/octet-stream
  Content-Disposition: attachment;filename="2023-03-31 Example profile.mobileconfig"
```

###### Example response body
```xml
<?xml version="1.0" encoding="UTF-8"?>
<!DOCTYPE plist PUBLIC "-//Apple//DTD PLIST 1.0//EN" "http://www.apple.com/DTDs/PropertyList-1.0.dtd">
<plist version="1.0">
<dict>
  <key>PayloadContent</key>
  <array/>
  <key>PayloadDisplayName</key>
  <string>Example profile</string>
  <key>PayloadIdentifier</key>
  <string>com.example.profile</string>
  <key>PayloadType</key>
  <string>Configuration</string>
  <key>PayloadUUID</key>
  <string>0BBF3E23-7F56-48FC-A2B6-5ACC598A4A69</string>
  <key>PayloadVersion</key>
  <integer>1</integer>
</dict>
</plist>
```

### Delete custom macOS setting (configuration profile)

`DELETE /api/v1/fleet/mdm/apple/profiles/{profile_id}`

#### Parameters

| Name                      | Type    | In    | Description                                                               |
| ------------------------- | ------- | ----- | ------------------------------------------------------------------------- |
| profile_id                | integer | url   | **Required** The id of the profile to delete.                             |

#### Example

`DELETE /api/v1/fleet/mdm/apple/profiles/42`

##### Default response

`Status: 200`

### Update disk encryption enforcement

_Available in Fleet Premium_

`PATCH /api/v1/fleet/mdm/apple/settings`

#### Parameters

| Name                   | Type    | In    | Description                                                                                 |
| -------------          | ------  | ----  | --------------------------------------------------------------------------------------      |
| team_id                | integer | body  | The team ID to apply the settings to. Settings applied to hosts in no team if absent.       |
| enable_disk_encryption | boolean | body  | Whether disk encryption should be enforced on devices that belong to the team (or no team). |

#### Example

`PATCH /api/v1/fleet/mdm/apple/settings`

##### Default response

`204`

### Get disk encryption statistics

_Available in Fleet Premium_

Get aggregate status counts of disk encryption enforced on macOS and Windows hosts.

The summary can optionally be filtered by team ID.

`GET /api/v1/fleet/mdm/disk_encryption/summary`

#### Parameters

| Name                      | Type   | In    | Description                                                               |
| ------------------------- | ------ | ----- | ------------------------------------------------------------------------- |
| team_id                   | string | query | _Available in Fleet Premium_ The team ID to filter the summary.           |

#### Example

Get aggregate disk encryption status counts of macOS and Windows hosts enrolled to Fleet's MDM that are not assigned to any team.

`GET /api/v1/fleet/mdm/disk_encryption/summary`

##### Default response

`Status: 200`

```json
{
  "verified": {"macos": 123, "windows": 123},
  "verifying": {"macos": 123, "windows": 0},
  "action_required": {"macos": 123, "windows": 0},
  "enforcing": {"macos": 123, "windows": 123},
  "failed": {"macos": 123, "windows": 123},
  "removing_enforcement": {"macos": 123, "windows": 0},
}
```

### Get macOS settings statistics

Get aggregate status counts of all macOS settings (configuraiton profiles and disk encryption) enforced on hosts.

For Fleet Premium uses, the statistics can
optionally be filtered by team ID. If no team ID is specified, team profiles are excluded from the
results (i.e., only profiles that are associated with "No team" are listed).

`GET /api/v1/fleet/mdm/apple/profiles/summary`

#### Parameters

| Name                      | Type   | In    | Description                                                               |
| ------------------------- | ------ | ----- | ------------------------------------------------------------------------- |
| team_id                   | string | query | _Available in Fleet Premium_ The team ID to filter profiles.              |

#### Example

Get aggregate status counts of MDM profiles applying to macOS hosts enrolled to Fleet's MDM that are not assigned to any team.

`GET /api/v1/fleet/mdm/apple/profiles/summary`

##### Default response

`Status: 200`

```json
{
  "verified": 123,
  "verifying": 123,
  "failed": 123,
  "pending": 123
}
```

### Run custom MDM command

This endpoint tells Fleet to run a custom MDM command, on the targeted macOS hosts, the next time they come online.

`POST /api/v1/fleet/mdm/apple/enqueue`

#### Parameters

| Name                      | Type   | In    | Description                                                               |
| ------------------------- | ------ | ----- | ------------------------------------------------------------------------- |
| command                   | string | json  | A base64-encoded MDM command as described in [Apple's documentation](https://developer.apple.com/documentation/devicemanagement/commands_and_queries). Supported formats are standard ([RFC 4648](https://www.rfc-editor.org/rfc/rfc4648.html)) and raw (unpadded) encoding ([RFC 4648 section 3.2](https://www.rfc-editor.org/rfc/rfc4648.html#section-3.2)) |
| device_ids                | array  | json  | An array of host UUIDs enrolled in Fleet's MDM on which the command should run.                   |

Note that the `EraseDevice` and `DeviceLock` commands are _available in Fleet Premium_ only.

#### Example

`POST /api/v1/fleet/mdm/apple/enqueue`

##### Default response

`Status: 200`

```json
{
  "command_uuid": "a2064cef-0000-1234-afb9-283e3c1d487e",
  "request_type": "ProfileList"
}
```

### Get custom MDM command results

This endpoint returns the results for a specific custom MDM command.

`GET /api/v1/fleet/mdm/apple/commandresults`

#### Parameters

| Name                      | Type   | In    | Description                                                               |
| ------------------------- | ------ | ----- | ------------------------------------------------------------------------- |
| command_uuid              | string | query | The unique identifier of the command.                                     |

#### Example

`GET /api/v1/fleet/mdm/apple/commandresults?command_uuid=a2064cef-0000-1234-afb9-283e3c1d487e`

##### Default response

`Status: 200`

```json
{
  "results": [
    {
      "device_id": "145cafeb-87c7-4869-84d5-e4118a927746",
      "command_uuid": "a2064cef-0000-1234-afb9-283e3c1d487e",
      "status": "Acknowledged",
      "updated_at": "2023-04-04:00:00Z",
      "request_type": "ProfileList",
      "hostname": "mycomputer",
      "result": "PD94bWwgdmVyc2lvbj0iMS4wIiBlbmNvZGluZz0iVVRGLTgiPz4KPCFET0NUWVBFIHBsaXN0IFBVQkxJQyAiLS8vQXBwbGUvL0RURCBQTElTVCAxLjAvL0VOIiAiaHR0cDovL3d3dy5hcHBsZS5jb20vRFREcy9Qcm9wZXJ0eUxpc3QtMS4wLmR0ZCI-CjxwbGlzdCB2ZXJzaW9uPSIxLjAiPgo8ZGljdD4KICAgIDxrZXk-Q29tbWFuZDwva2V5PgogICAgPGRpY3Q-CiAgICAgICAgPGtleT5NYW5hZ2VkT25seTwva2V5PgogICAgICAgIDxmYWxzZS8-CiAgICAgICAgPGtleT5SZXF1ZXN0VHlwZTwva2V5PgogICAgICAgIDxzdHJpbmc-UHJvZmlsZUxpc3Q8L3N0cmluZz4KICAgIDwvZGljdD4KICAgIDxrZXk-Q29tbWFuZFVVSUQ8L2tleT4KICAgIDxzdHJpbmc-MDAwMV9Qcm9maWxlTGlzdDwvc3RyaW5nPgo8L2RpY3Q-CjwvcGxpc3Q-"
    }
  ]
}
```

### List custom MDM commands

This endpoint returns the list of custom MDM commands that have been executed.

`GET /api/v1/fleet/mdm/apple/commands`

#### Parameters

| Name                      | Type    | In    | Description                                                               |
| ------------------------- | ------  | ----- | ------------------------------------------------------------------------- |
| page                      | integer | query | Page number of the results to fetch.                                      |
| per_page                  | integer | query | Results per page.                                                         |
| order_key                 | string  | query | What to order results by. Can be any field listed in the `results` array example below. |
| order_direction           | string  | query | **Requires `order_key`**. The direction of the order given the order key. Options include `asc` and `desc`. Default is `asc`. |

#### Example

`GET /api/v1/fleet/mdm/apple/commands?per_page=5`

##### Default response

`Status: 200`

```json
{
  "results": [
    {
      "device_id": "145cafeb-87c7-4869-84d5-e4118a927746",
      "command_uuid": "a2064cef-0000-1234-afb9-283e3c1d487e",
      "status": "Acknowledged",
      "updated_at": "2023-04-04:00:00Z",
      "request_type": "ProfileList",
      "hostname": "mycomputer"
    }
  ]
}
```

### Set custom MDM setup enrollment profile

_Available in Fleet Premium_

Sets the custom MDM setup enrollment profile for a team or no team.

`POST /api/v1/fleet/mdm/apple/enrollment_profile`

#### Parameters

| Name                      | Type    | In    | Description                                                                   |
| ------------------------- | ------  | ----- | -------------------------------------------------------------------------     |
| team_id                   | integer | json  | The team ID this custom enrollment profile applies to, or no team if omitted. |
| name                      | string  | json  | The filename of the uploaded custom enrollment profile.                       |
| enrollment_profile        | object  | json  | The custom enrollment profile's json, as documented in https://developer.apple.com/documentation/devicemanagement/profile. |

#### Example

`POST /api/v1/fleet/mdm/apple/enrollment_profile`

##### Default response

`Status: 200`

```json
{
  "team_id": 123,
  "name": "dep_profile.json",
  "uploaded_at": "2023-04-04:00:00Z",
  "enrollment_profile": {
    "is_mandatory": true,
    "is_mdm_removable": false
  }
}
```

### Get custom MDM setup enrollment profile

_Available in Fleet Premium_

Gets the custom MDM setup enrollment profile for a team or no team.

`GET /api/v1/fleet/mdm/apple/enrollment_profile`

#### Parameters

| Name                      | Type    | In    | Description                                                                           |
| ------------------------- | ------  | ----- | -------------------------------------------------------------------------             |
| team_id                   | integer | query | The team ID for which to return the custom enrollment profile, or no team if omitted. |

#### Example

`GET /api/v1/fleet/mdm/apple/enrollment_profile?team_id=123`

##### Default response

`Status: 200`

```json
{
  "team_id": 123,
  "name": "dep_profile.json",
  "uploaded_at": "2023-04-04:00:00Z",
  "enrollment_profile": {
    "is_mandatory": true,
    "is_mdm_removable": false
  }
}
```

### Delete custom MDM setup enrollment profile

_Available in Fleet Premium_

Deletes the custom MDM setup enrollment profile assigned to a team or no team.

`DELETE /api/v1/fleet/mdm/apple/enrollment_profile`

#### Parameters

| Name                      | Type    | In    | Description                                                                           |
| ------------------------- | ------  | ----- | -------------------------------------------------------------------------             |
| team_id                   | integer | query | The team ID for which to delete the custom enrollment profile, or no team if omitted. |

#### Example

`DELETE /api/v1/fleet/mdm/apple/enrollment_profile?team_id=123`

##### Default response

`Status: 204`

### Get Apple Push Notification service (APNs)

`GET /api/v1/fleet/mdm/apple`

#### Parameters

None.

#### Example

`GET /api/v1/fleet/mdm/apple`

##### Default response

`Status: 200`

```json
{
  "common_name": "APSP:04u52i98aewuh-xxxx-xxxx-xxxx-xxxx",
  "serial_number": "1234567890987654321",
  "issuer": "Apple Application Integration 2 Certification Authority",
  "renew_date": "2023-09-30T00:00:00Z"
}
```

### Get Apple Business Manager (ABM)

_Available in Fleet Premium_

`GET /api/v1/fleet/mdm/apple_bm`

#### Parameters

None.

#### Example

`GET /api/v1/fleet/mdm/apple_bm`

##### Default response

`Status: 200`

```json
{
  "apple_id": "apple@example.com",
  "org_name": "Fleet Device Management",
  "mdm_server_url": "https://example.com/mdm/apple/mdm",
  "renew_date": "2023-11-29T00:00:00Z",
  "default_team": ""
}
```

### Turn off MDM for a host

`PATCH /api/v1/fleet/mdm/hosts/{id}/unenroll`

#### Parameters

| Name | Type    | In   | Description                           |
| ---- | ------- | ---- | ------------------------------------- |
| id   | integer | path | **Required.** The host's ID in Fleet. |

#### Example

`PATCH /api/v1/fleet/mdm/hosts/42/unenroll`

##### Default response

`Status: 200`


### Upload a bootstrap package

_Available in Fleet Premium_

Upload a bootstrap package that will be automatically installed during DEP setup.

`POST /api/v1/fleet/mdm/apple/bootstrap`

#### Parameters

| Name    | Type   | In   | Description                                                                                                                                                                                                            |
| ------- | ------ | ---- | ---------------------------------------------------------------------------------------------------------------------------------------------------------------------------------------------------------------------- |
| package | file   | form | **Required**. The bootstrap package installer. It must be a signed `pkg` file.                                                                                                                                         |
| team_id | string | form | The team ID for the package. If specified, the package will be installed to hosts that are assigned to the specified team. If not specified, the package will be installed to hosts that are not assigned to any team. |

#### Example

Upload a bootstrap package that will be installed to macOS hosts enrolled to MDM that are
assigned to a team. Note that in this example the form data specifies `team_id` in addition to
`package`.

`POST /api/v1/fleet/mdm/apple/profiles`

##### Request headers

```http
Content-Length: 850
Content-Type: multipart/form-data; boundary=------------------------f02md47480und42y
```

##### Request body

```http
--------------------------f02md47480und42y
Content-Disposition: form-data; name="team_id"
1
--------------------------f02md47480und42y
Content-Disposition: form-data; name="package"; filename="bootstrap-package.pkg"
Content-Type: application/octet-stream
<BINARY_DATA>
--------------------------f02md47480und42y--
```

##### Default response

`Status: 200`

### Get metadata about a bootstrap package

_Available in Fleet Premium_

Get information about a bootstrap package that was uploaded to Fleet.

`GET /api/v1/fleet/mdm/apple/bootstrap/{team_id}/metadata`

#### Parameters

| Name       | Type    | In    | Description                                                                                                                                                                                                        |
| -------    | ------  | ---   | ---------------------------------------------------------------------------------------------------------------------------------------------------------                                                          |
| team_id    | string  | url   | **Required** The team ID for the package. Zero (0) can be specified to get information about the bootstrap package for hosts that don't belong to a team.                                                          |
| for_update | boolean | query | If set to `true`, the authorization will be for a `write` action instead of a `read`. Useful for the write-only `gitops` role when requesting the bootstrap metadata to check if the package needs to be replaced. |

#### Example

`GET /api/v1/fleet/mdm/apple/bootstrap/0/metadata`

##### Default response

`Status: 200`

```json
{
  "name": "bootstrap-package.pkg",
  "team_id": 0,
  "sha256": "6bebb4433322fd52837de9e4787de534b4089ac645b0692dfb74d000438da4a3",
  "token": "AA598E2A-7952-46E3-B89D-526D45F7E233",
  "created_at": "2023-04-20T13:02:05Z"
}
```

In the response above:

- `token` is the value you can use to [download a bootstrap package](#download-a-bootstrap-package)
- `sha256` is the SHA256 digest of the bytes of the bootstrap package file.

### Delete a bootstrap package

_Available in Fleet Premium_

Delete a team's bootstrap package.

`DELETE /api/v1/fleet/mdm/apple/bootstrap/{team_id}`

#### Parameters

| Name    | Type   | In  | Description                                                                                                                                               |
| ------- | ------ | --- | --------------------------------------------------------------------------------------------------------------------------------------------------------- |
| team_id | string | url | **Required** The team ID for the package. Zero (0) can be specified to get information about the bootstrap package for hosts that don't belong to a team. |


#### Example

`DELETE /api/v1/fleet/mdm/apple/bootstrap/1`

##### Default response

`Status: 200`

### Download a bootstrap package

_Available in Fleet Premium_

Download a bootstrap package.

`GET /api/v1/fleet/mdm/apple/bootstrap`

#### Parameters

| Name  | Type   | In    | Description                                      |
| ----- | ------ | ----- | ------------------------------------------------ |
| token | string | query | **Required** The token of the bootstrap package. |

#### Example

`GET /api/v1/fleet/mdm/apple/bootstrap?token=AA598E2A-7952-46E3-B89D-526D45F7E233`

##### Default response

`Status: 200`

```http
Status: 200
Content-Type: application/octet-stream
Content-Disposition: attachment
Content-Length: <length>
Body: <blob>
```

### Get a summary of bootstrap package status

_Available in Fleet Premium_

Get aggregate status counts of bootstrap packages delivered to DEP enrolled hosts.

The summary can optionally be filtered by team ID.

`GET /api/v1/fleet/mdm/apple/bootstrap/summary`

#### Parameters

| Name                      | Type   | In    | Description                                                               |
| ------------------------- | ------ | ----- | ------------------------------------------------------------------------- |
| team_id                   | string | query | The team ID to filter the summary.                                        |

#### Example

`GET /api/v1/fleet/mdm/apple/bootstrap/summary`

##### Default response

`Status: 200`

```json
{
  "installed": 10,
  "failed": 1,
  "pending": 4
}
```

### Turn on end user authentication for macOS setup

_Available in Fleet Premium_

`PATCH /api/v1/fleet/mdm/apple/setup`

#### Parameters

| Name                           | Type    | In    | Description                                                                                 |
| -------------          | ------  | ----  | --------------------------------------------------------------------------------------      |
| team_id                        | integer | body  | The team ID to apply the settings to. Settings applied to hosts in no team if absent.       |
| enable_end_user_authentication | boolean | body  | Whether end user authentication should be enabled for new macOS devices that automatically enroll to the team (or no team). |

#### Example

`PATCH /api/v1/fleet/mdm/apple/setup`

##### Request body

```json
{
  "team_id": 1,
  "enabled_end_user_authentication": true
}
```

##### Default response

`Status: 204`



### Upload an EULA file

_Available in Fleet Premium_

Upload an EULA that will be shown during the DEP flow.

`POST /api/v1/fleet/mdm/apple/setup/eula`

#### Parameters

| Name | Type | In   | Description                                       |
| ---- | ---- | ---- | ------------------------------------------------- |
| eula | file | form | **Required**. A PDF document containing the EULA. |

#### Example

`POST /api/v1/fleet/mdm/apple/setup/eula`

##### Request headers

```http
Content-Length: 850
Content-Type: multipart/form-data; boundary=------------------------f02md47480und42y
```

##### Request body

```http
--------------------------f02md47480und42y
Content-Disposition: form-data; name="eula"; filename="eula.pdf"
Content-Type: application/octet-stream
<BINARY_DATA>
--------------------------f02md47480und42y--
```

##### Default response

`Status: 200`

### Get metadata about an EULA file

_Available in Fleet Premium_

Get information about the EULA file that was uploaded to Fleet. If no EULA was previously uploaded, this endpoint returns a `404` status code.

`GET /api/v1/fleet/mdm/apple/setup/eula/metadata`

#### Example

`GET /api/v1/fleet/mdm/apple/setup/eula/metadata`

##### Default response

`Status: 200`

```json
{
  "name": "eula.pdf",
  "token": "AA598E2A-7952-46E3-B89D-526D45F7E233",
  "created_at": "2023-04-20T13:02:05Z"
}
```

In the response above:

- `token` is the value you can use to [download an EULA](#download-an-eula-file)

### Delete an EULA file

_Available in Fleet Premium_

Delete an EULA file.

`DELETE /api/v1/fleet/mdm/apple/setup/eula/{token}`

#### Parameters

| Name  | Type   | In    | Description                              |
| ----- | ------ | ----- | ---------------------------------------- |
| token | string | path  | **Required** The token of the EULA file. |

#### Example

`DELETE /api/v1/fleet/mdm/apple/setup/eula/AA598E2A-7952-46E3-B89D-526D45F7E233`

##### Default response

`Status: 200`

### Download an EULA file

_Available in Fleet Premium_

Download an EULA file

`GET /api/v1/fleet/mdm/apple/setup/eula/{token}`

#### Parameters

| Name  | Type   | In    | Description                              |
| ----- | ------ | ----- | ---------------------------------------- |
| token | string | path  | **Required** The token of the EULA file. |

#### Example

`GET /api/v1/fleet/mdm/apple/setup/eula/AA598E2A-7952-46E3-B89D-526D45F7E233`

##### Default response

`Status: 200`

```http
Status: 200
Content-Type: application/pdf
Content-Disposition: attachment
Content-Length: <length>
Body: <blob>
```

---

## Policies

- [List policies](#list-policies)
- [Count policies](#count-policies)
- [Get policy by ID](#get-policy-by-id)
- [Add policy](#add-policy)
- [Remove policies](#remove-policies)
- [Edit policy](#edit-policy)
- [Run automation for all failing hosts of a policy](#run-automation-for-all-failing-hosts-of-a-policy)

Policies are yes or no questions you can ask about your hosts.

Policies in Fleet are defined by osquery queries.

A passing host answers "yes" to a policy if the host returns results for a policy's query.

A failing host answers "no" to a policy if the host does not return results for a policy's query.

For example, a policy might ask “Is Gatekeeper enabled on macOS devices?“ This policy's osquery query might look like the following: `SELECT 1 FROM gatekeeper WHERE assessments_enabled = 1;`

### List policies

`GET /api/v1/fleet/global/policies`

#### Parameters

| Name                    | Type    | In    | Description                                                                                                                                                                                                                                                                                                                                 |
| ----------------------- | ------- | ----- | ------------------------------------------------------------------------------------------------------------------------------------------------------------------------------------------------------------------------------------------------------------------------------------------------------------------------------------------- |
| page                    | integer | query | Page number of the results to fetch.                                                                                                                                                                                                                                                                                                        |
| per_page                | integer | query | Results per page.

#### Example

`GET /api/v1/fleet/global/policies`

##### Default response

`Status: 200`

```json
{
  "policies": [
    {
      "id": 1,
      "name": "Gatekeeper enabled",
      "query": "SELECT 1 FROM gatekeeper WHERE assessments_enabled = 1;",
      "description": "Checks if gatekeeper is enabled on macOS devices",
      "critical": false,
      "author_id": 42,
      "author_name": "John",
      "author_email": "john@example.com",
      "team_id": null,
      "resolution": "Resolution steps",
      "platform": "darwin",
      "created_at": "2021-12-15T15:23:57Z",
      "updated_at": "2021-12-15T15:23:57Z",
      "passing_host_count": 2000,
      "failing_host_count": 300
    },
    {
      "id": 2,
      "name": "Windows machines with encrypted hard disks",
      "query": "SELECT 1 FROM bitlocker_info WHERE protection_status = 1;",
      "description": "Checks if the hard disk is encrypted on Windows devices",
      "critical": true,
      "author_id": 43,
      "author_name": "Alice",
      "author_email": "alice@example.com",
      "team_id": null,
      "resolution": "Resolution steps",
      "platform": "windows",
      "created_at": "2021-12-31T14:52:27Z",
      "updated_at": "2022-02-10T20:59:35Z",
      "passing_host_count": 2300,
      "failing_host_count": 0
    }
  ]
}
```

---

### Count policies

`GET /api/v1/fleet/policies/count`


#### Parameters
| Name               | Type    | In   | Description                                                                                                   |
| ------------------ | ------- | ---- | ------------------------------------------------------------------------------------------------------------- |
| query                 | string | query | Search query keywords. Searchable fields include `name`.  |

#### Example

`GET /api/v1/fleet/policies/count`

##### Default response

`Status: 200`

```json
{
  "count": 43
}
```

---

### Get policy by ID

`GET /api/v1/fleet/global/policies/{id}`

#### Parameters

| Name               | Type    | In   | Description                                                                                                   |
| ------------------ | ------- | ---- | ------------------------------------------------------------------------------------------------------------- |
| id                 | integer | path | **Required.** The policy's ID.                                                                                |

#### Example

`GET /api/v1/fleet/global/policies/1`

##### Default response

`Status: 200`

```json
{
  "policy": {
      "id": 1,
      "name": "Gatekeeper enabled",
      "query": "SELECT 1 FROM gatekeeper WHERE assessments_enabled = 1;",
      "description": "Checks if gatekeeper is enabled on macOS devices",
      "critical": false,
      "author_id": 42,
      "author_name": "John",
      "author_email": "john@example.com",
      "team_id": null,
      "resolution": "Resolution steps",
      "platform": "darwin",
      "created_at": "2021-12-15T15:23:57Z",
      "updated_at": "2021-12-15T15:23:57Z",
      "passing_host_count": 2000,
      "failing_host_count": 300
    }
}
```

### Add policy

There are two ways of adding a policy:
1. by setting "name", "query", "description". This is the preferred way.
2. (Legacy) re-using the data of an existing query, by setting "query_id". If "query_id" is set,
then "query" must not be set, and "name" and "description" are ignored.

An error is returned if both "query" and "query_id" are set on the request.

`POST /api/v1/fleet/global/policies`

#### Parameters

| Name        | Type    | In   | Description                          |
| ----------  | ------- | ---- | ------------------------------------ |
| name        | string  | body | The query's name.                    |
| query       | string  | body | The query in SQL.                    |
| description | string  | body | The query's description.             |
| resolution  | string  | body | The resolution steps for the policy. |
| query_id    | integer | body | An existing query's ID (legacy).     |
| platform    | string  | body | Comma-separated target platforms, currently supported values are "windows", "linux", "darwin". The default, an empty string means target all platforms. |
| critical    | boolean | body | _Available in Fleet Premium_ Mark policy as critical/high impact. |

Either `query` or `query_id` must be provided.

#### Example Add Policy

`POST /api/v1/fleet/global/policies`

#### Request body

```json
{
  "name": "Gatekeeper enabled",
  "query": "SELECT 1 FROM gatekeeper WHERE assessments_enabled = 1;",
  "description": "Checks if gatekeeper is enabled on macOS devices",
  "resolution": "Resolution steps",
  "platform": "darwin",
  "critical": true
}
```

##### Default response

`Status: 200`

```json
{
  "policy": {
    "id": 43,
    "name": "Gatekeeper enabled",
    "query": "SELECT 1 FROM gatekeeper WHERE assessments_enabled = 1;",
    "description": "Checks if gatekeeper is enabled on macOS devices",
    "critical": true,
    "author_id": 42,
    "author_name": "John",
    "author_email": "john@example.com",
    "team_id": null,
    "resolution": "Resolution steps",
    "platform": "darwin",
    "created_at": "2022-03-17T20:15:55Z",
    "updated_at": "2022-03-17T20:15:55Z",
    "passing_host_count": 0,
    "failing_host_count": 0
  }
}
```

#### Example Legacy Add Policy

`POST /api/v1/fleet/global/policies`

#### Request body

```json
{
  "query_id": 12
}
```

Where `query_id` references an existing `query`.

##### Default response

`Status: 200`

```json
{
  "policy": {
    "id": 43,
    "name": "Gatekeeper enabled",
    "query": "SELECT 1 FROM gatekeeper WHERE assessments_enabled = 1;",
    "description": "Checks if gatekeeper is enabled on macOS devices",
    "critical": true,
    "author_id": 42,
    "author_name": "John",
    "author_email": "john@example.com",
    "team_id": null,
    "resolution": "Resolution steps",
    "platform": "darwin",
    "created_at": "2022-03-17T20:15:55Z",
    "updated_at": "2022-03-17T20:15:55Z",
    "passing_host_count": 0,
    "failing_host_count": 0
  }
}
```

### Remove policies

`POST /api/v1/fleet/global/policies/delete`

#### Parameters

| Name     | Type    | In   | Description                                       |
| -------- | ------- | ---- | ------------------------------------------------- |
| ids      | list    | body | **Required.** The IDs of the policies to delete.  |

#### Example

`POST /api/v1/fleet/global/policies/delete`

#### Request body

```json
{
  "ids": [ 1 ]
}
```

##### Default response

`Status: 200`

```json
{
  "deleted": 1
}
```

### Edit policy

`PATCH /api/v1/fleet/global/policies/{policy_id}`

#### Parameters

| Name        | Type    | In   | Description                          |
| ----------  | ------- | ---- | ------------------------------------ |
| id          | integer | path | The policy's ID.                     |
| name        | string  | body | The query's name.                    |
| query       | string  | body | The query in SQL.                    |
| description | string  | body | The query's description.             |
| resolution  | string  | body | The resolution steps for the policy. |
| platform    | string  | body | Comma-separated target platforms, currently supported values are "windows", "linux", "darwin". The default, an empty string means target all platforms. |
| critical    | boolean | body | _Available in Fleet Premium_ Mark policy as critical/high impact. |

#### Example Edit Policy

`PATCH /api/v1/fleet/global/policies/42`

##### Request body

```json
{
  "name": "Gatekeeper enabled",
  "query": "SELECT 1 FROM gatekeeper WHERE assessments_enabled = 1;",
  "description": "Checks if gatekeeper is enabled on macOS devices",
  "critical": true,
  "resolution": "Resolution steps",
  "platform": "darwin"
}
```

##### Default response

`Status: 200`

```json
{
  "policy": {
    "id": 42,
    "name": "Gatekeeper enabled",
    "query": "SELECT 1 FROM gatekeeper WHERE assessments_enabled = 1;",
    "description": "Checks if gatekeeper is enabled on macOS devices",
    "critical": true,
    "author_id": 43,
    "author_name": "John",
    "author_email": "john@example.com",
    "team_id": null,
    "resolution": "Resolution steps",
    "platform": "darwin",
    "created_at": "2022-03-17T20:15:55Z",
    "updated_at": "2022-03-17T20:15:55Z",
    "passing_host_count": 0,
    "failing_host_count": 0
  }
}
```

### Run Automation for all failing hosts of a policy.

Normally automations (Webhook/Integrations) runs on all hosts when a policy-check
fails but didn't fail before. This feature to mark policies to call automation for
all hosts that already fail the policy, too and possibly again.

`POST /api/v1/fleet/automations/reset`

#### Parameters

| Name        | Type     | In   | Description                                              |
| ----------  | -------- | ---- | -------------------------------------------------------- |
| team_ids    | list     | body | Run automation for all hosts in policies of these teams  |
| policy_ids  | list     | body | Run automations for all hosts these policies             |

_Teams are available in Fleet Premium_

#### Example Edit Policy

`POST /api/v1/fleet/automations/reset`

##### Request body

```json
{
    "team_ids": [1],
    "policy_ids": [1, 2, 3]
}
```

##### Default response

`Status: 200`

```json
{}
```

---

### Team policies

- [List team policies](#list-team-policies)
- [Count team policies](#count-team-policies)
- [Get team policy by ID](#get-team-policy-by-id)
- [Add team policy](#add-team-policy)
- [Remove team policies](#remove-team-policies)
- [Edit team policy](#edit-team-policy)

_Available in Fleet Premium_

Team policies work the same as policies, but at the team level.

### List team policies

`GET /api/v1/fleet/teams/{id}/policies`

#### Parameters

| Name               | Type    | In   | Description                                                                                                   |
| ------------------ | ------- | ---- | ------------------------------------------------------------------------------------------------------------- |
| id                 | integer | url  | Required. Defines what team ID to operate on                                                                            |
| page                    | integer | query | Page number of the results to fetch.                                                                                                                                                                                                                                                                                                        |
| per_page                | integer | query | Results per page. |
#### Example

`GET /api/v1/fleet/teams/1/policies`

##### Default response

`Status: 200`

```json
{
  "policies": [
    {
      "id": 1,
      "name": "Gatekeeper enabled",
      "query": "SELECT 1 FROM gatekeeper WHERE assessments_enabled = 1;",
      "description": "Checks if gatekeeper is enabled on macOS devices",
      "critical": true,
      "author_id": 42,
      "author_name": "John",
      "author_email": "john@example.com",
      "team_id": 1,
      "resolution": "Resolution steps",
      "platform": "darwin",
      "created_at": "2021-12-16T14:37:37Z",
      "updated_at": "2021-12-16T16:39:00Z",
      "passing_host_count": 2000,
      "failing_host_count": 300
    },
    {
      "id": 2,
      "name": "Windows machines with encrypted hard disks",
      "query": "SELECT 1 FROM bitlocker_info WHERE protection_status = 1;",
      "description": "Checks if the hard disk is encrypted on Windows devices",
      "critical": false,
      "author_id": 43,
      "author_name": "Alice",
      "author_email": "alice@example.com",
      "team_id": 1,
      "resolution": "Resolution steps",
      "platform": "windows",
      "created_at": "2021-12-16T14:37:37Z",
      "updated_at": "2021-12-16T16:39:00Z",
      "passing_host_count": 2300,
      "failing_host_count": 0
    }
  ],
  "inherited_policies": [
    {
      "id": 136,
      "name": "Arbitrary Test Policy (all platforms) (all teams)",
      "query": "SELECT 1 FROM osquery_info WHERE 1=1;",
      "description": "If you're seeing this, mostly likely this is because someone is testing out failing policies in dogfood. You can ignore this.",
      "critical": true,
      "author_id": 77,
      "author_name": "Test Admin",
      "author_email": "test@admin.com",
      "team_id": null,
      "resolution": "To make it pass, change \"1=0\" to \"1=1\". To make it fail, change \"1=1\" to \"1=0\".",
      "platform": "darwin,windows,linux",
      "created_at": "2022-08-04T19:30:18Z",
      "updated_at": "2022-08-30T15:08:26Z",
      "passing_host_count": 10,
      "failing_host_count": 9
    }
  ]
}
```

### Count team policies

`GET /api/v1/fleet/team/{team_id}/policies/count`

#### Parameters
| Name               | Type    | In   | Description                                                                                                   |
| ------------------ | ------- | ---- | ------------------------------------------------------------------------------------------------------------- |
| query                 | string | query | Search query keywords. Searchable fields include `name`. |

#### Example

`GET /api/v1/fleet/team/1/policies/count`

##### Default response

`Status: 200`

```json
{
  "count": 43
}
```

---

### Get team policy by ID

`GET /api/v1/fleet/teams/{team_id}/policies/{id}`

#### Parameters

| Name               | Type    | In   | Description                                                                                                   |
| ------------------ | ------- | ---- | ------------------------------------------------------------------------------------------------------------- |
| team_id            | integer | url  | Defines what team ID to operate on                                                                            |
| id                 | integer | path | **Required.** The policy's ID.                                                                                |

#### Example

`GET /api/v1/fleet/teams/1/policies/43`

##### Default response

`Status: 200`

```json
{
  "policy": {
    "id": 43,
    "name": "Gatekeeper enabled",
    "query": "SELECT 1 FROM gatekeeper WHERE assessments_enabled = 1;",
    "description": "Checks if gatekeeper is enabled on macOS devices",
    "critical": true,
    "author_id": 42,
    "author_name": "John",
    "author_email": "john@example.com",
    "team_id": 1,
    "resolution": "Resolution steps",
    "platform": "darwin",
    "created_at": "2021-12-16T14:37:37Z",
    "updated_at": "2021-12-16T16:39:00Z",
    "passing_host_count": 0,
    "failing_host_count": 0
  }
}
```

### Add team policy

The semantics for creating a team policy are the same as for global policies, see [Add policy](#add-policy).

`POST /api/v1/fleet/teams/{team_id}/policies`

#### Parameters

| Name        | Type    | In   | Description                          |
| ----------  | ------- | ---- | ------------------------------------ |
| team_id     | integer | url  | Defines what team ID to operate on.  |
| name        | string  | body | The query's name.                    |
| query       | string  | body | The query in SQL.                    |
| description | string  | body | The query's description.             |
| resolution  | string  | body | The resolution steps for the policy. |
| query_id    | integer | body | An existing query's ID (legacy).     |
| platform    | string  | body | Comma-separated target platforms, currently supported values are "windows", "linux", "darwin". The default, an empty string means target all platforms. |
| critical    | boolean | body | _Available in Fleet Premium_ Mark policy as critical/high impact. |

Either `query` or `query_id` must be provided.

#### Example

`POST /api/v1/fleet/teams/1/policies`

##### Request body

```json
{
  "name": "Gatekeeper enabled",
  "query": "SELECT 1 FROM gatekeeper WHERE assessments_enabled = 1;",
  "description": "Checks if gatekeeper is enabled on macOS devices",
  "critical": true,
  "resolution": "Resolution steps",
  "platform": "darwin"
}
```

##### Default response

`Status: 200`

```json
{
  "policy": {
    "id": 43,
    "name": "Gatekeeper enabled",
    "query": "SELECT 1 FROM gatekeeper WHERE assessments_enabled = 1;",
    "description": "Checks if gatekeeper is enabled on macOS devices",
    "critical": true,
    "author_id": 42,
    "author_name": "John",
    "author_email": "john@example.com",
    "team_id": 1,
    "resolution": "Resolution steps",
    "platform": "darwin",
    "created_at": "2021-12-16T14:37:37Z",
    "updated_at": "2021-12-16T16:39:00Z",
    "passing_host_count": 0,
    "failing_host_count": 0
  }
}
```

### Remove team policies

`POST /api/v1/fleet/teams/{team_id}/policies/delete`

#### Parameters

| Name     | Type    | In   | Description                                       |
| -------- | ------- | ---- | ------------------------------------------------- |
| team_id  | integer | url  | Defines what team ID to operate on                |
| ids      | list    | body | **Required.** The IDs of the policies to delete.  |

#### Example

`POST /api/v1/fleet/teams/1/policies/delete`

##### Request body

```json
{
  "ids": [ 1 ]
}
```

##### Default response

`Status: 200`

```json
{
  "deleted": 1
}
```

### Edit team policy

`PATCH /api/v1/fleet/teams/{team_id}/policies/{policy_id}`

#### Parameters

| Name        | Type    | In   | Description                          |
| ----------  | ------- | ---- | ------------------------------------ |
| team_id     | integer | path | The team's ID.                       |
| policy_id   | integer | path | The policy's ID.                     |
| name        | string  | body | The query's name.                    |
| query       | string  | body | The query in SQL.                    |
| description | string  | body | The query's description.             |
| resolution  | string  | body | The resolution steps for the policy. |
| platform    | string  | body | Comma-separated target platforms, currently supported values are "windows", "linux", "darwin". The default, an empty string means target all platforms. |
| critical    | boolean | body | _Available in Fleet Premium_ Mark policy as critical/high impact. |

#### Example Edit Policy

`PATCH /api/v1/fleet/teams/2/policies/42`

##### Request body

```json
{
  "name": "Gatekeeper enabled",
  "query": "SELECT 1 FROM gatekeeper WHERE assessments_enabled = 1;",
  "description": "Checks if gatekeeper is enabled on macOS devices",
  "critical": true,
  "resolution": "Resolution steps",
  "platform": "darwin"
}
```

##### Default response

`Status: 200`

```json
{
  "policy": {
    "id": 42,
    "name": "Gatekeeper enabled",
    "query": "SELECT 1 FROM gatekeeper WHERE assessments_enabled = 1;",
    "description": "Checks if gatekeeper is enabled on macOS devices",
    "critical": true,
    "author_id": 43,
    "author_name": "John",
    "author_email": "john@example.com",
    "resolution": "Resolution steps",
    "platform": "darwin",
    "team_id": 2,
    "created_at": "2021-12-16T14:37:37Z",
    "updated_at": "2021-12-16T16:39:00Z",
    "passing_host_count": 0,
    "failing_host_count": 0
  }
}
```

---

## Queries

- [Get query](#get-query)
- [List queries](#list-queries)
- [Create query](#create-query)
- [Modify query](#modify-query)
- [Delete query by name](#delete-query-by-name)
- [Delete query by ID](#delete-query-by-id)
- [Delete queries](#delete-queries)
- [Run live query](#run-live-query)

### Get query

Returns the query specified by ID.

`GET /api/v1/fleet/queries/{id}`

#### Parameters

| Name | Type    | In   | Description                                |
| ---- | ------- | ---- | ------------------------------------------ |
| id   | integer | path | **Required**. The id of the desired query. |

#### Example

`GET /api/v1/fleet/queries/31`

##### Default response

`Status: 200`

```json
{
  "query": {
    "created_at": "2021-01-19T17:08:24Z",
    "updated_at": "2021-01-19T17:08:24Z",
    "id": 31,
    "name": "centos_hosts",
    "description": "",
    "query": "select 1 from os_version where platform = \"centos\";",
    "team_id": null,
    "interval": 3600,
    "platform": "",
    "min_osquery_version": "",
    "automations_enabled": true,
    "logging": "snapshot",
    "saved": true,
    "observer_can_run": true,
    "author_id": 1,
    "author_name": "John",
    "author_email": "john@example.com",
    "packs": [
      {
        "created_at": "2021-01-19T17:08:31Z",
        "updated_at": "2021-01-19T17:08:31Z",
        "id": 14,
        "name": "test_pack",
        "description": "",
        "platform": "",
        "disabled": false
      }
    ],
    "stats": {
      "system_time_p50": 1.32,
      "system_time_p95": 4.02,
      "user_time_p50": 3.55,
      "user_time_p95": 3.00,
      "total_executions": 3920
    }
  }
}
```

### List queries

Returns a list of global queries or team queries.

`GET /api/v1/fleet/queries`

#### Parameters

| Name            | Type    | In    | Description                                                                                                                   |
| --------------- | ------- | ----- | ----------------------------------------------------------------------------------------------------------------------------- |
| order_key       | string  | query | What to order results by. Can be any column in the queries table.                                                             |
| order_direction | string  | query | **Requires `order_key`**. The direction of the order given the order key. Options include `asc` and `desc`. Default is `asc`. |
| team_id         | integer | query | The ID of the parent team for the queries to be listed. When omitted, returns global queries.                  |


#### Example

`GET /api/v1/fleet/queries`

##### Default response

`Status: 200`

```json
{
"queries": [
  {
    "created_at": "2021-01-04T21:19:57Z",
    "updated_at": "2021-01-04T21:19:57Z",
    "id": 1,
    "name": "query1",
    "description": "query",
    "query": "SELECT * FROM osquery_info",
    "team_id": null,
    "interval": 3600,
    "platform": "darwin,windows,linux",
    "min_osquery_version": "",
    "automations_enabled": true,
    "logging": "snapshot",
    "saved": true,
    "observer_can_run": true,
    "author_id": 1,
    "author_name": "noah",
    "author_email": "noah@example.com",
    "packs": [
      {
        "created_at": "2021-01-05T21:13:04Z",
        "updated_at": "2021-01-07T19:12:54Z",
        "id": 1,
        "name": "Pack",
        "description": "Pack",
        "platform": "",
        "disabled": true
      }
    ],
    "stats": {
      "system_time_p50": 1.32,
      "system_time_p95": 4.02,
      "user_time_p50": 3.55,
      "user_time_p95": 3.00,
      "total_executions": 3920
    }
  },
  {
    "created_at": "2021-01-19T17:08:24Z",
    "updated_at": "2021-01-19T17:08:24Z",
    "id": 3,
    "name": "osquery_schedule",
    "description": "Report performance stats for each file in the query schedule.",
    "query": "select name, interval, executions, output_size, wall_time, (user_time/executions) as avg_user_time, (system_time/executions) as avg_system_time, average_memory, last_executed from osquery_schedule;",
    "team_id": null,
    "interval": 3600,
    "platform": "",
    "version": "",
    "automations_enabled": true,
    "logging": "differential",
    "saved": true,
    "observer_can_run": true,
    "author_id": 1,
    "author_name": "noah",
    "author_email": "noah@example.com",
    "packs": [
      {
        "created_at": "2021-01-19T17:08:31Z",
        "updated_at": "2021-01-19T17:08:31Z",
        "id": 14,
        "name": "test_pack",
        "description": "",
        "platform": "",
        "disabled": false
      }
    ],
    "stats": {
      "system_time_p50": null,
      "system_time_p95": null,
      "user_time_p50": null,
      "user_time_p95": null,
      "total_executions": null
    }
  }
]}
```

### Create query
Creates a global query or team query.

`POST /api/v1/fleet/queries`

#### Parameters

| Name                            | Type    | In   | Description                                                                                                                                            |
| ------------------------------- | ------- | ---- | ------------------------------------------------------------------------------------------------------------------------------------------------------ |
| name                            | string  | body | **Required**. The name of the query.                                                                                                                   |
| query                           | string  | body | **Required**. The query in SQL syntax.                                                                                                                 |
| description                     | string  | body | The query's description.                                                                                                                               |
| observer_can_run                | bool    | body | Whether or not users with the `observer` role can run the query. In Fleet 4.0.0, 3 user roles were introduced (`admin`, `maintainer`, and `observer`). This field is only relevant for the `observer` role. The `observer_plus` role can run any query and is not limited by this flag (`observer_plus` role was added in Fleet 4.30.0). |
| team_id                         | integer | body | The parent team to which the new query should be added. If omitted, the query will be global.                                           |
| interval                       | integer | body | The amount of time, in seconds, the query waits before running. Can be set to `0` to never run. Default: 0.       |
| platform                        | string  | body | The OS platforms where this query will run (other platforms ignored). Comma-separated string. If omitted, runs on all compatible platforms.                        |
| min_osquery_version             | string  | body | The minimum required osqueryd version installed on a host. If omitted, all osqueryd versions are acceptable.                                                                          |
| automations_enabled             | boolean | body | Whether to send data to the configured log destination according to the query's `interval`. |
| logging             | string  | body | The type of log output for this query. Valid values: `"snapshot"`(default), `"differential", or "differential_ignore_removals"`.                        |

#### Example

`POST /api/v1/fleet/queries`

##### Request body

```json
{
  "name": "new_query",
  "description": "This is a new query.",
  "query": "SELECT * FROM osquery_info",
  "interval": 3600, // Once per hour
  "platform": "darwin,windows,linux",
  "min_osquery_version": "",
  "automations_enabled": true,
  "logging": "snapshot"
}
```

##### Default response

`Status: 200`

```json
{
  "query": {
    "created_at": "0001-01-01T00:00:00Z",
    "updated_at": "0001-01-01T00:00:00Z",
    "id": 288,
    "name": "new_query",
    "query": "SELECT * FROM osquery_info",
    "description": "This is a new query.",
    "team_id": null,
    "interval": 3600,
    "platform": "darwin,windows,linux",
    "min_osquery_version": "",
    "automations_enabled": true,
    "logging": "snapshot",
    "saved": true,
    "author_id": 1,
    "author_name": "",
    "author_email": "",
    "observer_can_run": true,
    "packs": []
  }
}
```

### Modify query

Modifies the query specified by ID.

`PATCH /api/v1/fleet/queries/{id}`

#### Parameters

| Name                        | Type    | In   | Description                                                                                                                                            |
| --------------------------- | ------- | ---- | ------------------------------------------------------------------------------------------------------------------------------------------------------ |
| id                          | integer | path | **Required.** The ID of the query.                                                                                                                     |
| name                        | string  | body | The name of the query.                                                                                                                                 |
| query                       | string  | body | The query in SQL syntax.                                                                                                                               |
| description                 | string  | body | The query's description.                                                                                                                               |
| observer_can_run            | bool    | body | Whether or not users with the `observer` role can run the query. In Fleet 4.0.0, 3 user roles were introduced (`admin`, `maintainer`, and `observer`). This field is only relevant for the `observer` role. The `observer_plus` role can run any query and is not limited by this flag (`observer_plus` role was added in Fleet 4.30.0). |
| interval                   | integer | body | The amount of time, in seconds, the query waits before running. Can be set to `0` to never run. Default: 0.       |
| platform                    | string  | body | The OS platforms where this query will run (other platforms ignored). Comma-separated string. If set to "", runs on all compatible platforms.                    |
| min_osquery_version             | string  | body | The minimum required osqueryd version installed on a host. If omitted, all osqueryd versions are acceptable.                                                                          |
| automations_enabled             | boolean | body | Whether to send data to the configured log destination according to the query's `interval`. |
| logging             | string  | body | The type of log output for this query. Valid values: `"snapshot"`(default), `"differential", or "differential_ignore_removals"`.                        |

#### Example

`PATCH /api/v1/fleet/queries/2`

##### Request body

```json
{
  "name": "new_title_for_my_query",
  "interval": 3600, // Once per hour,
  "platform": "",
  "min_osquery_version": "",
  "automations_enabled": false
}
```

##### Default response

`Status: 200`

```json
{
  "query": {
    "created_at": "2021-01-22T17:23:27Z",
    "updated_at": "2021-01-22T17:23:27Z",
    "id": 288,
    "name": "new_title_for_my_query",
    "description": "This is a new query.",
    "query": "SELECT * FROM osquery_info",
    "team_id": null,
    "interval": 3600,
    "platform": "",
    "min_osquery_version": "",
    "automations_enabled": false,
    "logging": "snapshot",
    "saved": true,
    "author_id": 1,
    "author_name": "noah",
    "observer_can_run": true,
    "packs": []
  }
}
```

### Delete query by name

Deletes the query specified by name.

`DELETE /api/v1/fleet/queries/{name}`

#### Parameters

| Name | Type       | In   | Description                          |
| ---- | ---------- | ---- | ------------------------------------ |
| name | string     | path | **Required.** The name of the query. |
| team_id | integer | body | The ID of the parent team of the query to be deleted. If omitted, Fleet will search among queries in the global context. |

#### Example

`DELETE /api/v1/fleet/queries/{name}`

##### Default response

`Status: 200`


### Delete query by ID

Deletes the query specified by ID.

`DELETE /api/v1/fleet/queries/id/{id}`

#### Parameters

| Name | Type    | In   | Description                        |
| ---- | ------- | ---- | ---------------------------------- |
| id   | integer | path | **Required.** The ID of the query. |

#### Example

`DELETE /api/v1/fleet/queries/id/28`

##### Default response

`Status: 200`


### Delete queries

Deletes the queries specified by ID. Returns the count of queries successfully deleted.

`POST /api/v1/fleet/queries/delete`

#### Parameters

| Name | Type | In   | Description                           |
| ---- | ---- | ---- | ------------------------------------- |
| ids  | list | body | **Required.** The IDs of the queries. |

#### Example

`POST /api/v1/fleet/queries/delete`

##### Request body

```json
{
  "ids": [
    2, 24, 25
  ]
}
```

##### Default response

`Status: 200`

```json
{
  "deleted": 3
}
```

### Run live query

Run one or more live queries against the specified hosts and responds with the results
collected after 25 seconds.

If multiple queries are provided, they run concurrently. Response time is capped at 25 seconds from
when the API request was received, regardless of how many queries you are running, and regardless
whether all results have been gathered or not. This API does not return any results until the fixed
time period elapses, at which point all of the collected results are returned.

The fixed time period is configurable via environment variable on the Fleet server (eg.
`FLEET_LIVE_QUERY_REST_PERIOD=90s`). If setting a higher value, be sure that you do not exceed your
load balancer timeout.

> WARNING: This API endpoint collects responses in-memory (RAM) on the Fleet compute instance handling this request, which can overflow if the result set is large enough.  This has the potential to crash the process and/or cause an autoscaling event in your cloud provider, depending on how Fleet is deployed.

`GET /api/v1/fleet/queries/run`

#### Parameters


| Name      | Type   | In   | Description                                   |
| --------- | ------ | ---- | --------------------------------------------- |
| query_ids | array  | body | **Required**. The IDs of the saved queries to run. |
| host_ids  | array  | body | **Required**. The IDs of the hosts to target. |

#### Example

`GET /api/v1/fleet/queries/run`

##### Request body

```json
{
  "query_ids": [ 1, 2 ],
  "host_ids": [ 1, 4, 34, 27 ]
}
```

##### Default response

```json
{
  "summary": {
    "targeted_host_count": 4,
    "responded_host_count": 2
  },
  "live_query_results": [
    {
      "query_id": 2,
      "results": [
        {
          "host_id": 1,
          "rows": [
            {
              "build_distro": "10.12",
              "build_platform": "darwin",
              "config_hash": "7bb99fa2c8a998c9459ec71da3a84d66c592d6d3",
              "config_valid": "1",
              "extensions": "active",
              "instance_id": "9a2ec7bf-4946-46ea-93bf-455e0bcbd068",
              "pid": "23413",
              "platform_mask": "21",
              "start_time": "1635194306",
              "uuid": "4C182AC7-75F7-5AF4-A74B-1E165ED35742",
              "version": "4.9.0",
              "watcher": "23412"
            }
          ],
          "error": null
        },
        {
          "host_id": 2,
          "rows": [],
          "error": "no such table: os_version"
        }
      ]
    }
  ]
}
```

---

## Schedule

> The schedule API endpoints are deprecated as of Fleet 4.35. They are maintained for backwards compatibility.
> Please use the [queries](#queries) endpoints, which as of 4.35 have attributes such as `interval` and `platform` that enable scheduling.

- [Get schedule (deprecated)](#get-schedule)
- [Add query to schedule (deprecated)](#add-query-to-schedule)
- [Edit query in schedule (deprecated)](#edit-query-in-schedule)
- [Remove query from schedule (deprecated)](#remove-query-from-schedule)
- [Team schedule](#team-schedule)

Scheduling queries in Fleet is the best practice for collecting data from hosts.

These API routes let you control your scheduled queries.

### Get schedule

> The schedule API endpoints are deprecated as of Fleet 4.35. They are maintained for backwards compatibility.
> Please use the [queries](#queries) endpoints, which as of 4.35 have attributes such as `interval` and `platform` that enable scheduling.

`GET /api/v1/fleet/global/schedule`

#### Parameters

None.

#### Example

`GET /api/v1/fleet/global/schedule`

##### Default response

`Status: 200`

```json
{
  "global_schedule": [
    {
      "created_at": "0001-01-01T00:00:00Z",
      "updated_at": "0001-01-01T00:00:00Z",
      "id": 4,
      "pack_id": 1,
      "name": "arp_cache",
      "query_id": 2,
      "query_name": "arp_cache",
      "query": "select * from arp_cache;",
      "interval": 120,
      "snapshot": true,
      "removed": null,
      "platform": "",
      "version": "",
      "shard": null,
      "denylist": null,
      "stats": {
        "system_time_p50": 1.32,
        "system_time_p95": 4.02,
        "user_time_p50": 3.55,
        "user_time_p95": 3.00,
        "total_executions": 3920
      }
    },
    {
      "created_at": "0001-01-01T00:00:00Z",
      "updated_at": "0001-01-01T00:00:00Z",
      "id": 5,
      "pack_id": 1,
      "name": "disk_encryption",
      "query_id": 7,
      "query_name": "disk_encryption",
      "query": "select * from disk_encryption;",
      "interval": 86400,
      "snapshot": true,
      "removed": null,
      "platform": "",
      "version": "",
      "shard": null,
      "denylist": null,
      "stats": {
        "system_time_p50": 1.32,
        "system_time_p95": 4.02,
        "user_time_p50": 3.55,
        "user_time_p95": 3.00,
        "total_executions": 3920
      }
    }
  ]
}
```

### Add query to schedule

> The schedule API endpoints are deprecated as of Fleet 4.35. They are maintained for backwards compatibility.
> Please use the [queries](#queries) endpoints, which as of 4.35 have attributes such as `interval` and `platform` that enable scheduling.

`POST /api/v1/fleet/global/schedule`

#### Parameters

| Name     | Type    | In   | Description                                                                                                                      |
| -------- | ------- | ---- | -------------------------------------------------------------------------------------------------------------------------------- |
| query_id | integer | body | **Required.** The query's ID.                                                                                                    |
| interval | integer | body | **Required.** The amount of time, in seconds, the query waits before running.                                                    |
| snapshot | boolean | body | **Required.** Whether the queries logs show everything in its current state.                                                     |
| removed  | boolean | body | Whether "removed" actions should be logged. Default is `null`.                                                                   |
| platform | string  | body | The computer platform where this query will run (other platforms ignored). Empty value runs on all platforms. Default is `null`. |
| shard    | integer | body | Restrict this query to a percentage (1-100) of target hosts. Default is `null`.                                                  |
| version  | string  | body | The minimum required osqueryd version installed on a host. Default is `null`.                                                    |

#### Example

`POST /api/v1/fleet/global/schedule`

##### Request body

```json
{
  "interval": 86400,
  "query_id": 2,
  "snapshot": true
}
```

##### Default response

`Status: 200`

```json
{
  "scheduled": {
    "created_at": "0001-01-01T00:00:00Z",
    "updated_at": "0001-01-01T00:00:00Z",
    "id": 1,
    "pack_id": 5,
    "name": "arp_cache",
    "query_id": 2,
    "query_name": "arp_cache",
    "query": "select * from arp_cache;",
    "interval": 86400,
    "snapshot": true,
    "removed": null,
    "platform": "",
    "version": "",
    "shard": null,
    "denylist": null
  }
}
```

> Note that the `pack_id` is included in the response object because Fleet's Schedule feature uses [osquery query packs](https://osquery.readthedocs.io/en/stable/deployment/configuration/#query-packs) under the hood.

### Edit query in schedule

> The schedule API endpoints are deprecated as of Fleet 4.35. They are maintained for backwards compatibility.
> Please use the [queries](#queries) endpoints, which as of 4.35 have attributes such as `interval` and `platform` that enable scheduling.

`PATCH /api/v1/fleet/global/schedule/{id}`

#### Parameters

| Name     | Type    | In   | Description                                                                                                   |
| -------- | ------- | ---- | ------------------------------------------------------------------------------------------------------------- |
| id       | integer | path | **Required.** The scheduled query's ID.                                                                       |
| interval | integer | body | The amount of time, in seconds, the query waits before running.                                               |
| snapshot | boolean | body | Whether the queries logs show everything in its current state.                                                |
| removed  | boolean | body | Whether "removed" actions should be logged.                                                                   |
| platform | string  | body | The computer platform where this query will run (other platforms ignored). Empty value runs on all platforms. |
| shard    | integer | body | Restrict this query to a percentage (1-100) of target hosts.                                                  |
| version  | string  | body | The minimum required osqueryd version installed on a host.                                                    |

#### Example

`PATCH /api/v1/fleet/global/schedule/5`

##### Request body

```json
{
  "interval": 604800
}
```

##### Default response

`Status: 200`

```json
{
  "scheduled": {
    "created_at": "2021-07-16T14:40:15Z",
    "updated_at": "2021-07-16T14:40:15Z",
    "id": 5,
    "pack_id": 1,
    "name": "arp_cache",
    "query_id": 2,
    "query_name": "arp_cache",
    "query": "select * from arp_cache;",
    "interval": 604800,
    "snapshot": true,
    "removed": null,
    "platform": "",
    "shard": null,
    "denylist": null
  }
}
```

### Remove query from schedule

> The schedule API endpoints are deprecated as of Fleet 4.35. They are maintained for backwards compatibility.
> Please use the [queries](#queries) endpoints, which as of 4.35 have attributes such as `interval` and `platform` that enable scheduling.

`DELETE /api/v1/fleet/global/schedule/{id}`

#### Parameters

None.

#### Example

`DELETE /api/v1/fleet/global/schedule/5`

##### Default response

`Status: 200`


---

### Team schedule

> The schedule API endpoints are deprecated as of Fleet 4.35. They are maintained for backwards compatibility.
> Please use the [queries](#queries) endpoints, which as of 4.35 have attributes such as `interval` and `platform` that enable scheduling.

- [Get team schedule (deprecated)](#get-team-schedule)
- [Add query to team schedule (deprecated)](#add-query-to-team-schedule)
- [Edit query in team schedule (deprecated)](#edit-query-in-team-schedule)
- [Remove query from team schedule (deprecated)](#remove-query-from-team-schedule)

This allows you to easily configure scheduled queries that will impact a whole team of devices.

#### Get team schedule

> The schedule API endpoints are deprecated as of Fleet 4.35. They are maintained for backwards compatibility.
> Please use the [queries](#queries) endpoints, which as of 4.35 have attributes such as `interval` and `platform` that enable scheduling.

`GET /api/v1/fleet/teams/{id}/schedule`

#### Parameters

| Name            | Type    | In    | Description                                                                                                                   |
| --------------- | ------- | ----- | ----------------------------------------------------------------------------------------------------------------------------- |
| id              | integer | path  | **Required**. The team's ID.                                                                                                  |
| page            | integer | query | Page number of the results to fetch.                                                                                          |
| per_page        | integer | query | Results per page.                                                                                                             |
| order_key       | string  | query | What to order results by. Can be any column in the `activites` table.                                                         |
| order_direction | string  | query | **Requires `order_key`**. The direction of the order given the order key. Options include `asc` and `desc`. Default is `asc`. |

#### Example

`GET /api/v1/fleet/teams/2/schedule`

##### Default response

`Status: 200`

```json
{
  "scheduled": [
    {
      "created_at": "0001-01-01T00:00:00Z",
      "updated_at": "0001-01-01T00:00:00Z",
      "id": 4,
      "pack_id": 2,
      "name": "arp_cache",
      "query_id": 2,
      "query_name": "arp_cache",
      "query": "select * from arp_cache;",
      "interval": 120,
      "snapshot": true,
      "platform": "",
      "version": "",
      "removed": null,
      "shard": null,
      "denylist": null,
      "stats": {
        "system_time_p50": 1.32,
        "system_time_p95": 4.02,
        "user_time_p50": 3.55,
        "user_time_p95": 3.00,
        "total_executions": 3920
      }
    },
    {
      "created_at": "0001-01-01T00:00:00Z",
      "updated_at": "0001-01-01T00:00:00Z",
      "id": 5,
      "pack_id": 3,
      "name": "disk_encryption",
      "query_id": 7,
      "query_name": "disk_encryption",
      "query": "select * from disk_encryption;",
      "interval": 86400,
      "snapshot": true,
      "removed": null,
      "platform": "",
      "version": "",
      "shard": null,
      "denylist": null,
      "stats": {
        "system_time_p50": 1.32,
        "system_time_p95": 4.02,
        "user_time_p50": 3.55,
        "user_time_p95": 3.00,
        "total_executions": 3920
      }
    }
  ]
}
```

#### Add query to team schedule

> The schedule API endpoints are deprecated as of Fleet 4.35. They are maintained for backwards compatibility.
> Please use the [queries](#queries) endpoints, which as of 4.35 have attributes such as `interval` and `platform` that enable scheduling.

`POST /api/v1/fleet/teams/{id}/schedule`

#### Parameters

| Name     | Type    | In   | Description                                                                                                                      |
| -------- | ------- | ---- | -------------------------------------------------------------------------------------------------------------------------------- |
| id       | integer | path | **Required.** The teams's ID.                                                                                                    |
| query_id | integer | body | **Required.** The query's ID.                                                                                                    |
| interval | integer | body | **Required.** The amount of time, in seconds, the query waits before running.                                                    |
| snapshot | boolean | body | **Required.** Whether the queries logs show everything in its current state.                                                     |
| removed  | boolean | body | Whether "removed" actions should be logged. Default is `null`.                                                                   |
| platform | string  | body | The computer platform where this query will run (other platforms ignored). Empty value runs on all platforms. Default is `null`. |
| shard    | integer | body | Restrict this query to a percentage (1-100) of target hosts. Default is `null`.                                                  |
| version  | string  | body | The minimum required osqueryd version installed on a host. Default is `null`.                                                    |

#### Example

`POST /api/v1/fleet/teams/2/schedule`

##### Request body

```json
{
  "interval": 86400,
  "query_id": 2,
  "snapshot": true
}
```

##### Default response

`Status: 200`

```json
{
  "scheduled": {
    "created_at": "0001-01-01T00:00:00Z",
    "updated_at": "0001-01-01T00:00:00Z",
    "id": 1,
    "pack_id": 5,
    "name": "arp_cache",
    "query_id": 2,
    "query_name": "arp_cache",
    "query": "select * from arp_cache;",
    "interval": 86400,
    "snapshot": true,
    "removed": null,
    "shard": null,
    "denylist": null
  }
}
```

#### Edit query in team schedule

> The schedule API endpoints are deprecated as of Fleet 4.35. They are maintained for backwards compatibility.
> Please use the [queries](#queries) endpoints, which as of 4.35 have attributes such as `interval` and `platform` that enable scheduling.

`PATCH /api/v1/fleet/teams/{team_id}/schedule/{scheduled_query_id}`

#### Parameters

| Name               | Type    | In   | Description                                                                                                   |
| ------------------ | ------- | ---- | ------------------------------------------------------------------------------------------------------------- |
| team_id            | integer | path | **Required.** The team's ID.                                                                                  |
| scheduled_query_id | integer | path | **Required.** The scheduled query's ID.                                                                       |
| interval           | integer | body | The amount of time, in seconds, the query waits before running.                                               |
| snapshot           | boolean | body | Whether the queries logs show everything in its current state.                                                |
| removed            | boolean | body | Whether "removed" actions should be logged.                                                                   |
| platform           | string  | body | The computer platform where this query will run (other platforms ignored). Empty value runs on all platforms. |
| shard              | integer | body | Restrict this query to a percentage (1-100) of target hosts.                                                  |
| version            | string  | body | The minimum required osqueryd version installed on a host.                                                    |

#### Example

`PATCH /api/v1/fleet/teams/2/schedule/5`

##### Request body

```json
{
  "interval": 604800
}
```

##### Default response

`Status: 200`

```json
{
  "scheduled": {
    "created_at": "2021-07-16T14:40:15Z",
    "updated_at": "2021-07-16T14:40:15Z",
    "id": 5,
    "pack_id": 1,
    "name": "arp_cache",
    "query_id": 2,
    "query_name": "arp_cache",
    "query": "select * from arp_cache;",
    "interval": 604800,
    "snapshot": true,
    "removed": null,
    "platform": "",
    "shard": null,
    "denylist": null
  }
}
```

#### Remove query from team schedule

> The schedule API endpoints are deprecated as of Fleet 4.35. They are maintained for backwards compatibility.
> Please use the [queries](#queries) endpoints, which as of 4.35 have attributes such as `interval` and `platform` that enable scheduling.

`DELETE /api/v1/fleet/teams/{team_id}/schedule/{scheduled_query_id}`

#### Parameters

| Name               | Type    | In   | Description                             |
| ------------------ | ------- | ---- | --------------------------------------- |
| team_id            | integer | path | **Required.** The team's ID.            |
| scheduled_query_id | integer | path | **Required.** The scheduled query's ID. |

#### Example

`DELETE /api/v1/fleet/teams/2/schedule/5`

##### Default response

`Status: 200`

---

## Scripts

- [Run script asynchronously](#run-script-asynchronously)
- [Run script synchronously](#run-script-synchronously)
- [Get script result](#get-script-result)
- [Upload a script](#upload-a-script)
- [Delete a script](#delete-a-script)
- [List scripts](#list-scripts)
- [Get or download a script](#get-or-download-a-script)
- [Get script details by host](#get-script-details-by-host)

### Run script asynchronously

_Available in Fleet Premium_

Creates a script execution request and returns the execution identifier to retrieve results at a later time.

`POST /api/v1/fleet/scripts/run`

#### Parameters

| Name            | Type    | In   | Description                                                                                    |
| ----            | ------- | ---- | --------------------------------------------                                                   |
| host_id         | integer | body | **Required**. The ID of the host to run the script on.                                                |
| script_id       | integer | body | The ID of the existing saved script to run. Only one of either `script_id` or `script_contents` can be included in the request; omit this parameter if using `script_contents`.  |
| script_contents | string  | body | The contents of the script to run. Only one of either `script_id` or `script_contents` can be included in the request; omit this parameter if using `script_id`. |

> Note that if both `script_id` and `script_contents` are included in the request, this endpoint will respond with an error.

#### Example

`POST /api/v1/fleet/scripts/run`

##### Default response

`Status: 202`

```json
{
  "host_id": 1227,
  "execution_id": "e797d6c6-3aae-11ee-be56-0242ac120002"
}
```

### Run script synchronously

_Available in Fleet Premium_

Creates a script execution request and waits for a result to return (up to a 1 minute timeout).

`POST /api/v1/fleet/scripts/run/sync`

#### Parameters

| Name            | Type    | In   | Description                                      |
| ----            | ------- | ---- | --------------------------------------------     |
| host_id         | integer | body | **Required**. The host id to run the script on.  |
| script_id       | integer | body | The ID of the existing saved script to run. Only one of either `script_id` or `script_contents` can be included in the request; omit this parameter if using `script_contents`.  |
| script_contents | string  | body | The contents of the script to run. Only one of either `script_id` or `script_contents` can be included in the request; omit this parameter if using `script_id`. |

> Note that if both `script_id` and `script_contents` are included in the request, this endpoint will respond with an error.

#### Example

`POST /api/v1/fleet/scripts/run/sync`

##### Default response

`Status: 200`

```json
{
  "host_id": 1227,
  "execution_id": "e797d6c6-3aae-11ee-be56-0242ac120002",
  "script_contents": "echo 'hello'",
  "output": "hello",
  "message": "",
  "runtime": 1,
  "host_timeout": false,
  "exit_code": 0
}
```

### Get script result

_Available in Fleet Premium_

Gets the result of a script that was executed.

#### Parameters

| Name         | Type   | In   | Description                                   |
| ----         | ------ | ---- | --------------------------------------------  |
| execution_id | string | path | **Required**. The execution id of the script. |

#### Example

`GET /api/v1/fleet/scripts/results/{execution_id}`

##### Default Response

`Status: 2000`

```json
{
  "script_contents": "echo 'hello'",
  "exit_code": 0,
  "output": "hello",
  "message": "",
  "hostname": "Test Host",
  "host_timeout": false,
  "host_id": 1,
  "execution_id": "e797d6c6-3aae-11ee-be56-0242ac120002",
  "runtime": 20
}
```

> Note: `exit_code` can be `null` if Fleet hasn't heard back from the host yet.

### Upload a script

_Available in Fleet Premium_

Uploads a script, making it available to run on hosts assigned to the specified team (or no team).

`POST /api/v1/fleet/scripts`

#### Parameters

| Name            | Type    | In   | Description                                      |
| ----            | ------- | ---- | --------------------------------------------     |
| script          | file    | form | **Required**. The file containing the script.    |
| team_id         | integer | form | The team ID. If specified, the script will only be available to hosts assigned to this team. If not specified, the script will only be available to hosts on **no team**.  |

#### Example

`POST /api/v1/fleet/scripts`

##### Request headers

```http
Content-Length: 306
Content-Type: multipart/form-data; boundary=------------------------f02md47480und42y
```

##### Request body

```http
--------------------------f02md47480und42y
Content-Disposition: form-data; name="team_id"

1
--------------------------f02md47480und42y
Content-Disposition: form-data; name="script"; filename="myscript.sh"
Content-Type: application/octet-stream

echo "hello"
--------------------------f02md47480und42y--

```

##### Default response

`Status: 200`

```json
{
  "script_id": 1227
}
```

### Delete a script

_Available in Fleet Premium_

Deletes an existing script.

`DELETE /api/v1/fleet/scripts/{id}`

#### Parameters

| Name            | Type    | In   | Description                                           |
| ----            | ------- | ---- | --------------------------------------------          |
| id              | integer | path | **Required**. The ID of the script to delete. |

#### Example

`DELETE /api/v1/fleet/scripts/1`

##### Default response

`Status: 204`

### List scripts

_Available in Fleet Premium_

`GET /api/v1/fleet/scripts`

#### Parameters

| Name            | Type    | In    | Description                                                                                                                   |
| --------------- | ------- | ----- | ----------------------------------------------------------------------------------------------------------------------------- |
| page            | integer | query | Page number of the results to fetch.                                                                                          |
| per_page        | integer | query | Results per page.                                                                                                             |

#### Example

`GET /api/v1/fleet/scripts`

##### Default response

`Status: 200`

```json
{
  "scripts": [
    {
      "id": 1,
      "team_id": null,
      "name": "script_1.sh",
      "created_at": "2023-07-30T13:41:07Z",
      "updated_at": "2023-07-30T13:41:07Z"
    },
    {
      "id": 2,
      "team_id": null,
      "name": "script_2.sh",
      "created_at": "2023-08-30T13:41:07Z",
      "updated_at": "2023-08-30T13:41:07Z"
    }
  ],
  "meta": {
    "has_next_results": false,
    "has_previous_results": false
  }
}

```

### Get or download a script

_Available in Fleet Premium_

`GET /api/v1/fleet/scripts/{id}`

#### Parameters

| Name | Type    | In    | Description                                                       |
| ---- | ------- | ----  | -------------------------------------                             |
| id   | integer | path  | **Required.** The desired script's ID.                            |
| alt  | string  | query | If specified and set to "media", downloads the script's contents. |

#### Example (get a script)

`GET /api/v1/fleet/scripts/123`

##### Default response

`Status: 200`

```json
{
  "id": 123,
  "team_id": null,
  "name": "script_1.sh",
  "created_at": "2023-07-30T13:41:07Z",
  "updated_at": "2023-07-30T13:41:07Z"
}

```

#### Example (download a script's contents)

`GET /api/v1/fleet/scripts/123?alt=media`

##### Example response headers

```http
Content-Length: 13
Content-Type: application/octet-stream
Content-Disposition: attachment;filename="2023-09-27 script_1.sh"
```

###### Example response body

`Status: 200`

```
echo "hello"
```

### Get script details by host

_Available in Fleet Premium_

`GET /api/v1/fleet/hosts/{id}/scripts`

#### Parameters

| Name            | Type    | In    | Description                                                                                                                   |
| --------------- | ------- | ----- | ----------------------------------------------------------------------------------------------------------------------------- |
| page            | integer | query | Page number of the results to fetch.                                                                                          |
| per_page        | integer | query | Results per page.                                                                                                             |

#### Example

`GET /api/v1/fleet/hosts/{id}/scripts`

##### Default response

`Status: 200`

```json
{
  "scripts": [
    {
      "script_id": 3,
      "name": "remove-zoom-artifacts.sh",
      "last_execution": {
        "execution_id": "e797d6c6-3aae-11ee-be56-0242ac120002",
        "executed_at": "2021-12-15T15:23:57Z",
        "status": "error"
      }
    },
    {
      "script_id": 5,
      "name": "set-timezone.sh",
      "last_execution": {
        "id": "e797d6c6-3aae-11ee-be56-0242ac120002",
        "executed_at": "2021-12-15T15:23:57Z",
        "status": "pending"
      }
    },
    {
      "script_id": 8,
      "name": "uninstall-zoom.sh",
      "last_execution": {
        "id": "e797d6c6-3aae-11ee-be56-0242ac120002",
        "executed_at": "2021-12-15T15:23:57Z",
        "status": "ran"
      }
    }
  ],
  "meta": {
    "has_next_results": false,
    "has_previous_results": false
  }
}

```

---

## Sessions

- [Get session info](#get-session-info)
- [Delete session](#delete-session)

### Get session info

Returns the session information for the session specified by ID.

`GET /api/v1/fleet/sessions/{id}`

#### Parameters

| Name | Type    | In   | Description                                  |
| ---- | ------- | ---- | -------------------------------------------- |
| id   | integer | path | **Required**. The ID of the desired session. |

#### Example

`GET /api/v1/fleet/sessions/1`

##### Default response

`Status: 200`

```json
{
  "session_id": 1,
  "user_id": 1,
  "created_at": "2021-03-02T18:41:34Z"
}
```

### Delete session

Deletes the session specified by ID. When the user associated with the session next attempts to access Fleet, they will be asked to log in.

`DELETE /api/v1/fleet/sessions/{id}`

#### Parameters

| Name | Type    | In   | Description                                  |
| ---- | ------- | ---- | -------------------------------------------- |
| id   | integer | path | **Required**. The id of the desired session. |

#### Example

`DELETE /api/v1/fleet/sessions/1`

##### Default response

`Status: 200`


---

## Software

- [List all software](#list-all-software)
- [Count software](#count-software)

### List all software

`GET /api/v1/fleet/software`

#### Parameters

| Name                    | Type    | In    | Description                                                                                                                                                                |
| ----------------------- | ------- | ----- | -------------------------------------------------------------------------------------------------------------------------------------------------------------------------- |
| page                    | integer | query | Page number of the results to fetch.                                                                                                                                       |
| per_page                | integer | query | Results per page.                                                                                                                                                          |
| order_key               | string  | query | What to order results by. Allowed fields are `name`, `hosts_count`, `cve_published`, `cvss_score`, `epss_probability` and `cisa_known_exploit`. Default is `hosts_count` (descending).      |
| order_direction         | string  | query | **Requires `order_key`**. The direction of the order given the order key. Options include `asc` and `desc`. Default is `asc`.                                              |
| query                   | string  | query | Search query keywords. Searchable fields include `name`, `version`, and `cve`.                                                                                             |
| team_id                 | integer | query | _Available in Fleet Premium_ Filters the software to only include the software installed on the hosts that are assigned to the specified team.                             |
| vulnerable              | bool    | query | If true or 1, only list software that has detected vulnerabilities. Default is `false`.                                                                                    |

#### Example

`GET /api/v1/fleet/software`

##### Default response

`Status: 200`

```json
{
    "counts_updated_at": "2022-01-01 12:32:00",
    "software": [
      {
        "id": 1,
        "name": "glibc",
        "version": "2.12",
        "source": "rpm_packages",
        "release": "1.212.el6",
        "vendor": "CentOS",
        "arch": "x86_64",
        "generated_cpe": "cpe:2.3:a:gnu:glibc:2.12:*:*:*:*:*:*:*",
        "vulnerabilities": [
          {
            "cve": "CVE-2009-5155",
            "details_link": "https://nvd.nist.gov/vuln/detail/CVE-2009-5155",
            "cvss_score": 7.5,
            "epss_probability": 0.01537,
            "cisa_known_exploit": false,
            "cve_published": "2022-01-01 12:32:00",
            "cve_description": "In the GNU C Library (aka glibc or libc6) before 2.28, parse_reg_exp in posix/regcomp.c misparses alternatives, which allows attackers to cause a denial of service (assertion failure and application exit) or trigger an incorrect result by attempting a regular-expression match.",
            "resolved_in_version": "2.28"
          }
        ],
        "hosts_count": 1
      }
    ]
}
```

### Count software

`GET /api/v1/fleet/software/count`

#### Parameters

| Name                    | Type    | In    | Description                                                                                                                                                                                                                                                                                                                                 |
| ----------------------- | ------- | ----- | ------------------------------------------------------------------------------------------------------------------------------------------------------------------------------------------------------------------------------------------------------------------------------------------------------------------------------------------- |
| query                   | string  | query | Search query keywords. Searchable fields include `name`, `version`, and `cve`.                                                                                                                                                                                                                                                               |
| team_id                 | integer | query | _Available in Fleet Premium_ Filters the software to only include the software installed on the hosts that are assigned to the specified team.                                                                                                                                                                                              |
| vulnerable              | bool    | query | If true or 1, only list software that has detected vulnerabilities.                                                                                                                                                                                                                                                                         |

#### Example

`GET /api/v1/fleet/software/count`

##### Default response

`Status: 200`

```json
{
  "count": 43
}
```
---

## Targets

In Fleet, targets are used to run queries against specific hosts or groups of hosts. Labels are used to create groups in Fleet.

### Search targets

The search targets endpoint returns two lists. The first list includes the possible target hosts in Fleet given the search query provided and the hosts already selected as targets. The second list includes the possible target labels in Fleet given the search query provided and the labels already selected as targets.

The returned lists are filtered based on the hosts the requesting user has access to.

`POST /api/v1/fleet/targets`

#### Parameters

| Name     | Type    | In   | Description                                                                                                                                                                |
| -------- | ------- | ---- | -------------------------------------------------------------------------------------------------------------------------------------------------------------------------- |
| query    | string  | body | The search query. Searchable items include a host's hostname or IPv4 address and labels.                                                                                   |
| query_id | integer | body | The saved query (if any) that will be run. The `observer_can_run` property on the query and the user's roles effect which targets are included.                            |
| selected | object  | body | The targets already selected. The object includes a `hosts` property which contains a list of host IDs, a `labels` with label IDs and/or a `teams` property with team IDs. |

#### Example

`POST /api/v1/fleet/targets`

##### Request body

```json
{
  "query": "172",
  "selected": {
    "hosts": [],
    "labels": [7]
  },
  "include_observer": true
}
```

##### Default response

```json
{
  "targets": {
    "hosts": [
      {
        "created_at": "2021-02-03T16:11:43Z",
        "updated_at": "2021-02-03T21:58:19Z",
        "id": 3,
        "detail_updated_at": "2021-02-03T21:58:10Z",
        "label_updated_at": "2021-02-03T21:58:10Z",
        "policy_updated_at": "2023-06-26T18:33:15Z",
        "last_enrolled_at": "2021-02-03T16:11:43Z",
        "software_updated_at": "2020-11-05T05:09:44Z",
        "seen_time": "2021-02-03T21:58:20Z",
        "hostname": "7a2f41482833",
        "uuid": "a2064cef-0000-0000-afb9-283e3c1d487e",
        "platform": "rhel",
        "osquery_version": "4.5.1",
        "os_version": "CentOS 6.10.0",
        "build": "",
        "platform_like": "rhel",
        "code_name": "",
        "uptime": 32688000000000,
        "memory": 2086899712,
        "cpu_type": "x86_64",
        "cpu_subtype": "142",
        "cpu_brand": "Intel(R) Core(TM) i5-8279U CPU @ 2.40GHz",
        "cpu_physical_cores": 4,
        "cpu_logical_cores": 4,
        "hardware_vendor": "",
        "hardware_model": "",
        "hardware_version": "",
        "hardware_serial": "",
        "computer_name": "7a2f41482833",
        "display_name": "7a2f41482833",
        "primary_ip": "172.20.0.3",
        "primary_mac": "02:42:ac:14:00:03",
        "distributed_interval": 10,
        "config_tls_refresh": 10,
        "logger_tls_period": 10,
        "additional": {},
        "status": "offline",
        "display_text": "7a2f41482833"
      },
      {
        "created_at": "2021-02-03T16:11:43Z",
        "updated_at": "2021-02-03T21:58:19Z",
        "id": 4,
        "detail_updated_at": "2021-02-03T21:58:10Z",
        "label_updated_at": "2021-02-03T21:58:10Z",
        "policy_updated_at": "2023-06-26T18:33:15Z",
        "last_enrolled_at": "2021-02-03T16:11:43Z",
        "software_updated_at": "2020-11-05T05:09:44Z",
        "seen_time": "2021-02-03T21:58:20Z",
        "hostname": "78c96e72746c",
        "uuid": "a2064cef-0000-0000-afb9-283e3c1d487e",
        "platform": "ubuntu",
        "osquery_version": "4.5.1",
        "os_version": "Ubuntu 16.4.0",
        "build": "",
        "platform_like": "debian",
        "code_name": "",
        "uptime": 32688000000000,
        "memory": 2086899712,
        "cpu_type": "x86_64",
        "cpu_subtype": "142",
        "cpu_brand": "Intel(R) Core(TM) i5-8279U CPU @ 2.40GHz",
        "cpu_physical_cores": 4,
        "cpu_logical_cores": 4,
        "hardware_vendor": "",
        "hardware_model": "",
        "hardware_version": "",
        "hardware_serial": "",
        "computer_name": "78c96e72746c",
        "display_name": "78c96e72746c",
        "primary_ip": "172.20.0.7",
        "primary_mac": "02:42:ac:14:00:07",
        "distributed_interval": 10,
        "config_tls_refresh": 10,
        "logger_tls_period": 10,
        "additional": {},
        "status": "offline",
        "display_text": "78c96e72746c"
      }
    ],
    "labels": [
      {
        "created_at": "2021-02-02T23:55:25Z",
        "updated_at": "2021-02-02T23:55:25Z",
        "id": 6,
        "name": "All Hosts",
        "description": "All hosts which have enrolled in Fleet",
        "query": "SELECT 1;",
        "label_type": "builtin",
        "label_membership_type": "dynamic",
        "host_count": 5,
        "display_text": "All Hosts",
        "count": 5
      }
    ],
    "teams": [
      {
        "id": 1,
        "created_at": "2021-05-27T20:02:20Z",
        "name": "Client Platform Engineering",
        "description": "",
        "agent_options": null,
        "user_count": 4,
        "host_count": 2,
        "display_text": "Client Platform Engineering",
        "count": 2
      }
    ]
  },
  "targets_count": 1,
  "targets_online": 1,
  "targets_offline": 0,
  "targets_missing_in_action": 0
}
```

---

## Teams

- [List teams](#list-teams)
- [Get team](#get-team)
- [Create team](#create-team)
- [Modify team](#modify-team)
- [Modify team's agent options](#modify-teams-agent-options)
- [Delete team](#delete-team)

### List teams

_Available in Fleet Premium_

`GET /api/v1/fleet/teams`

#### Parameters

| Name            | Type    | In    | Description                                                                                                                   |
| --------------- | ------- | ----- | ----------------------------------------------------------------------------------------------------------------------------- |
| page            | integer | query | Page number of the results to fetch.                                                                                          |
| per_page        | integer | query | Results per page.                                                                                                             |
| order_key       | string  | query | What to order results by. Can be any column in the `teams` table.                                                             |
| order_direction | string  | query | **Requires `order_key`**. The direction of the order given the order key. Options include `asc` and `desc`. Default is `asc`. |
| query           | string  | query | Search query keywords. Searchable fields include `name`.                                                                      |

#### Example

`GET /api/v1/fleet/teams`

##### Default response

`Status: 200`

```json
{
  "teams": [
    {
      "id": 1,
      "created_at": "2021-07-28T15:58:21Z",
      "name": "workstations",
      "description": "",
      "agent_options": {
        "config": {
          "options": {
            "pack_delimiter": "/",
            "logger_tls_period": 10,
            "distributed_plugin": "tls",
            "disable_distributed": false,
            "logger_tls_endpoint": "/api/v1/osquery/log",
            "distributed_interval": 10,
            "distributed_tls_max_attempts": 3
          },
          "decorators": {
            "load": [
              "SELECT uuid AS host_uuid FROM system_info;",
              "SELECT hostname AS hostname FROM system_info;"
            ]
          }
        },
        "overrides": {},
        "command_line_flags": {}
      },
      "user_count": 0,
      "host_count": 0,
      "secrets": [
        {
          "secret": "",
          "created_at": "2021-07-28T15:58:21Z",
          "team_id": 10
        }
      ]
    },
    {
      "id": 2,
      "created_at": "2021-08-05T21:41:42Z",
      "name": "servers",
      "description": "",
      "agent_options": {
        "spec": {
          "config": {
            "options": {
              "pack_delimiter": "/",
              "logger_tls_period": 10,
              "distributed_plugin": "tls",
              "disable_distributed": false,
              "logger_tls_endpoint": "/api/v1/osquery/log",
              "distributed_interval": 10,
              "distributed_tls_max_attempts": 3
            },
            "decorators": {
              "load": [
                "SELECT uuid AS host_uuid FROM system_info;",
                "SELECT hostname AS hostname FROM system_info;"
              ]
            }
          },
          "overrides": {},
          "command_line_flags": {}
        },
        "user_count": 0,
        "host_count": 0,
        "secrets": [
          {
            "secret": "+ncixtnZB+IE0OrbrkCLeul3U8LMVITd",
            "created_at": "2021-08-05T21:41:42Z",
            "team_id": 15
          }
        ]
      }
    }
  ]
}
```

### Get team

_Available in Fleet Premium_

`GET /api/v1/fleet/teams/{id}`

#### Parameters

| Name | Type    | In   | Description                          |
| ---- | ------  | ---- | ------------------------------------ |
| id   | integer | path | **Required.** The desired team's ID. |

#### Example

`GET /api/v1/fleet/teams/1`

##### Default response

`Status: 200`

```json
{
  "team": {
    "name": "Workstations",
    "id": 1,
    "user_count": 4,
    "host_count": 0,
    "agent_options": {
      "config": {
        "options": {
          "pack_delimiter": "/",
          "logger_tls_period": 10,
          "distributed_plugin": "tls",
          "disable_distributed": false,
          "logger_tls_endpoint": "/api/v1/osquery/log",
          "distributed_interval": 10,
          "distributed_tls_max_attempts": 3
        },
        "decorators": {
          "load": [
            "SELECT uuid AS host_uuid FROM system_info;",
            "SELECT hostname AS hostname FROM system_info;"
          ]
        }
      },
      "overrides": {},
      "command_line_flags": {}
    },
    "webhook_settings": {
      "failing_policies_webhook": {
        "enable_failing_policies_webhook": false,
        "destination_url": "",
        "policy_ids": null,
        "host_batch_size": 0
      }
    },
    "mdm": {
      "macos_updates": {
        "minimum_version": "12.3.1",
        "deadline": "2022-01-01"
      },
      "macos_settings": {
        "custom_settings": ["path/to/profile.mobileconfig"],
        "enable_disk_encryption": false
      },
      "macos_setup": {
        "bootstrap_package": "",
        "enable_end_user_authentication": false,
        "macos_setup_assistant": "path/to/config.json"
      }
    }
  }
}
```

### Create team

_Available in Fleet Premium_

`POST /api/v1/fleet/teams`

#### Parameters

| Name | Type   | In   | Description                    |
| ---- | ------ | ---- | ------------------------------ |
| name | string | body | **Required.** The team's name. |

#### Example

`POST /api/v1/fleet/teams`

##### Request body

```json
{
  "name": "workstations"
}
```

##### Default response

`Status: 200`

```json
{
  "teams": [
    {
      "name": "workstations",
      "id": 1,
      "user_count": 0,
      "host_count": 0,
      "agent_options": {
        "config": {
          "options": {
            "pack_delimiter": "/",
            "logger_tls_period": 10,
            "distributed_plugin": "tls",
            "disable_distributed": false,
            "logger_tls_endpoint": "/api/v1/osquery/log",
            "distributed_interval": 10,
            "distributed_tls_max_attempts": 3
          },
          "decorators": {
            "load": [
              "SELECT uuid AS host_uuid FROM system_info;",
              "SELECT hostname AS hostname FROM system_info;"
            ]
          }
        },
        "overrides": {},
        "command_line_flags": {}
      },
      "webhook_settings": {
        "failing_policies_webhook": {
          "enable_failing_policies_webhook": false,
          "destination_url": "",
          "policy_ids": null,
          "host_batch_size": 0
        }
      }
    }
  ]
}
```

### Modify team

_Available in Fleet Premium_

`PATCH /api/v1/fleet/teams/{id}`

#### Parameters

| Name                                                    | Type    | In   | Description                                                                                                                                                                                               |
| ------------------------------------------------------- | ------- | ---- | --------------------------------------------------------------------------------------------------------------------------------------------------------------------------------------------------------- |
| id                                                      | integer | path | **Required.** The desired team's ID.                                                                                                                                                                      |
| name                                                    | string  | body | The team's name.                                                                                                                                                                                          |
| host_ids                                                | list    | body | A list of hosts that belong to the team.                                                                                                                                                                  |
| user_ids                                                | list    | body | A list of users that are members of the team.                                                                                                                                                             |
| webhook_settings                                        | object  | body | Webhook settings contains for the team.                                                                                                                                                                   |
| &nbsp;&nbsp;failing_policies_webhook                    | object  | body | Failing policies webhook settings.                                                                                                                                                                        |
| &nbsp;&nbsp;&nbsp;&nbsp;enable_failing_policies_webhook | boolean | body | Whether or not the failing policies webhook is enabled.                                                                                                                                                   |
| &nbsp;&nbsp;&nbsp;&nbsp;destination_url                 | string  | body | The URL to deliver the webhook requests to.                                                                                                                                                               |
| &nbsp;&nbsp;&nbsp;&nbsp;policy_ids                      | array   | body | List of policy IDs to enable failing policies webhook.                                                                                                                                                    |
| &nbsp;&nbsp;&nbsp;&nbsp;host_batch_size                 | integer | body | Maximum number of hosts to batch on failing policy webhook requests. The default, 0, means no batching (all hosts failing a policy are sent on one request).                                              |
| integrations                                            | object  | body | Integrations settings for the team. Note that integrations referenced here must already exist globally, created by a call to [Modify configuration](#modify-configuration).                               |
| &nbsp;&nbsp;jira                                        | array   | body | Jira integrations configuration.                                                                                                                                                                          |
| &nbsp;&nbsp;&nbsp;&nbsp;url                             | string  | body | The URL of the Jira server to use.                                                                                                                                                                        |
| &nbsp;&nbsp;&nbsp;&nbsp;project_key                     | string  | body | The project key of the Jira integration to use. Jira tickets will be created in this project.                                                                                                             |
| &nbsp;&nbsp;&nbsp;&nbsp;enable_failing_policies         | boolean | body | Whether or not that Jira integration is enabled for failing policies. Only one failing policy automation can be enabled at a given time (enable_failing_policies_webhook and enable_failing_policies).    |
| &nbsp;&nbsp;zendesk                                     | array   | body | Zendesk integrations configuration.                                                                                                                                                                       |
| &nbsp;&nbsp;&nbsp;&nbsp;url                             | string  | body | The URL of the Zendesk server to use.                                                                                                                                                                     |
| &nbsp;&nbsp;&nbsp;&nbsp;group_id                        | integer | body | The Zendesk group id to use. Zendesk tickets will be created in this group.                                                                                                                               |
| &nbsp;&nbsp;&nbsp;&nbsp;enable_failing_policies         | boolean | body | Whether or not that Zendesk integration is enabled for failing policies. Only one failing policy automation can be enabled at a given time (enable_failing_policies_webhook and enable_failing_policies). |
| mdm                                                     | object  | body | MDM settings for the team.                                                                                                                                                                                |
| &nbsp;&nbsp;macos_updates                               | object  | body | MacOS updates settings.                                                                                                                                                                                   |
| &nbsp;&nbsp;&nbsp;&nbsp;minimum_version                 | string  | body | Hosts that belong to this team and are enrolled into Fleet's MDM will be nudged until their macOS is at or above this version.                                                                            |
| &nbsp;&nbsp;&nbsp;&nbsp;deadline                        | string  | body | Hosts that belong to this team and are enrolled into Fleet's MDM won't be able to dismiss the Nudge window once this deadline is past.                                                                    |
| &nbsp;&nbsp;macos_settings                              | object  | body | MacOS-specific settings.                                                                                                                                                                                  |
| &nbsp;&nbsp;&nbsp;&nbsp;enable_disk_encryption          | boolean | body | Hosts that belong to this team and are enrolled into Fleet's MDM will have disk encryption enabled if set to true.                                                                                        |
| &nbsp;&nbsp;macos_setup                                 | object  | body | Setup for automatic MDM enrollment of macOS devices.                                                                                                                                                                                  |
| &nbsp;&nbsp;&nbsp;&nbsp;enable_end_user_authentication          | boolean | body | If set to true, end user authentication will be required during automatic MDM enrollment of new macOS devices. Settings for your IdP provider must also be [configured](https://fleetdm.com/docs/using-fleet/mdm-macos-setup-experience#end-user-authentication-and-eula).                                                                                      |


#### Example (add users to a team)

`PATCH /api/v1/fleet/teams/1/users`

##### Request body

```json
{
  "user_ids": [1, 17, 22, 32]
}
```

##### Default response

`Status: 200`

```json
{
  "team": {
    "name": "Workstations",
    "id": 1,
    "user_count": 4,
    "host_count": 0,
    "agent_options": {
      "config": {
        "options": {
          "pack_delimiter": "/",
          "logger_tls_period": 10,
          "distributed_plugin": "tls",
          "disable_distributed": false,
          "logger_tls_endpoint": "/api/v1/osquery/log",
          "distributed_interval": 10,
          "distributed_tls_max_attempts": 3
        },
        "decorators": {
          "load": [
            "SELECT uuid AS host_uuid FROM system_info;",
            "SELECT hostname AS hostname FROM system_info;"
          ]
        }
      },
      "overrides": {},
      "command_line_flags": {}
    },
    "webhook_settings": {
      "failing_policies_webhook": {
        "enable_failing_policies_webhook": false,
        "destination_url": "",
        "policy_ids": null,
        "host_batch_size": 0
      }
    },
    "mdm": {
      "macos_updates": {
        "minimum_version": "12.3.1",
        "deadline": "2022-01-01"
      },
      "macos_settings": {
        "custom_settings": ["path/to/profile.mobileconfig"],
        "enable_disk_encryption": false
      },
      "macos_setup": {
        "bootstrap_package": "",
        "enable_end_user_authentication": false,
        "macos_setup_assistant": "path/to/config.json"
      }
    }
  }
}
```

#### Example (transfer hosts to a team)

`PATCH /api/v1/fleet/teams/1`

##### Request body

```json
{
  "host_ids": [3, 6, 7, 8, 9, 20, 32, 44]
}
```

##### Default response

`Status: 200`

```json
{
  "team": {
    "name": "Workstations",
    "id": 1,
    "user_count": 4,
    "host_count": 8,
    "agent_options": {
      "config": {
        "options": {
          "pack_delimiter": "/",
          "logger_tls_period": 10,
          "distributed_plugin": "tls",
          "disable_distributed": false,
          "logger_tls_endpoint": "/api/v1/osquery/log",
          "distributed_interval": 10,
          "distributed_tls_max_attempts": 3
        },
        "decorators": {
          "load": [
            "SELECT uuid AS host_uuid FROM system_info;",
            "SELECT hostname AS hostname FROM system_info;"
          ]
        }
      },
      "overrides": {},
      "command_line_flags": {}
    },
    "webhook_settings": {
      "failing_policies_webhook": {
        "enable_failing_policies_webhook": false,
        "destination_url": "",
        "policy_ids": null,
        "host_batch_size": 0
      }
    }
  }
}
```

### Modify team's agent options

_Available in Fleet Premium_

`POST /api/v1/fleet/teams/{id}/agent_options`

#### Parameters

| Name                             | Type    | In    | Description                                                                                                                                                  |
| ---                              | ---     | ---   | ---                                                                                                                                                          |
| id                               | integer | path  | **Required.** The desired team's ID.                                                                                                                         |
| force                            | bool    | query | Force apply the options even if there are validation errors.                                                                                                 |
| dry_run                          | bool    | query | Validate the options and return any validation errors, but do not apply the changes.                                                                         |
| _JSON data_                      | object  | body  | The JSON to use as agent options for this team. See [Agent options](https://fleetdm.com/docs/using-fleet/configuration-files#agent-options) for details.                              |

#### Example

`POST /api/v1/fleet/teams/1/agent_options`

##### Request body

```json
{
  "config": {
    "options": {
      "pack_delimiter": "/",
      "logger_tls_period": 20,
      "distributed_plugin": "tls",
      "disable_distributed": false,
      "logger_tls_endpoint": "/api/v1/osquery/log",
      "distributed_interval": 60,
      "distributed_tls_max_attempts": 3
    },
    "decorators": {
      "load": [
        "SELECT uuid AS host_uuid FROM system_info;",
        "SELECT hostname AS hostname FROM system_info;"
      ]
    }
  },
  "overrides": {},
  "command_line_flags": {}
}
```

##### Default response

`Status: 200`

```json
{
  "team": {
    "name": "Workstations",
    "id": 1,
    "user_count": 4,
    "host_count": 8,
    "agent_options": {
      "config": {
        "options": {
          "pack_delimiter": "/",
          "logger_tls_period": 20,
          "distributed_plugin": "tls",
          "disable_distributed": false,
          "logger_tls_endpoint": "/api/v1/osquery/log",
          "distributed_interval": 60,
          "distributed_tls_max_attempts": 3
        },
        "decorators": {
          "load": [
            "SELECT uuid AS host_uuid FROM system_info;",
            "SELECT hostname AS hostname FROM system_info;"
          ]
        }
      },
      "overrides": {},
      "command_line_flags": {}
    },
    "webhook_settings": {
      "failing_policies_webhook": {
        "enable_failing_policies_webhook": false,
        "destination_url": "",
        "policy_ids": null,
        "host_batch_size": 0
      }
    }
  }
}
```

### Delete team

_Available in Fleet Premium_

`DELETE /api/v1/fleet/teams/{id}`

#### Parameters

| Name | Type    | In   | Description                          |
| ---- | ------  | ---- | ------------------------------------ |
| id   | integer | path | **Required.** The desired team's ID. |

#### Example

`DELETE /api/v1/fleet/teams/1`

#### Default response

`Status: 200`

---

## Translator

- [Translate IDs](#translate-ids)

### Translate IDs

Transforms a host name into a host id. For example, the Fleet UI use this endpoint when sending live queries to a set of hosts.

`POST /api/v1/fleet/translate`

#### Parameters

| Name | Type  | In   | Description                              |
| ---- | ----- | ---- | ---------------------------------------- |
| list | array | body | **Required** list of items to translate. |

#### Example

`POST /api/v1/fleet/translate`

##### Request body

```json
{
  "list": [
    {
      "type": "user",
      "payload": {
        "identifier": "some@email.com"
      }
    },
    {
      "type": "label",
      "payload": {
        "identifier": "labelA"
      }
    },
    {
      "type": "team",
      "payload": {
        "identifier": "team1"
      }
    },
    {
      "type": "host",
      "payload": {
        "identifier": "host-ABC"
      }
    }
  ]
}
```

##### Default response

`Status: 200`

```json
{
  "list": [
    {
      "type": "user",
      "payload": {
        "identifier": "some@email.com",
        "id": 32
      }
    },
    {
      "type": "label",
      "payload": {
        "identifier": "labelA",
        "id": 1
      }
    },
    {
      "type": "team",
      "payload": {
        "identifier": "team1",
        "id": 22
      }
    },
    {
      "type": "host",
      "payload": {
        "identifier": "host-ABC",
        "id": 45
      }
    }
  ]
}
```
---

## Users

- [List all users](#list-all-users)
- [Create a user account with an invitation](#create-a-user-account-with-an-invitation)
- [Create a user account without an invitation](#create-a-user-account-without-an-invitation)
- [Get user information](#get-user-information)
- [Modify user](#modify-user)
- [Delete user](#delete-user)
- [Require password reset](#require-password-reset)
- [List a user's sessions](#list-a-users-sessions)
- [Delete a user's sessions](#delete-a-users-sessions)

The Fleet server exposes a handful of API endpoints that handles common user management operations. All the following endpoints require prior authentication meaning you must first log in successfully before calling any of the endpoints documented below.

### List all users

Returns a list of all enabled users

`GET /api/v1/fleet/users`

#### Parameters

| Name            | Type    | In    | Description                                                                                                                   |
| --------------- | ------- | ----- | ----------------------------------------------------------------------------------------------------------------------------- |
| query           | string  | query | Search query keywords. Searchable fields include `name` and `email`.                                                          |
| order_key       | string  | query | What to order results by. Can be any column in the users table.                                                               |
| order_direction | string  | query | **Requires `order_key`**. The direction of the order given the order key. Options include `asc` and `desc`. Default is `asc`. |
| page            | integer | query | Page number of the results to fetch.                                                                                          |
| query           | string  | query | Search query keywords. Searchable fields include `name` and `email`.                                                          |
| per_page        | integer | query | Results per page.                                                                                                             |
| team_id         | string  | query | _Available in Fleet Premium_ Filters the users to only include users in the specified team.                                   |

#### Example

`GET /api/v1/fleet/users`

##### Request query parameters

None.

##### Default response

`Status: 200`

```json
{
  "users": [
    {
      "created_at": "2020-12-10T03:52:53Z",
      "updated_at": "2020-12-10T03:52:53Z",
      "id": 1,
      "name": "Jane Doe",
      "email": "janedoe@example.com",
      "force_password_reset": false,
      "gravatar_url": "",
      "sso_enabled": false,
      "global_role": null,
      "api_only": false,
      "teams": [
        {
          "id": 1,
          "created_at": "0001-01-01T00:00:00Z",
          "name": "workstations",
          "description": "",
          "role": "admin"
        }
      ]
    }
  ]
}
```

##### Failed authentication

`Status: 401 Authentication Failed`

```json
{
  "message": "Authentication Failed",
  "errors": [
    {
      "name": "base",
      "reason": "Authentication failed"
    }
  ]
}
```

### Create a user account with an invitation

Creates a user account after an invited user provides registration information and submits the form.

`POST /api/v1/fleet/users`

#### Parameters

| Name                  | Type   | In   | Description                                                                                                                                                                                                                                                                                                                                              |
| --------------------- | ------ | ---- | -------------------------------------------------------------------------------------------------------------------------------------------------------------------------------------------------------------------------------------------------------------------------------------------------------------------------------------------------------- |
| email                 | string | body | **Required**. The email address of the user.                                                                                                                                                                                                                                                                                                             |
| invite_token          | string | body | **Required**. Token provided to the user in the invitation email.                                                                                                                                                                                                                                                                                        |
| name                  | string | body | **Required**. The name of the user.                                                                                                                                                                                                                                                                                                                      |
| password              | string | body | The password chosen by the user (if not SSO user).                                                                                                                                                                                                                                                                                                       |
| password_confirmation | string | body | Confirmation of the password chosen by the user.                                                                                                                                                                                                                                                                                                         |
| global_role           | string | body | The role assigned to the user. In Fleet 4.0.0, 3 user roles were introduced (`admin`, `maintainer`, and `observer`). In Fleet 4.30.0 and 4.31.0, the `observer_plus` and `gitops` roles were introduced respectively. If `global_role` is specified, `teams` cannot be specified. For more information, see [manage access](https://fleetdm.com/docs/using-fleet/manage-access).                                                                                                                                                                        |
| teams                 | array  | body | _Available in Fleet Premium_ The teams and respective roles assigned to the user. Should contain an array of objects in which each object includes the team's `id` and the user's `role` on each team. In Fleet 4.0.0, 3 user roles were introduced (`admin`, `maintainer`, and `observer`). In Fleet 4.30.0 and 4.31.0, the `observer_plus` and `gitops` roles were introduced respectively. If `teams` is specified, `global_role` cannot be specified. For more information, see [manage access](https://fleetdm.com/docs/using-fleet/manage-access). |

#### Example

`POST /api/v1/fleet/users`

##### Request query parameters

```json
{
  "email": "janedoe@example.com",
  "invite_token": "SjdReDNuZW5jd3dCbTJtQTQ5WjJTc2txWWlEcGpiM3c=",
  "name": "janedoe",
  "password": "test-123",
  "password_confirmation": "test-123",
  "teams": [
    {
      "id": 2,
      "role": "observer"
    },
    {
      "id": 4,
      "role": "observer"
    }
  ]
}
```

##### Default response

`Status: 200`

```json
{
  "user": {
    "created_at": "0001-01-01T00:00:00Z",
    "updated_at": "0001-01-01T00:00:00Z",
    "id": 2,
    "name": "janedoe",
    "email": "janedoe@example.com",
    "enabled": true,
    "force_password_reset": false,
    "gravatar_url": "",
    "sso_enabled": false,
    "global_role": "admin",
    "teams": []
  }
}
```

##### Failed authentication

`Status: 401 Authentication Failed`

```json
{
  "message": "Authentication Failed",
  "errors": [
    {
      "name": "base",
      "reason": "Authentication failed"
    }
  ]
}
```

##### Expired or used invite code

`Status: 404 Resource Not Found`

```json
{
  "message": "Resource Not Found",
  "errors": [
    {
      "name": "base",
      "reason": "Invite with token SjdReDNuZW5jd3dCbTJtQTQ5WjJTc2txWWlEcGpiM3c= was not found in the datastore"
    }
  ]
}
```

##### Validation failed

`Status: 422 Validation Failed`

The same error will be returned whenever one of the required parameters fails the validation.

```json
{
  "message": "Validation Failed",
  "errors": [
    {
      "name": "name",
      "reason": "cannot be empty"
    }
  ]
}
```

### Create a user account without an invitation

Creates a user account without requiring an invitation, the user is enabled immediately.
By default, the user will be forced to reset its password upon first login.

`POST /api/v1/fleet/users/admin`

#### Parameters

| Name        | Type    | In   | Description                                                                                                                                                                                                                                                                                                                                              |
| ----------- | ------- | ---- | -------------------------------------------------------------------------------------------------------------------------------------------------------------------------------------------------------------------------------------------------------------------------------------------------------------------------------------------------------- |
| email       | string  | body | **Required**. The user's email address.                                                                                                                                                                                                                                                                                                                  |
| name        | string  | body | **Required**. The user's full name or nickname.                                                                                                                                                                                                                                                                                                          |
| password    | string  | body | The user's password (required for non-SSO users).                                                                                                                                                                                                                                                                                                        |
| sso_enabled | boolean | body | Whether or not SSO is enabled for the user.                                                                                                                                                                                                                                                                                                              |
| api_only    | boolean | body | User is an "API-only" user (cannot use web UI) if true.                                                                                                                                                                                                                                                                                                  |
| global_role | string | body | The role assigned to the user. In Fleet 4.0.0, 3 user roles were introduced (`admin`, `maintainer`, and `observer`). In Fleet 4.30.0 and 4.31.0, the `observer_plus` and `gitops` roles were introduced respectively. If `global_role` is specified, `teams` cannot be specified. For more information, see [manage access](https://fleetdm.com/docs/using-fleet/manage-access).                                                                                                                                                                        |
| admin_forced_password_reset    | boolean | body | Sets whether the user will be forced to reset its password upon first login (default=true) |
| teams                          | array   | body | _Available in Fleet Premium_ The teams and respective roles assigned to the user. Should contain an array of objects in which each object includes the team's `id` and the user's `role` on each team. In Fleet 4.0.0, 3 user roles were introduced (`admin`, `maintainer`, and `observer`). In Fleet 4.30.0 and 4.31.0, the `observer_plus` and `gitops` roles were introduced respectively. If `teams` is specified, `global_role` cannot be specified. For more information, see [manage access](https://fleetdm.com/docs/using-fleet/manage-access). |

#### Example

`POST /api/v1/fleet/users/admin`

##### Request body

```json
{
  "name": "Jane Doe",
  "email": "janedoe@example.com",
  "password": "test-123",
  "teams": [
    {
      "id": 2,
      "role": "observer"
    },
    {
      "id": 3,
      "role": "maintainer"
    }
  ]
}
```

##### Default response

`Status: 200`

```json
{
  "user": {
    "created_at": "0001-01-01T00:00:00Z",
    "updated_at": "0001-01-01T00:00:00Z",
    "id": 5,
    "name": "Jane Doe",
    "email": "janedoe@example.com",
    "enabled": true,
    "force_password_reset": false,
    "gravatar_url": "",
    "sso_enabled": false,
    "api_only": false,
    "global_role": null,
    "teams": [
      {
        "id": 2,
        "role": "observer"
      },
      {
        "id": 3,
        "role": "maintainer"
      }
    ]
  }
}
```

##### User doesn't exist

`Status: 404 Resource Not Found`

```json
{
  "message": "Resource Not Found",
  "errors": [
    {
      "name": "base",
      "reason": "User with id=1 was not found in the datastore"
    }
  ]
}
```

### Get user information

Returns all information about a specific user.

`GET /api/v1/fleet/users/{id}`

#### Parameters

| Name | Type    | In   | Description                  |
| ---- | ------- | ---- | ---------------------------- |
| id   | integer | path | **Required**. The user's id. |

#### Example

`GET /api/v1/fleet/users/2`

##### Request query parameters

```json
{
  "id": 1
}
```

##### Default response

`Status: 200`

```json
{
  "user": {
    "created_at": "2020-12-10T05:20:25Z",
    "updated_at": "2020-12-10T05:24:27Z",
    "id": 2,
    "name": "Jane Doe",
    "email": "janedoe@example.com",
    "force_password_reset": false,
    "gravatar_url": "",
    "sso_enabled": false,
    "global_role": "admin",
    "api_only": false,
    "teams": []
  }
}
```

##### User doesn't exist

`Status: 404 Resource Not Found`

```json
{
  "message": "Resource Not Found",
  "errors": [
    {
      "name": "base",
      "reason": "User with id=5 was not found in the datastore"
    }
  ]
}
```

### Modify user

`PATCH /api/v1/fleet/users/{id}`

#### Parameters

| Name        | Type    | In   | Description                                                                                                                                                                                                                                                                                                                                              |
| ----------- | ------- | ---- | -------------------------------------------------------------------------------------------------------------------------------------------------------------------------------------------------------------------------------------------------------------------------------------------------------------------------------------------------------- |
| id          | integer | path | **Required**. The user's id.                                                                                                                                                                                                                                                                                                                             |
| name        | string  | body | The user's name.                                                                                                                                                                                                                                                                                                                                         |
| position    | string  | body | The user's position.                                                                                                                                                                                                                                                                                                                                     |
| email       | string  | body | The user's email.                                                                                                                                                                                                                                                                                                                                        |
| sso_enabled | boolean | body | Whether or not SSO is enabled for the user.                                                                                                                                                                                                                                                                                                              |
| api_only    | boolean | body | User is an "API-only" user (cannot use web UI) if true.                                                                                                                                                                                                                                                                                                  |
| password    | string  | body | The user's current password, required to change the user's own email or password (not required for an admin to modify another user).                                                                                                                                                                                                                     |
| new_password| string  | body | The user's new password. |
| global_role | string  | body | The role assigned to the user. In Fleet 4.0.0, 3 user roles were introduced (`admin`, `maintainer`, and `observer`). If `global_role` is specified, `teams` cannot be specified.                                                                                                                                                                         |
| teams       | array   | body | _Available in Fleet Premium_ The teams and respective roles assigned to the user. Should contain an array of objects in which each object includes the team's `id` and the user's `role` on each team. In Fleet 4.0.0, 3 user roles were introduced (`admin`, `maintainer`, and `observer`). If `teams` is specified, `global_role` cannot be specified. |

#### Example

`PATCH /api/v1/fleet/users/2`

##### Request body

```json
{
  "name": "Jane Doe",
  "global_role": "admin"
}
```

##### Default response

`Status: 200`

```json
{
  "user": {
    "created_at": "2021-02-03T16:11:06Z",
    "updated_at": "2021-02-03T16:11:06Z",
    "id": 2,
    "name": "Jane Doe",
    "email": "janedoe@example.com",
    "global_role": "admin",
    "force_password_reset": false,
    "gravatar_url": "",
    "sso_enabled": false,
    "api_only": false,
    "teams": []
  }
}
```

#### Example (modify a user's teams)

`PATCH /api/v1/fleet/users/2`

##### Request body

```json
{
  "teams": [
    {
      "id": 1,
      "role": "observer"
    },
    {
      "id": 2,
      "role": "maintainer"
    }
  ]
}
```

##### Default response

`Status: 200`

```json
{
  "user": {
    "created_at": "2021-02-03T16:11:06Z",
    "updated_at": "2021-02-03T16:11:06Z",
    "id": 2,
    "name": "Jane Doe",
    "email": "janedoe@example.com",
    "enabled": true,
    "force_password_reset": false,
    "gravatar_url": "",
    "sso_enabled": false,
    "global_role": "admin",
    "teams": [
      {
        "id": 2,
        "role": "observer"
      },
      {
        "id": 3,
        "role": "maintainer"
      }
    ]
  }
}
```

### Delete user

Delete the specified user from Fleet.

`DELETE /api/v1/fleet/users/{id}`

#### Parameters

| Name | Type    | In   | Description                  |
| ---- | ------- | ---- | ---------------------------- |
| id   | integer | path | **Required**. The user's id. |

#### Example

`DELETE /api/v1/fleet/users/3`

##### Default response

`Status: 200`


### Require password reset

The selected user is logged out of Fleet and required to reset their password during the next attempt to log in. This also revokes all active Fleet API tokens for this user. Returns the user object.

`POST /api/v1/fleet/users/{id}/require_password_reset`

#### Parameters

| Name  | Type    | In   | Description                                                                                    |
| ----- | ------- | ---- | ---------------------------------------------------------------------------------------------- |
| id    | integer | path | **Required**. The user's id.                                                                   |
| require | boolean | body | Whether or not the user is required to reset their password during the next attempt to log in. |

#### Example

`POST /api/v1/fleet/users/{id}/require_password_reset`

##### Request body

```json
{
  "require": true
}
```

##### Default response

`Status: 200`

```json
{
  "user": {
    "created_at": "2021-02-23T22:23:34Z",
    "updated_at": "2021-02-23T22:28:52Z",
    "id": 2,
    "name": "Jane Doe",
    "email": "janedoe@example.com",
    "force_password_reset": true,
    "gravatar_url": "",
    "sso_enabled": false,
    "global_role": "observer",
    "teams": []
  }
}
```

### List a user's sessions

Returns a list of the user's sessions in Fleet.

`GET /api/v1/fleet/users/{id}/sessions`

#### Parameters

None.

#### Example

`GET /api/v1/fleet/users/1/sessions`

##### Default response

`Status: 200`

```json
{
  "sessions": [
    {
      "session_id": 2,
      "user_id": 1,
      "created_at": "2021-02-03T16:12:50Z"
    },
    {
      "session_id": 3,
      "user_id": 1,
      "created_at": "2021-02-09T23:40:23Z"
    },
    {
      "session_id": 6,
      "user_id": 1,
      "created_at": "2021-02-23T22:23:58Z"
    }
  ]
}
```

### Delete a user's sessions

Deletes the selected user's sessions in Fleet. Also deletes the user's API token.

`DELETE /api/v1/fleet/users/{id}/sessions`

#### Parameters

| Name | Type    | In   | Description                               |
| ---- | ------- | ---- | ----------------------------------------- |
| id   | integer | path | **Required**. The ID of the desired user. |

#### Example

`DELETE /api/v1/fleet/users/1/sessions`

##### Default response

`Status: 200`

## Debug

- [Get a summary of errors](#get-a-summary-of-errors)
- [Get database information](#get-database-information)
- [Get profiling information](#get-profiling-information)

The Fleet server exposes a handful of API endpoints to retrieve debug information about the server itself in order to help troubleshooting. All the following endpoints require prior authentication meaning you must first log in successfully before calling any of the endpoints documented below.

### Get a summary of errors

Returns a set of all the errors that happened in the server during the interval of time defined by the [logging_error_retention_period](https://fleetdm.com/docs/deploying/configuration#logging-error-retention-period) configuration.

The server only stores and returns a single instance of each error.

`GET /debug/errors`

#### Parameters

| Name  | Type    | In    | Description                                                                       |
| ----- | ------- | ----- | --------------------------------------------------------------------------------- |
| flush | boolean | query | Whether or not clear the errors from Redis after reading them. Default is `false` |

#### Example

`GET /debug/errors?flush=true`

##### Default response

`Status: 200`

```json
[
  {
    "count": "3",
    "chain": [
      {
        "message": "Authorization header required"
      },
      {
        "message": "missing FleetError in chain",
        "data": {
          "timestamp": "2022-06-03T14:16:01-03:00"
        },
        "stack": [
          "github.com/fleetdm/fleet/v4/server/contexts/ctxerr.Handle (ctxerr.go:262)",
          "github.com/fleetdm/fleet/v4/server/service.encodeError (transport_error.go:80)",
          "github.com/go-kit/kit/transport/http.Server.ServeHTTP (server.go:124)"
        ]
      }
    ]
  }
]
```

### Get database information

Returns information about the current state of the database; valid keys are:

- `locks`: returns transaction locking information.
- `innodb-status`: returns InnoDB status information.
- `process-list`: returns running processes (queries, etc).

`GET /debug/db/{key}`

#### Parameters

None.

### Get profiling information

Returns runtime profiling data of the server in the format expected by `go tools pprof`. The responses are equivalent to those returned by the Go `http/pprof` package.

Valid keys are: `cmdline`, `profile`, `symbol` and `trace`.

`GET /debug/pprof/{key}`

#### Parameters
None.

## API errors

Fleet returns API errors as a JSON document with the following fields:
- `message`: This field contains the kind of error (bad request error, authorization error, etc.).
- `errors`: List of errors with `name` and `reason` keys.
- `uuid`: Unique identifier for the error. This identifier can be matched to Fleet logs which might contain more information about the cause of the error.

Sample of an error when trying to send an empty body on a request that expects a JSON body:
```sh
$ curl -k -H "Authorization: Bearer $TOKEN" -H 'Content-Type:application/json' "https://localhost:8080/api/v1/fleet/sso" -d ''
```
Response:
```json
{
  "message": "Bad request",
  "errors": [
    {
      "name": "base",
      "reason": "Expected JSON Body"
    }
  ],
  "uuid": "c0532a64-bec2-4cf9-aa37-96fe47ead814"
}
```

---

<meta name="description" value="Documentation for Fleet's REST API. See example requests and responses for each API endpoint.">
<meta name="pageOrderInSection" value="30"><|MERGE_RESOLUTION|>--- conflicted
+++ resolved
@@ -1075,10 +1075,7 @@
 | webhook_url                          | string  | body  | _mdm.macos_migration settings_. The webhook url configured to receive requests to unenroll devices migrating from your old MDM solution. **Requires Fleet Premium license** |
 | custom_settings                   | list    | body  | _mdm.macos_settings settings_. Hosts that belong to no team and are enrolled into Fleet's MDM will have those custom profiles applied. |
 | enable_disk_encryption            | boolean | body  | _mdm.macos_settings settings_. Hosts that belong to no team and are enrolled into Fleet's MDM will have disk encryption enabled if set to true. **Requires Fleet Premium license** |
-<<<<<<< HEAD
-=======
 | scripts                           | list    | body  | A list of script files to add so they can be executed at a later time.                                                                                                                                                 |
->>>>>>> 8c01efd8
 | enable_end_user_authentication            | boolean | body  | _mdm.macos_setup settings_. If set to true, end user authentication will be required during automatic MDM enrollment of new macOS devices. Settings for your IdP provider must also be [configured](https://fleetdm.com/docs/using-fleet/mdm-macos-setup-experience#end-user-authentication-and-eula). **Requires Fleet Premium license** |
 | additional_queries                | boolean | body  | Whether or not additional queries are enabled on hosts.                                                                                                                                |
 | force                             | bool    | query | Force apply the agent options even if there are validation errors.                                                                                                 |
