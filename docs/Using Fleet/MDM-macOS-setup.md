# macOS setup

## Overview

MDM features require Apple's Push Notification service (APNs) to control and secure Apple devices. This guide will walk you through how to generate and upload a valid APNs certificate to Fleet in order to use Fleet's MDM features.

[Automated Device Enrollment](https://support.apple.com/en-us/HT204142) allows Macs to automatically enroll to Fleet when they are first set up. This guide will also walk you through how to connect Apple Business Manager (ABM) to Fleet. 

<<<<<<< HEAD
> **Note** you are only required to connect Apple Business Manager (ABM) to Fleet if you are using Automated Device Enrollment AKA Device Enrollment Program (DEP) AKA "Zero-touch."
=======
> **Note:** you are only required to connect Apple Business Manager (ABM) to Fleet if you are using Automated Device Enrollment AKA Device Enrollment Program (DEP) AKA "Zero-touch."
>>>>>>> 9c7079f5

## Requirements
To use Fleet's MDM features you need to have:
- A [deployed Fleet instance](../Deploying/Introduction.md).
- A Fleet user with the admin role.

## Apple Push Notification service (APNs)
Apple uses APNs to authenticate and manage interactions between Fleet and the host.

This section will show you how to:
1. Generate the files to connect Fleet to APNs.
2. Generate an APNs certificate from Apple Push Certificates Portal.
3. Configure Fleet with the required files.

### Step 1: generate the required files
For the MDM protocol to function, we need to generate the four following files:
- APNs certificate 
- APNs private key 
- Simple Certificate Enrollment Protocol (SCEP) certificate 
- SCEP private key

The APNs certificates serve as authentication between Fleet and Apple, while the SCEP certificates serve as authentication between Fleet and hosts.

Use either of the following methods to generate the necessary files:

#### Fleet UI

1. Navigate to the **Settings > Integrations > Mobile device management (MDM)** page.
2. Under **Apple Push Certificates Portal**, select **Request**, then fill out the form. This should generate three files and send an email to you with an attached CSR file.

#### Fleetctl CLI

Run the following command to download three files and send an email to you with an attached CSR file.

```sh
fleetctl generate mdm-apple --email <email> --org <org> 
```

### Step 2: generate an APNs certificate
1. Log in to or enroll in [Apple Push Certificates Portal](https://identity.apple.com).
2. Select **Create a Certificate**.
3. Upload your CSR and input a friendly name, such as "Fleet."
4. Download the APNs certificate.

<<<<<<< HEAD
> **Important** Take note of the Apple ID you use to sign into Apple Push Certificates Portal. You'll need to use the same Apple ID when renewing your APNs certificate.
=======
> **Important:** Take note of the Apple ID you use to sign into Apple Push Certificates Portal. You'll need to use the same Apple ID when renewing your APNs certificate.
>>>>>>> 9c7079f5

### Step 3: configure Fleet with the generated files
Restart the Fleet server with the contents of the APNs certificate, APNs private key, SCEP certificate, and SCEP private key in the following environment variables:

> Note: Any environment variable that ends in `_BYTES` expects the file's actual content to be passed in, not a path to the file. If you want to pass in a file path, remove the `_BYTES` suffix from the environment variable.

* [FLEET_MDM_APPLE_APNS_CERT_BYTES](https://fleetdm.com/docs/deploying/configuration#mdm-apple-apns-cert-bytes)
* [FLEET_MDM_APPLE_APNS_KEY_BYTES](https://fleetdm.com/docs/deploying/configuration#mdm-apple-apns-key-bytes)
* [FLEET_MDM_APPLE_SCEP_CERT_BYTES](https://fleetdm.com/docs/deploying/configuration#mdm-apple-scep-cert-bytes)
* [FLEET_MDM_APPLE_SCEP_KEY_BYTES](https://fleetdm.com/docs/deploying/configuration#mdm-apple-scep-key-bytes)
* [FLEET_MDM_APPLE_SCEP_CHALLENGE](https://fleetdm.com/docs/deploying/configuration#mdm-apple-scep-challenge)

> You do not need to provide the APNs CSR which was emailed to you. 

### Step 4: confirm that Fleet is set up correctly 

Use either of the following methods to confirm that Fleet is set up. You should see information about the APNs certificate such as serial number and renewal date.

#### Fleet UI

Navigate to the **Settings > Integrations > Mobile device management (MDM)** page.

#### Fleetctl CLI

```
fleetctl get mdm-apple
```

## Renewing APNs 

<<<<<<< HEAD
> **Important** Apple requires that APNs certificates are renewed anually. 
=======
> **Important:** Apple requires that APNs certificates are renewed annually. 
>>>>>>> 9c7079f5
> - If your certificate expires, you will have to turn MDM off and back on for all macOS hosts.
> - Be sure to use the same Apple ID from year-to-year. If you don't, you will have to turn MDM off and back on for all macOS hosts.

This section will guide you through how to:
1. Generate the files required to renew your APNs certificate.
2. Renew your APNs certificate in Apple Push Certificates Portal.
3. Configure Fleet with the required files.
4. Confirm that Fleet is set up correctly.

Use either of the following methods to see your APNs certificate's renewal date and other important information:

#### Fleet UI

Navigate to the **Settings > Integrations > Mobile device management (MDM)** page.

#### Fleetctl CLI

```sh
fleetctl get mdm-apple
``` 

### Step 1: generate the required files
- A new APNs certificate. 
- A new APNs private key.

Run the following command in `fleetctl`. This will download three files and send an email to you with an attached CSR file. You may ignore the SCEP certificate and SCEP key as you do not need these to renew APNs.

```sh
fleetctl generate mdm-apple --email <email> --org <org>
```

### Step 2: renew APNs certificate

1. Log in to or enroll in [Apple Push Certificates Portal](https://identity.apple.com) using the same Apple ID you used to get your original APNs certificate.
2. Click **Renew** next to the expired certificate. 
3. Upload your CSR.
4. Download the new APNs certificate.

### Step 3: configure Fleet with the generated files
Restart the Fleet server with the contents of the APNs certificate and APNs private key in following environment variables:
* [FLEET_MDM_APPLE_APNS_CERT_BYTES](https://fleetdm.com/docs/deploying/configuration#mdm-apple-apns-cert-bytes)
* [FLEET_MDM_APPLE_APNS_KEY_BYTES](https://fleetdm.com/docs/deploying/configuration#mdm-apple-apns-key-bytes)

> You do not need to provide the APNs CSR which was emailed to you.

### Step 4: confirm that Fleet is set up correctly

Use either of the following methods to confirm that Fleet is set up:

#### Fleet UI:

1. Navigate to the **Settings > Integrations > Mobile device management (MDM)** page.

2. Follow the on-screen instructions in the **Apple Push Certificates Portal** section.

#### Fleetctl CLI:

Run the following command. You should see information about the new APNs certificate such as serial number and renewal date. 

```sh
fleetctl get mdm-apple
```

## Renewing SCEP
The SCEP certificates generated by Fleet and uploaded to the environment variables expire every 10 years. To renew them, regenerate the keys and update the relevant environment variables.

## Apple Business Manager (ABM)

> Available in Fleet Premium

By connecting Fleet to ABM, Macs purchased through Apple or an authorized reseller can automatically enroll to Fleet when they’re first unboxed and set up by your end user.

This section will guide you through how to:

1. Generate certificate and private key for ABM
2. Create a new MDM server record for Fleet in ABM
3. Download the MDM server token from ABM
4. Upload the server token, certificate, and private key to the Fleet server
5. Set the new MDM server as the auto-enrollment server for Macs in ABM

### Step 1: generate the required certificate and private key

User either of the following methods to generate a certificate and private key pair. This pair is how Fleet authenticates itself to ABM:

#### Fleet UI:

1. Navigate to the **Settings > Integrations > Mobile device management (MDM)** page.
2. Under **Apple Business Manager**, click the "Download" button

#### Fleetctl CLI:

```sh
fleetctl generate mdm-apple-bm
```

### Step 2: create a new MDM server in ABM

Create an MDM server record in ABM which represents Fleet:

1. Log in to or enroll in [ABM](https://business.apple.com) 
2. Click your name at the bottom left of the screen
3. Click **Preferences** 
4. Click **MDM Server Assignment**
5. Click the **Add** button at the top 
6. Enter a name for the server such as "Fleet"
7. Upload the certificate generated in Step 1

### Step 3: download the server token 
In the details page of the newly created server, click **Download Token** at the top. You should receive a `.p7m` file.

### Step 4: upload server token, certificate, and private key to Fleet
With the three generated files, we now give them to the Fleet server so that it can authenticate itself to ABM. 

Restart the Fleet server with the contents of the server token, certificate, and private key in following environment variables:
* [FLEET_MDM_APPLE_BM_SERVER_TOKEN_BYTES](https://fleetdm.com/docs/deploying/configuration#mdm-apple-bm-server-token-bytes)
* [FLEET_MDM_APPLE_BM_CERT_BYTES](https://fleetdm.com/docs/deploying/configuration#mdm-apple-bm-cert-bytes)
* [FLEET_MDM_APPLE_BM_KEY_BYTES](https://fleetdm.com/docs/deploying/configuration#mdm-apple-bm-key-bytes)

### Step 3: confirm that Fleet is set up correctly

Use either of the following methods to confirm that Fleet is set up correctly. You should see information about the ABM server token such as organization name and renewal date. 

#### Fleet UI:

1. Navigate to the **Settings > Integrations > Mobile device management (MDM)** page.

2. Navigate to the **Apple Business Manager** section.

#### Fleetctl CLI:

```sh
fleetctl get mdm-apple
```

### Step 5: set Fleet to be the MDM server for Macs in ABM
Set Fleet to be the MDM for all future Macs purchased via Apple or an authorized reseller: 

1. Log in to [Apple Business Manager](https://business.apple.com)
2. Click your profile icon in the bottom left
3. Click **Preferences**
4. Click **MDM Server Assignment**
5. Switch Macs to the new Fleet instance.

### Step 6 (optional): set the default team for hosts enrolled via ABM

All automatically-enrolled hosts will be assigned to a default team of your choosing after they are unboxed and set up. The host will receive the configurations and behaviors set for that team. If no default team is set, then the host will be placed in "No Teams". 

> A host can be transferred to a new (not default) team before it enrolls. Learn how [here](./Teams.md#transfer-hosts-to-a-team). Transferring a host will automatically enforce the new team's settings when it enrolls.

Use either of the following methods to change the default team:

#### Fleet UI

1. Navigate to the **Settings > Integrations > Mobile device management (MDM)** page.

2. In the Apple Business Manager section, select the **Edit team** button next to **Default team**.

3. Choose a team and select **Save**.

#### Fleetctl CLI

1. Create a `config` YAML document if you don't have one already. Learn how [here](./configuration-files/README.md#organization-settings). This document is used to change settings in Fleet.

2. Set the `mdm.apple_bm_default_team` configuration option to the desired team's name.

3. Run the `fleetctl apply -f <your-YAML-file-here>` command.

### Pending hosts 
Some time after you purchase a Mac through Apple or an authorized reseller, but before it has been set up, the Mac will appear in ABM as in transit. When the Mac appears in ABM, it will also appear in Fleet with **MDM status** set to "Pending." After the new host is set up, the **MDM Status** will change to "On" and the host will be assigned to the default team.

## Renewing ABM

> Apple expires ABM server tokens certificates once every year or whenever the account that downloaded the token has their password changed. 

Use either of the following methods to see your ABM renewal date and other important information:

#### Fleet UI

1. Navigate to the **Settings > Integrations > Mobile device management (MDM)** page.

2. Look at the **Apple Business Manager** section.

#### Fleetctl CLI

```sh
fleetctl get mdm-apple
```

If you have configured Fleet with an Apple Business Manager server token for mobile device management (a Fleet Premium feature), you will eventually need to renew that token. [As documented in the Apple Business Manager User Guide](https://support.apple.com/en-ca/guide/apple-business-manager/axme0f8659ec/web), the token expires after a year or whenever the account that downloaded the token has their password changed.

To renew the token: 
1. Log in to [business.apple.com](https://business.apple.com)
2. Select Fleet's MDM server record
3. Download a new token for that server record
4. In your Fleet server, update the environment variable [FLEET_MDM_APPLE_BM_SERVER_TOKEN_BYTES](https://fleetdm.com/docs/deploying/configuration#mdm-apple-bm-server-token-bytes)
5. Restart the Fleet server

<meta name="pageOrderInSection" value="1500">
<meta name="title" value="macOS setup">
<meta name="description" value="Learn how to configure Fleet to use Apple's Push Notification service and connect to Apple Business Manager.">
<meta name="navSection" value="Device management"><|MERGE_RESOLUTION|>--- conflicted
+++ resolved
@@ -6,11 +6,7 @@
 
 [Automated Device Enrollment](https://support.apple.com/en-us/HT204142) allows Macs to automatically enroll to Fleet when they are first set up. This guide will also walk you through how to connect Apple Business Manager (ABM) to Fleet. 
 
-<<<<<<< HEAD
-> **Note** you are only required to connect Apple Business Manager (ABM) to Fleet if you are using Automated Device Enrollment AKA Device Enrollment Program (DEP) AKA "Zero-touch."
-=======
 > **Note:** you are only required to connect Apple Business Manager (ABM) to Fleet if you are using Automated Device Enrollment AKA Device Enrollment Program (DEP) AKA "Zero-touch."
->>>>>>> 9c7079f5
 
 ## Requirements
 To use Fleet's MDM features you need to have:
@@ -55,11 +51,7 @@
 3. Upload your CSR and input a friendly name, such as "Fleet."
 4. Download the APNs certificate.
 
-<<<<<<< HEAD
-> **Important** Take note of the Apple ID you use to sign into Apple Push Certificates Portal. You'll need to use the same Apple ID when renewing your APNs certificate.
-=======
 > **Important:** Take note of the Apple ID you use to sign into Apple Push Certificates Portal. You'll need to use the same Apple ID when renewing your APNs certificate.
->>>>>>> 9c7079f5
 
 ### Step 3: configure Fleet with the generated files
 Restart the Fleet server with the contents of the APNs certificate, APNs private key, SCEP certificate, and SCEP private key in the following environment variables:
@@ -90,11 +82,7 @@
 
 ## Renewing APNs 
 
-<<<<<<< HEAD
-> **Important** Apple requires that APNs certificates are renewed anually. 
-=======
 > **Important:** Apple requires that APNs certificates are renewed annually. 
->>>>>>> 9c7079f5
 > - If your certificate expires, you will have to turn MDM off and back on for all macOS hosts.
 > - Be sure to use the same Apple ID from year-to-year. If you don't, you will have to turn MDM off and back on for all macOS hosts.
 
