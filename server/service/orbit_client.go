package service

import (
	"bytes"
	"crypto/tls"
	"encoding/json"
	"errors"
	"fmt"
	"io/fs"
	"io/ioutil"
	"net/http"
	"os"
	"path/filepath"
	"runtime"
	"sync"
	"time"

	"github.com/fleetdm/fleet/v4/orbit/pkg/constant"
	"github.com/fleetdm/fleet/v4/orbit/pkg/logging"
	"github.com/fleetdm/fleet/v4/orbit/pkg/platform"
	"github.com/fleetdm/fleet/v4/pkg/retry"
	"github.com/fleetdm/fleet/v4/server/fleet"
	"github.com/rs/zerolog/log"
)

// OrbitClientOption exposes optional functions that can alter the client creation behavior
type OrbitClientOption func(*OrbitClient)

// OrbitClient exposes the Orbit API to communicate with the Fleet server.
type OrbitClient struct {
	*baseClient
	nodeKeyFilePath string
	enrollSecret    string
	hostInfo        fleet.OrbitHostInfo

	enrolledMu              sync.Mutex
	enrolled                bool
	enrollmentMaxAttempts   int
	enrollmentRetryInterval time.Duration

	lastRecordedErrMu sync.Mutex
	lastRecordedErr   error

	// TestNodeKey is used for testing only.
	TestNodeKey string
}

func OrbitEnrollmentRetryInterval(t time.Duration) OrbitClientOption {
	return func(c *OrbitClient) {
		c.enrollmentRetryInterval = t
	}
}

func OrbitMaxEnrollmentAttempts(a int) OrbitClientOption {
	return func(c *OrbitClient) {
		c.enrollmentMaxAttempts = a
	}
}

func (oc *OrbitClient) request(verb string, path string, params interface{}, resp interface{}) error {
	var bodyBytes []byte
	var err error
	if params != nil {
		bodyBytes, err = json.Marshal(params)
		if err != nil {
			return fmt.Errorf("making request json marshalling : %w", err)
		}
	}

	request, err := http.NewRequest(
		verb,
		oc.url(path, "").String(),
		bytes.NewBuffer(bodyBytes),
	)
	if err != nil {
		return err
	}
	oc.setClientCapabilitiesHeader(request)
	response, err := oc.http.Do(request)
	if err != nil {
		oc.setLastRecordedError(err)
		return fmt.Errorf("%s %s: %w", verb, path, err)
	}
	defer response.Body.Close()

	if err := oc.parseResponse(verb, path, response, resp); err != nil {
		oc.setLastRecordedError(err)
		return err
	}
	return nil
}

// NewOrbitClient creates a new OrbitClient.
//
//   - rootDir is the Orbit's root directory, where the Orbit node key is loaded-from/stored.
//   - addr is the address of the Fleet server.
//   - orbitHostInfo is the host system information used for enrolling to Fleet.
func NewOrbitClient(
	rootDir string,
	addr string,
	rootCA string,
	insecureSkipVerify bool,
	enrollSecret string,
	fleetClientCert *tls.Certificate,
	orbitHostInfo fleet.OrbitHostInfo,
	opts ...OrbitClientOption,
) (*OrbitClient, error) {
	orbitCapabilities := fleet.CapabilityMap{}
	bc, err := newBaseClient(addr, insecureSkipVerify, rootCA, "", fleetClientCert, orbitCapabilities)
	if err != nil {
		return nil, err
	}

	nodeKeyFilePath := filepath.Join(rootDir, constant.OrbitNodeKeyFileName)
	c := &OrbitClient{
		nodeKeyFilePath:         nodeKeyFilePath,
		baseClient:              bc,
		enrollSecret:            enrollSecret,
		hostInfo:                orbitHostInfo,
		enrolled:                false,
		enrollmentMaxAttempts:   constant.OrbitEnrollMaxRetries,
		enrollmentRetryInterval: constant.OrbitEnrollRetrySleep,
	}

	for _, opt := range opts {
		opt(c)
	}
	return c, nil
}

// GetConfig returns the Orbit config fetched from Fleet server for this instance of OrbitClient.
func (oc *OrbitClient) GetConfig() (*fleet.OrbitConfig, error) {
	verb, path := "POST", "/api/fleet/orbit/config"
	var resp orbitGetConfigResponse
	if err := oc.authenticatedRequest(verb, path, &orbitGetConfigRequest{}, &resp); err != nil {
		return nil, err
	}
	return &fleet.OrbitConfig{
		Flags:         resp.Flags,
		Extensions:    resp.Extensions,
		Notifications: resp.Notifications,
		NudgeConfig:   resp.NudgeConfig,
	}, nil
}

// SetOrUpdateDeviceToken sends a request to the server to set or update the
// device token with the given value.
func (oc *OrbitClient) SetOrUpdateDeviceToken(deviceAuthToken string) error {
	verb, path := "POST", "/api/fleet/orbit/device_token"
	params := setOrUpdateDeviceTokenRequest{
		DeviceAuthToken: deviceAuthToken,
	}
	var resp setOrUpdateDeviceTokenResponse
	if err := oc.authenticatedRequest(verb, path, &params, &resp); err != nil {
		return err
	}
	return nil
}

// GetHostScript returns the script fetched from Fleet server to run on this
// host.
func (oc *OrbitClient) GetHostScript(execID string) (*fleet.HostScriptResult, error) {
	verb, path := "POST", "/api/fleet/orbit/scripts/request"
	var resp orbitGetScriptResponse
	if err := oc.authenticatedRequest(verb, path, &orbitGetScriptRequest{
		ExecutionID: execID,
	}, &resp); err != nil {
		return nil, err
	}
	return resp.HostScriptResult, nil
}

// SaveHostScriptResult saves the result of running the script on this host.
func (oc *OrbitClient) SaveHostScriptResult(result *fleet.HostScriptResultPayload) error {
	verb, path := "POST", "/api/fleet/orbit/scripts/result"
	var resp orbitPostScriptResultResponse
	if err := oc.authenticatedRequest(verb, path, &orbitPostScriptResultRequest{
		HostScriptResultPayload: result,
	}, &resp); err != nil {
		return err
	}
	return nil
}

// Ping sends a ping request to the orbit/ping endpoint.
func (oc *OrbitClient) Ping() error {
	verb, path := "HEAD", "/api/fleet/orbit/ping"
	err := oc.request(verb, path, nil, nil)
	if err == nil || errors.Is(err, notFoundErr{}) {
		// notFound is ok, it means an old server without the capabilities header
		return nil
	}
	return err
}

func (oc *OrbitClient) enroll() (string, error) {
	verb, path := "POST", "/api/fleet/orbit/enroll"
	params := EnrollOrbitRequest{
		EnrollSecret:   oc.enrollSecret,
		HardwareUUID:   oc.hostInfo.HardwareUUID,
		HardwareSerial: oc.hostInfo.HardwareSerial,
		Hostname:       oc.hostInfo.Hostname,
		Platform:       oc.hostInfo.Platform,
	}
	var resp EnrollOrbitResponse
	err := oc.request(verb, path, params, &resp)
	if err != nil {
		return "", err
	}
	return resp.OrbitNodeKey, nil
}

// enrollLock helps protect the enrolling process in case mutliple OrbitClients
// want to re-enroll at the same time.
var enrollLock sync.Mutex

// getNodeKeyOrEnroll attempts to read the orbit node key if the file exists on disk
// otherwise it enrolls the host with Fleet and saves the node key to disk
func (oc *OrbitClient) getNodeKeyOrEnroll() (string, error) {
	if oc.TestNodeKey != "" {
		return oc.TestNodeKey, nil
	}

	enrollLock.Lock()
	defer enrollLock.Unlock()

	orbitNodeKey, err := ioutil.ReadFile(oc.nodeKeyFilePath)
	switch {
	case err == nil:
		return string(orbitNodeKey), nil
	case errors.Is(err, fs.ErrNotExist):
		// OK, if there's no orbit node key, proceed to enroll.
	default:
		return "", fmt.Errorf("read orbit node key file: %w", err)
	}
	var (
		orbitNodeKey_        string
		endpointDoesNotExist bool
	)
	if err := retry.Do(
		func() error {
			var err error
			orbitNodeKey_, err = oc.enrollAndWriteNodeKeyFile()
			switch {
			case err == nil:
				return nil
			case errors.Is(err, notFoundErr{}):
				// Do not retry if the endpoint does not exist.
				endpointDoesNotExist = true
				return nil
			default:
<<<<<<< HEAD
=======
				logging.LogErrIfEnvNotSet(constant.SilenceEnrollLogErrorEnvVar, err, "enroll failed, retrying")
>>>>>>> 0d764e4f
				return err
			}
		},
		retry.WithInterval(oc.enrollmentRetryInterval),
		retry.WithMaxAttempts(oc.enrollmentMaxAttempts),
	); err != nil {
		return "", fmt.Errorf("orbit node key enroll failed, attempts=%d", oc.enrollmentMaxAttempts)
	}
	if endpointDoesNotExist {
		return "", errors.New("enroll endpoint does not exist")
	}
	return orbitNodeKey_, nil
}

func (oc *OrbitClient) enrollAndWriteNodeKeyFile() (string, error) {
	orbitNodeKey, err := oc.enroll()
	if err != nil {
		return "", fmt.Errorf("enroll request: %w", err)
	}

	if runtime.GOOS == "windows" {

		// creating the secret file with empty content
		if err := os.WriteFile(oc.nodeKeyFilePath, nil, constant.DefaultFileMode); err != nil {
			return "", fmt.Errorf("create orbit node key file: %w", err)
		}

		// restricting file access
		if err := platform.ChmodRestrictFile(oc.nodeKeyFilePath); err != nil {
			return "", fmt.Errorf("apply ACLs: %w", err)
		}
	}

	// writing raw key material to the acl-ready secret file
	if err := os.WriteFile(oc.nodeKeyFilePath, []byte(orbitNodeKey), constant.DefaultFileMode); err != nil {
		return "", fmt.Errorf("write orbit node key file: %w", err)
	}

	return orbitNodeKey, nil
}

func (oc *OrbitClient) authenticatedRequest(verb string, path string, params interface{}, resp interface{}) error {
	nodeKey, err := oc.getNodeKeyOrEnroll()
	if err != nil {
		return err
	}

	s := params.(setOrbitNodeKeyer)
	s.setOrbitNodeKey(nodeKey)

	err = oc.request(verb, path, params, resp)
	switch {
	case err == nil:
		oc.setEnrolled(true)
		return nil
	case errors.Is(err, ErrUnauthenticated):
		if err := os.Remove(oc.nodeKeyFilePath); err != nil {
			log.Info().Err(err).Msg("remove orbit node key")
		}
		oc.setEnrolled(false)
		return err
	default:
		return err
	}
}

func (oc *OrbitClient) Enrolled() bool {
	oc.enrolledMu.Lock()
	defer oc.enrolledMu.Unlock()

	return oc.enrolled
}

func (oc *OrbitClient) setEnrolled(v bool) {
	oc.enrolledMu.Lock()
	defer oc.enrolledMu.Unlock()

	oc.enrolled = v
}

func (oc *OrbitClient) LastRecordedError() error {
	oc.lastRecordedErrMu.Lock()
	defer oc.lastRecordedErrMu.Unlock()

	return oc.lastRecordedErr
}

func (oc *OrbitClient) setLastRecordedError(err error) {
	oc.lastRecordedErrMu.Lock()
	defer oc.lastRecordedErrMu.Unlock()

	oc.lastRecordedErr = fmt.Errorf("%s: %w", time.Now().UTC().Format("2006-01-02T15:04:05Z"), err)
}<|MERGE_RESOLUTION|>--- conflicted
+++ resolved
@@ -249,10 +249,7 @@
 				endpointDoesNotExist = true
 				return nil
 			default:
-<<<<<<< HEAD
-=======
 				logging.LogErrIfEnvNotSet(constant.SilenceEnrollLogErrorEnvVar, err, "enroll failed, retrying")
->>>>>>> 0d764e4f
 				return err
 			}
 		},
