--- conflicted
+++ resolved
@@ -214,11 +214,7 @@
 		metrics, err := svc.CountHostsInTargets(context.Background(), &campaign.QueryID, *targets)
 		if err != nil {
 			if err = conn.WriteJSONError("error retrieving target counts"); err != nil {
-<<<<<<< HEAD
 				return errors.Wrap(err, "retrieve target counts, write failed")
-=======
-				return errors.Wrap(err, "retrieve target counts")
->>>>>>> 6f09fd53
 			}
 			return errors.Wrap(err, "retrieve target counts")
 		}
