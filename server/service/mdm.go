package service

import (
	"bytes"
	"context"
	"crypto/aes"
	"crypto/cipher"
	"crypto/rand"
	"crypto/rsa"
	"crypto/tls"
	"crypto/x509"
	"encoding/json"
	"encoding/pem"
	"errors"
	"fmt"
	"io"
	"mime/multipart"
	"net/http"
	"path/filepath"
	"strconv"
	"strings"
	"time"

	"github.com/VividCortex/mysqlerr"
	"github.com/docker/go-units"
	"github.com/fleetdm/fleet/v4/pkg/fleethttp"
	"github.com/fleetdm/fleet/v4/server"
	"github.com/fleetdm/fleet/v4/server/authz"
	"github.com/fleetdm/fleet/v4/server/contexts/ctxerr"
	"github.com/fleetdm/fleet/v4/server/contexts/license"
	"github.com/fleetdm/fleet/v4/server/contexts/logging"
	"github.com/fleetdm/fleet/v4/server/contexts/viewer"
	"github.com/fleetdm/fleet/v4/server/fleet"
	"github.com/fleetdm/fleet/v4/server/mdm"
	apple_mdm "github.com/fleetdm/fleet/v4/server/mdm/apple"
	nanomdm "github.com/fleetdm/fleet/v4/server/mdm/nanomdm/mdm"
	"github.com/fleetdm/fleet/v4/server/ptr"
	"github.com/go-kit/kit/log/level"
	"github.com/go-sql-driver/mysql"
)

////////////////////////////////////////////////////////////////////////////////
// GET /mdm/apple
////////////////////////////////////////////////////////////////////////////////

type getAppleMDMResponse struct {
	*fleet.AppleMDM
	Err error `json:"error,omitempty"`
}

func (r getAppleMDMResponse) error() error { return r.Err }

func getAppleMDMEndpoint(ctx context.Context, request interface{}, svc fleet.Service) (errorer, error) {
	appleMDM, err := svc.GetAppleMDM(ctx)
	if err != nil {
		return getAppleMDMResponse{Err: err}, nil
	}

	return getAppleMDMResponse{AppleMDM: appleMDM}, nil
}

func (svc *Service) GetAppleMDM(ctx context.Context) (*fleet.AppleMDM, error) {
	if err := svc.authz.Authorize(ctx, &fleet.AppleMDM{}, fleet.ActionRead); err != nil {
		return nil, err
	}

	// if there is no apple mdm config, fail with a 404
	if !svc.config.MDM.IsAppleAPNsSet() {
		return nil, newNotFoundError()
	}

	apns, _, _, err := svc.config.MDM.AppleAPNs()
	if err != nil {
		return nil, err
	}

	appleMDM := &fleet.AppleMDM{
		CommonName: apns.Leaf.Subject.CommonName,
		Issuer:     apns.Leaf.Issuer.CommonName,
		RenewDate:  apns.Leaf.NotAfter,
	}
	if apns.Leaf.SerialNumber != nil {
		appleMDM.SerialNumber = apns.Leaf.SerialNumber.String()
	}

	return appleMDM, nil
}

////////////////////////////////////////////////////////////////////////////////
// GET /mdm/apple_bm
////////////////////////////////////////////////////////////////////////////////

type getAppleBMResponse struct {
	*fleet.AppleBM
	Err error `json:"error,omitempty"`
}

func (r getAppleBMResponse) error() error { return r.Err }

func getAppleBMEndpoint(ctx context.Context, request interface{}, svc fleet.Service) (errorer, error) {
	appleBM, err := svc.GetAppleBM(ctx)
	if err != nil {
		return getAppleBMResponse{Err: err}, nil
	}

	return getAppleBMResponse{AppleBM: appleBM}, nil
}

func (svc *Service) GetAppleBM(ctx context.Context) (*fleet.AppleBM, error) {
	// skipauth: No authorization check needed due to implementation returning
	// only license error.
	svc.authz.SkipAuthorization(ctx)

	return nil, fleet.ErrMissingLicense
}

////////////////////////////////////////////////////////////////////////////////
// POST /mdm/apple/request_csr
////////////////////////////////////////////////////////////////////////////////

type requestMDMAppleCSRRequest struct {
	EmailAddress string `json:"email_address"`
	Organization string `json:"organization"`
}

type requestMDMAppleCSRResponse struct {
	*fleet.AppleCSR
	Err error `json:"error,omitempty"`
}

func (r requestMDMAppleCSRResponse) error() error { return r.Err }

func requestMDMAppleCSREndpoint(ctx context.Context, request interface{}, svc fleet.Service) (errorer, error) {
	req := request.(*requestMDMAppleCSRRequest)

	csr, err := svc.RequestMDMAppleCSR(ctx, req.EmailAddress, req.Organization)
	if err != nil {
		return requestMDMAppleCSRResponse{Err: err}, nil
	}
	return requestMDMAppleCSRResponse{
		AppleCSR: csr,
	}, nil
}

func (svc *Service) RequestMDMAppleCSR(ctx context.Context, email, org string) (*fleet.AppleCSR, error) {
	if err := svc.authz.Authorize(ctx, &fleet.AppleCSR{}, fleet.ActionWrite); err != nil {
		return nil, err
	}

	if err := fleet.ValidateEmail(email); err != nil {
		if strings.TrimSpace(email) == "" {
			return nil, ctxerr.Wrap(ctx, fleet.NewInvalidArgumentError("email_address", "missing email address"))
		}
		return nil, ctxerr.Wrap(ctx, fleet.NewInvalidArgumentError("email_address", fmt.Sprintf("invalid email address: %v", err)))
	}
	if strings.TrimSpace(org) == "" {
		return nil, ctxerr.Wrap(ctx, fleet.NewInvalidArgumentError("organization", "missing organization"))
	}

	// create the raw SCEP CA cert and key (creating before the CSR signing
	// request so that nothing can fail after the request is made, except for the
	// network during the response of course)
	scepCACert, scepCAKey, err := apple_mdm.NewSCEPCACertKey()
	if err != nil {
		return nil, ctxerr.Wrap(ctx, err, "generate SCEP CA cert and key")
	}

	// create the APNs CSR
	apnsCSR, apnsKey, err := apple_mdm.GenerateAPNSCSRKey(email, org)
	if err != nil {
		return nil, ctxerr.Wrap(ctx, err, "generate APNs CSR")
	}

	// request the signed APNs CSR from fleetdm.com
	client := fleethttp.NewClient(fleethttp.WithTimeout(10 * time.Second))
	if err := apple_mdm.GetSignedAPNSCSR(client, apnsCSR); err != nil {
		if ferr, ok := err.(apple_mdm.FleetWebsiteError); ok {
			status := http.StatusBadGateway
			if ferr.Status >= 400 && ferr.Status <= 499 {
				// TODO: fleetdm.com returns a genereric "Bad
				// Request" message, we should coordinate and
				// stablish a response schema from which we can get
				// the invalid field and use
				// fleet.NewInvalidArgumentError instead
				//
				// For now, since we have already validated
				// everything else, we assume that a 4xx
				// response is an email with an invalid domain
				return nil, ctxerr.Wrap(
					ctx,
					fleet.NewInvalidArgumentError(
						"email_address",
						fmt.Sprintf("this email address is not valid: %v", err),
					),
				)
			}
			return nil, ctxerr.Wrap(
				ctx,
				fleet.NewUserMessageError(
					fmt.Errorf("FleetDM CSR request failed: %w", err),
					status,
				),
			)
		}

		return nil, ctxerr.Wrap(ctx, err, "get signed CSR")
	}

	// PEM-encode the cert and keys
	scepCACertPEM := apple_mdm.EncodeCertPEM(scepCACert)
	scepCAKeyPEM := apple_mdm.EncodePrivateKeyPEM(scepCAKey)
	apnsKeyPEM := apple_mdm.EncodePrivateKeyPEM(apnsKey)

	return &fleet.AppleCSR{
		APNsKey:  apnsKeyPEM,
		SCEPCert: scepCACertPEM,
		SCEPKey:  scepCAKeyPEM,
	}, nil
}

func (svc *Service) VerifyMDMAppleConfigured(ctx context.Context) error {
	appCfg, err := svc.ds.AppConfig(ctx)
	if err != nil {
		// skipauth: Authorization is currently for user endpoints only.
		svc.authz.SkipAuthorization(ctx)
		return err
	}
	if !appCfg.MDM.EnabledAndConfigured {
		// skipauth: Authorization is currently for user endpoints only.
		svc.authz.SkipAuthorization(ctx)
		return fleet.ErrMDMNotConfigured
	}

	return nil
}

////////////////////////////////////////////////////////////////////////////////
// POST /mdm/setup/eula
////////////////////////////////////////////////////////////////////////////////

type createMDMEULARequest struct {
	EULA *multipart.FileHeader
}

// TODO: We parse the whole body before running svc.authz.Authorize.
// An authenticated but unauthorized user could abuse this.
func (createMDMEULARequest) DecodeRequest(ctx context.Context, r *http.Request) (interface{}, error) {
	err := r.ParseMultipartForm(512 * units.MiB)
	if err != nil {
		return nil, &fleet.BadRequestError{
			Message:     "failed to parse multipart form",
			InternalErr: err,
		}
	}

	if r.MultipartForm.File["eula"] == nil {
		return nil, &fleet.BadRequestError{
			Message:     "eula multipart field is required",
			InternalErr: err,
		}
	}

	return &createMDMEULARequest{
		EULA: r.MultipartForm.File["eula"][0],
	}, nil
}

type createMDMEULAResponse struct {
	Err error `json:"error,omitempty"`
}

func (r createMDMEULAResponse) error() error { return r.Err }

func createMDMEULAEndpoint(ctx context.Context, request interface{}, svc fleet.Service) (errorer, error) {
	req := request.(*createMDMEULARequest)
	ff, err := req.EULA.Open()
	if err != nil {
		return createMDMEULAResponse{Err: err}, nil
	}
	defer ff.Close()

	if err := svc.MDMCreateEULA(ctx, req.EULA.Filename, ff); err != nil {
		return createMDMEULAResponse{Err: err}, nil
	}

	return createMDMEULAResponse{}, nil
}

func (svc *Service) MDMCreateEULA(ctx context.Context, name string, file io.ReadSeeker) error {
	// skipauth: No authorization check needed due to implementation returning
	// only license error.
	svc.authz.SkipAuthorization(ctx)

	return fleet.ErrMissingLicense
}

////////////////////////////////////////////////////////////////////////////////
// GET /mdm/setup/eula?token={token}
////////////////////////////////////////////////////////////////////////////////

type getMDMEULARequest struct {
	Token string `url:"token"`
}

type getMDMEULAResponse struct {
	Err error `json:"error,omitempty"`

	// fields used in hijackRender to build the response
	eula *fleet.MDMEULA
}

func (r getMDMEULAResponse) error() error { return r.Err }

func (r getMDMEULAResponse) hijackRender(ctx context.Context, w http.ResponseWriter) {
	w.Header().Set("Content-Length", strconv.Itoa(len(r.eula.Bytes)))
	w.Header().Set("Content-Type", "application/pdf")
	w.Header().Set("X-Content-Type-Options", "nosniff")

	// OK to just log the error here as writing anything on
	// `http.ResponseWriter` sets the status code to 200 (and it can't be
	// changed.) Clients should rely on matching content-length with the
	// header provided
	if n, err := w.Write(r.eula.Bytes); err != nil {
		logging.WithExtras(ctx, "err", err, "bytes_copied", n)
	}
}

func getMDMEULAEndpoint(ctx context.Context, request interface{}, svc fleet.Service) (errorer, error) {
	req := request.(*getMDMEULARequest)

	eula, err := svc.MDMGetEULABytes(ctx, req.Token)
	if err != nil {
		return getMDMEULAResponse{Err: err}, nil
	}

	return getMDMEULAResponse{eula: eula}, nil
}

func (svc *Service) MDMGetEULABytes(ctx context.Context, token string) (*fleet.MDMEULA, error) {
	// skipauth: No authorization check needed due to implementation returning
	// only license error.
	svc.authz.SkipAuthorization(ctx)

	return nil, fleet.ErrMissingLicense
}

////////////////////////////////////////////////////////////////////////////////
// GET /mdm/setup/eula/{token}/metadata
////////////////////////////////////////////////////////////////////////////////

type getMDMEULAMetadataRequest struct{}

type getMDMEULAMetadataResponse struct {
	*fleet.MDMEULA
	Err error `json:"error,omitempty"`
}

func (r getMDMEULAMetadataResponse) error() error { return r.Err }

func getMDMEULAMetadataEndpoint(ctx context.Context, request interface{}, svc fleet.Service) (errorer, error) {
	eula, err := svc.MDMGetEULAMetadata(ctx)
	if err != nil {
		return getMDMEULAMetadataResponse{Err: err}, nil
	}

	return getMDMEULAMetadataResponse{MDMEULA: eula}, nil
}

func (svc *Service) MDMGetEULAMetadata(ctx context.Context) (*fleet.MDMEULA, error) {
	// skipauth: No authorization check needed due to implementation returning
	// only license error.
	svc.authz.SkipAuthorization(ctx)

	return nil, fleet.ErrMissingLicense
}

////////////////////////////////////////////////////////////////////////////////
// DELETE /mdm/setup/eula
////////////////////////////////////////////////////////////////////////////////

type deleteMDMEULARequest struct {
	Token string `url:"token"`
}

type deleteMDMEULAResponse struct {
	Err error `json:"error,omitempty"`
}

func (r deleteMDMEULAResponse) error() error { return r.Err }

func deleteMDMEULAEndpoint(ctx context.Context, request interface{}, svc fleet.Service) (errorer, error) {
	req := request.(*deleteMDMEULARequest)
	if err := svc.MDMDeleteEULA(ctx, req.Token); err != nil {
		return deleteMDMEULAResponse{Err: err}, nil
	}
	return deleteMDMEULAResponse{}, nil
}

func (svc *Service) MDMDeleteEULA(ctx context.Context, token string) error {
	// skipauth: No authorization check needed due to implementation returning
	// only license error.
	svc.authz.SkipAuthorization(ctx)

	return fleet.ErrMissingLicense
}

////////////////////////////////////////////////////////////////////////////////
// Windows MDM Middleware
////////////////////////////////////////////////////////////////////////////////

func (svc *Service) VerifyMDMWindowsConfigured(ctx context.Context) error {
	appCfg, err := svc.ds.AppConfig(ctx)
	if err != nil {
		// skipauth: Authorization is currently for user endpoints only.
		svc.authz.SkipAuthorization(ctx)
		return err
	}

	// Windows MDM configuration setting
	if !appCfg.MDM.WindowsEnabledAndConfigured {
		// skipauth: Authorization is currently for user endpoints only.
		svc.authz.SkipAuthorization(ctx)
		return fleet.ErrMDMNotConfigured
	}

	return nil
}

////////////////////////////////////////////////////////////////////////////////
// Apple or Windows MDM Middleware
////////////////////////////////////////////////////////////////////////////////

func (svc *Service) VerifyMDMAppleOrWindowsConfigured(ctx context.Context) error {
	appCfg, err := svc.ds.AppConfig(ctx)
	if err != nil {
		// skipauth: Authorization is currently for user endpoints only.
		svc.authz.SkipAuthorization(ctx)
		return err
	}

	// Apple or Windows MDM configuration setting
	if !appCfg.MDM.EnabledAndConfigured && !appCfg.MDM.WindowsEnabledAndConfigured {
		// skipauth: Authorization is currently for user endpoints only.
		svc.authz.SkipAuthorization(ctx)
		return fleet.ErrMDMNotConfigured
	}

	return nil
}

////////////////////////////////////////////////////////////////////////////////
// Run Apple or Windows MDM Command
////////////////////////////////////////////////////////////////////////////////

type runMDMCommandRequest struct {
	Command   string   `json:"command"`
	HostUUIDs []string `json:"host_uuids"`
}

type runMDMCommandResponse struct {
	*fleet.CommandEnqueueResult
	Err error `json:"error,omitempty"`
}

func (r runMDMCommandResponse) error() error { return r.Err }

func runMDMCommandEndpoint(ctx context.Context, request interface{}, svc fleet.Service) (errorer, error) {
	req := request.(*runMDMCommandRequest)
	result, err := svc.RunMDMCommand(ctx, req.Command, req.HostUUIDs)
	if err != nil {
		return runMDMCommandResponse{Err: err}, nil
	}
	return runMDMCommandResponse{
		CommandEnqueueResult: result,
	}, nil
}

func (svc *Service) RunMDMCommand(ctx context.Context, rawBase64Cmd string, hostUUIDs []string) (result *fleet.CommandEnqueueResult, err error) {
	hosts, err := svc.authorizeAllHostsTeams(ctx, hostUUIDs, fleet.ActionWrite, &fleet.MDMCommandAuthz{})
	if err != nil {
		return nil, err
	}
	if len(hosts) == 0 {
		err := fleet.NewInvalidArgumentError("host_uuids", "No hosts targeted. Make sure you provide a valid UUID.").WithStatus(http.StatusNotFound)
		return nil, ctxerr.Wrap(ctx, err, "no host received")
	}

	platforms := make(map[string]bool)
	for _, h := range hosts {
		if !h.MDMInfo.IsFleetEnrolled() {
			err := fleet.NewInvalidArgumentError("host_uuids", "Can't run the MDM command because one or more hosts have MDM turned off. Run the following command to see a list of hosts with MDM on: fleetctl get hosts --mdm.").WithStatus(http.StatusPreconditionFailed)
			return nil, ctxerr.Wrap(ctx, err, "check host mdm enrollment")
		}
		platforms[h.FleetPlatform()] = true
	}
	if len(platforms) != 1 {
		err := fleet.NewInvalidArgumentError("host_uuids", "All hosts must be on the same platform.")
		return nil, ctxerr.Wrap(ctx, err, "check host platform")
	}

	// it's a for loop but at this point it's guaranteed that the map has a single value.
	var commandPlatform string
	for platform := range platforms {
		commandPlatform = platform
	}
	if commandPlatform != "windows" && commandPlatform != "darwin" {
		err := fleet.NewInvalidArgumentError("host_uuids", "Invalid platform. You can only run MDM commands on Windows or macOS hosts.")
		return nil, ctxerr.Wrap(ctx, err, "check host platform")
	}

	// check that the platform-specific MDM is enabled (not sure this check can
	// ever happen, since we verify that the hosts are enrolled, but just to be
	// safe)
	switch commandPlatform {
	case "windows":
		if err := svc.VerifyMDMWindowsConfigured(ctx); err != nil {
			err := fleet.NewInvalidArgumentError("host_uuids", fleet.WindowsMDMNotConfiguredMessage).WithStatus(http.StatusBadRequest)
			return nil, ctxerr.Wrap(ctx, err, "check windows MDM enabled")
		}
	default:
		if err := svc.VerifyMDMAppleConfigured(ctx); err != nil {
			err := fleet.NewInvalidArgumentError("host_uuids", fleet.AppleMDMNotConfiguredMessage).WithStatus(http.StatusBadRequest)
			return nil, ctxerr.Wrap(ctx, err, "check macOS MDM enabled")
		}
	}

	// We're supporting both padded and unpadded base64.
	rawXMLCmd, err := server.Base64DecodePaddingAgnostic(rawBase64Cmd)
	if err != nil {
		err = fleet.NewInvalidArgumentError("command", "unable to decode base64 command").WithStatus(http.StatusBadRequest)
		return nil, ctxerr.Wrap(ctx, err, "decode base64 command")
	}

	// the rest is platform-specific (validation of command payload, enqueueing, etc.)
	switch commandPlatform {
	case "windows":
		return svc.enqueueMicrosoftMDMCommand(ctx, rawXMLCmd, hostUUIDs)
	default:
		return svc.enqueueAppleMDMCommand(ctx, rawXMLCmd, hostUUIDs)
	}
}

var appleMDMPremiumCommands = map[string]bool{
	"EraseDevice": true,
	"DeviceLock":  true,
}

func (svc *Service) enqueueAppleMDMCommand(ctx context.Context, rawXMLCmd []byte, deviceIDs []string) (result *fleet.CommandEnqueueResult, err error) {
	cmd, err := nanomdm.DecodeCommand(rawXMLCmd)
	if err != nil {
		err = fleet.NewInvalidArgumentError("command", "unable to decode plist command").WithStatus(http.StatusUnsupportedMediaType)
		return nil, ctxerr.Wrap(ctx, err, "decode plist command")
	}

	if appleMDMPremiumCommands[strings.TrimSpace(cmd.Command.RequestType)] {
		lic, err := svc.License(ctx)
		if err != nil {
			return nil, ctxerr.Wrap(ctx, err, "get license")
		}
		if !lic.IsPremium() {
			return nil, fleet.ErrMissingLicense
		}
	}

	if err := svc.mdmAppleCommander.EnqueueCommand(ctx, deviceIDs, string(rawXMLCmd)); err != nil {
		// if at least one UUID enqueued properly, return success, otherwise return
		// error
		var apnsErr *apple_mdm.APNSDeliveryError
		var mysqlErr *mysql.MySQLError
		if errors.As(err, &apnsErr) {
			if len(apnsErr.FailedUUIDs) < len(deviceIDs) {
				// some hosts properly received the command, so return success, with the list
				// of failed uuids.
				return &fleet.CommandEnqueueResult{
					CommandUUID: cmd.CommandUUID,
					RequestType: cmd.Command.RequestType,
					FailedUUIDs: apnsErr.FailedUUIDs,
				}, nil
			}
			// push failed for all hosts
			err := fleet.NewBadGatewayError("Apple push notificiation service", err)
			return nil, ctxerr.Wrap(ctx, err, "enqueue command")

		} else if errors.As(err, &mysqlErr) {
			// enqueue may fail with a foreign key constraint error 1452 when one of
			// the hosts provided is not enrolled in nano_enrollments. Detect when
			// that's the case and add information to the error.
			if mysqlErr.Number == mysqlerr.ER_NO_REFERENCED_ROW_2 {
				err := fleet.NewInvalidArgumentError(
					"device_ids",
					fmt.Sprintf("at least one of the hosts is not enrolled in MDM or is not an elegible device: %v", err),
				).WithStatus(http.StatusBadRequest)
				return nil, ctxerr.Wrap(ctx, err, "enqueue command")
			}
		}

		return nil, ctxerr.Wrap(ctx, err, "enqueue command")
	}
	return &fleet.CommandEnqueueResult{
		CommandUUID: cmd.CommandUUID,
		RequestType: cmd.Command.RequestType,
		Platform:    "darwin",
	}, nil
}

func (svc *Service) enqueueMicrosoftMDMCommand(ctx context.Context, rawXMLCmd []byte, deviceIDs []string) (result *fleet.CommandEnqueueResult, err error) {
	cmdMsg, err := fleet.ParseWindowsMDMCommand(rawXMLCmd)
	if err != nil {
		err = fleet.NewInvalidArgumentError("command", err.Error())
		return nil, ctxerr.Wrap(ctx, err, "decode SyncML command")
	}

	if cmdMsg.IsPremium() {
		lic, err := svc.License(ctx)
		if err != nil {
			return nil, ctxerr.Wrap(ctx, err, "get license")
		}
		if !lic.IsPremium() {
			return nil, fleet.ErrMissingLicense
		}
	}

	winCmd := &fleet.MDMWindowsCommand{
		// TODO: using the provided ID to mimic Apple, but seems better if
		// we're full in control of it, what we should do?
		CommandUUID:  cmdMsg.CmdID.Value,
		RawCommand:   rawXMLCmd,
		TargetLocURI: cmdMsg.GetTargetURI(),
	}
	if err := svc.ds.MDMWindowsInsertCommandForHosts(ctx, deviceIDs, winCmd); err != nil {
		return nil, ctxerr.Wrap(ctx, err, "insert pending windows mdm command")
	}

	return &fleet.CommandEnqueueResult{
		CommandUUID: winCmd.CommandUUID,
		RequestType: winCmd.TargetLocURI,
		Platform:    "windows",
	}, nil
}

////////////////////////////////////////////////////////////////////////////////
// GET /mdm/commandresults
////////////////////////////////////////////////////////////////////////////////

type getMDMCommandResultsRequest struct {
	CommandUUID string `query:"command_uuid,optional"`
}

type getMDMCommandResultsResponse struct {
	Results []*fleet.MDMCommandResult `json:"results,omitempty"`
	Err     error                     `json:"error,omitempty"`
}

func (r getMDMCommandResultsResponse) error() error { return r.Err }

func getMDMCommandResultsEndpoint(ctx context.Context, request interface{}, svc fleet.Service) (errorer, error) {
	req := request.(*getMDMCommandResultsRequest)
	results, err := svc.GetMDMCommandResults(ctx, req.CommandUUID)
	if err != nil {
		return getMDMCommandResultsResponse{
			Err: err,
		}, nil
	}

	return getMDMCommandResultsResponse{
		Results: results,
	}, nil
}

func (svc *Service) GetMDMCommandResults(ctx context.Context, commandUUID string) ([]*fleet.MDMCommandResult, error) {
	// first, authorize that the user has the right to list hosts
	if err := svc.authz.Authorize(ctx, &fleet.Host{}, fleet.ActionList); err != nil {
		return nil, ctxerr.Wrap(ctx, err)
	}

	vc, ok := viewer.FromContext(ctx)
	if !ok {
		return nil, fleet.ErrNoContext
	}

	// check that command exists first, to return 404 on invalid commands
	// (the command may exist but have no results yet).
	p, err := svc.ds.GetMDMCommandPlatform(ctx, commandUUID)
	if err != nil {
		return nil, ctxerr.Wrap(ctx, err)
	}

	var results []*fleet.MDMCommandResult
	switch p {
	case "darwin":
		results, err = svc.ds.GetMDMAppleCommandResults(ctx, commandUUID)
	case "windows":
		results, err = svc.ds.GetMDMWindowsCommandResults(ctx, commandUUID)
	default:
		// this should never happen, but just in case
		level.Debug(svc.logger).Log("msg", "unknown MDM command platform", "platform", p)
	}

	if err != nil {
		return nil, err
	}

	// now we can load the hosts (lite) corresponding to those command results,
	// and do the final authorization check with the proper team(s). Include observers,
	// as they are able to view command results for their teams' hosts.
	filter := fleet.TeamFilter{User: vc.User, IncludeObserver: true}
	hostUUIDs := make([]string, len(results))
	for i, res := range results {
		hostUUIDs[i] = res.HostUUID
	}
	hosts, err := svc.ds.ListHostsLiteByUUIDs(ctx, filter, hostUUIDs)
	if err != nil {
		return nil, err
	}
	if len(hosts) == 0 {
		// do not return 404 here, as it's possible for a command to not have
		// results yet
		return nil, nil
	}

	// collect the team IDs and verify that the user has access to view commands
	// on all affected teams. Index the hosts by uuid for easly lookup as
	// afterwards we'll want to store the hostname on the returned results.
	hostsByUUID := make(map[string]*fleet.Host, len(hosts))
	teamIDs := make(map[uint]bool)
	for _, h := range hosts {
		var id uint
		if h.TeamID != nil {
			id = *h.TeamID
		}
		teamIDs[id] = true
		hostsByUUID[h.UUID] = h
	}

	var commandAuthz fleet.MDMCommandAuthz
	for tmID := range teamIDs {
		commandAuthz.TeamID = &tmID
		if tmID == 0 {
			commandAuthz.TeamID = nil
		}

		if err := svc.authz.Authorize(ctx, commandAuthz, fleet.ActionRead); err != nil {
			return nil, ctxerr.Wrap(ctx, err)
		}
	}

	// add the hostnames to the results
	for _, res := range results {
		if h := hostsByUUID[res.HostUUID]; h != nil {
			res.Hostname = hostsByUUID[res.HostUUID].Hostname
		}
	}
	return results, nil
}

////////////////////////////////////////////////////////////////////////////////
// GET /mdm/commands
////////////////////////////////////////////////////////////////////////////////

type listMDMCommandsRequest struct {
	ListOptions fleet.ListOptions `url:"list_options"`
}

type listMDMCommandsResponse struct {
	Results []*fleet.MDMCommand `json:"results"`
	Err     error               `json:"error,omitempty"`
}

func (r listMDMCommandsResponse) error() error { return r.Err }

func listMDMCommandsEndpoint(ctx context.Context, request interface{}, svc fleet.Service) (errorer, error) {
	req := request.(*listMDMCommandsRequest)
	results, err := svc.ListMDMCommands(ctx, &fleet.MDMCommandListOptions{
		ListOptions: req.ListOptions,
	})
	if err != nil {
		return listMDMCommandsResponse{
			Err: err,
		}, nil
	}

	return listMDMCommandsResponse{
		Results: results,
	}, nil
}

func (svc *Service) ListMDMCommands(ctx context.Context, opts *fleet.MDMCommandListOptions) ([]*fleet.MDMCommand, error) {
	// first, authorize that the user has the right to list hosts
	if err := svc.authz.Authorize(ctx, &fleet.Host{}, fleet.ActionList); err != nil {
		return nil, ctxerr.Wrap(ctx, err)
	}

	vc, ok := viewer.FromContext(ctx)
	if !ok {
		return nil, fleet.ErrNoContext
	}

	// get the list of commands so we know what hosts (and therefore what teams)
	// we're dealing with. Including the observers as they are allowed to view
	// MDM Apple commands.
	results, err := svc.ds.ListMDMCommands(ctx, fleet.TeamFilter{
		User:            vc.User,
		IncludeObserver: true,
	}, opts)
	if err != nil {
		return nil, err
	}

	// collect the different team IDs and verify that the user has access to view
	// commands on all affected teams, do not assume that ListMDMCommands
	// only returned hosts that the user is authorized to view the command
	// results of (that is, always verify with our rego authz policy).
	teamIDs := make(map[uint]bool)
	for _, res := range results {
		var id uint
		if res.TeamID != nil {
			id = *res.TeamID
		}
		teamIDs[id] = true
	}

	// instead of returning an authz error if the user is not authorized for a
	// team, we remove those commands from the results (as we want to return
	// whatever the user is allowed to see). Since this can only be done after
	// retrieving the list of commands, this may result in returning less results
	// than requested, but it's ok - it's expected that the results retrieved
	// from the datastore will all be authorized for the user.
	var commandAuthz fleet.MDMCommandAuthz
	var authzErr error
	for tmID := range teamIDs {
		commandAuthz.TeamID = &tmID
		if tmID == 0 {
			commandAuthz.TeamID = nil
		}
		if err := svc.authz.Authorize(ctx, commandAuthz, fleet.ActionRead); err != nil {
			if authzErr == nil {
				authzErr = err
			}
			teamIDs[tmID] = false
		}
	}

	if authzErr != nil {
		level.Error(svc.logger).Log("err", "unauthorized to view some team commands", "details", authzErr)

		// filter-out the teams that the user is not allowed to view
		allowedResults := make([]*fleet.MDMCommand, 0, len(results))
		for _, res := range results {
			var id uint
			if res.TeamID != nil {
				id = *res.TeamID
			}
			if teamIDs[id] {
				allowedResults = append(allowedResults, res)
			}
		}
		results = allowedResults
	}

	return results, nil
}

////////////////////////////////////////////////////////////////////////////////
// GET /mdm/disk_encryption/summary
////////////////////////////////////////////////////////////////////////////////

type getMDMDiskEncryptionSummaryRequest struct {
	TeamID *uint `query:"team_id,optional"`
}

type getMDMDiskEncryptionSummaryResponse struct {
	*fleet.MDMDiskEncryptionSummary
	Err error `json:"error,omitempty"`
}

func (r getMDMDiskEncryptionSummaryResponse) error() error { return r.Err }

func getMDMDiskEncryptionSummaryEndpoint(ctx context.Context, request interface{}, svc fleet.Service) (errorer, error) {
	req := request.(*getMDMDiskEncryptionSummaryRequest)

	des, err := svc.GetMDMDiskEncryptionSummary(ctx, req.TeamID)
	if err != nil {
		return getMDMDiskEncryptionSummaryResponse{Err: err}, nil
	}

	return &getMDMDiskEncryptionSummaryResponse{
		MDMDiskEncryptionSummary: des,
	}, nil
}

func (svc *Service) GetMDMDiskEncryptionSummary(ctx context.Context, teamID *uint) (*fleet.MDMDiskEncryptionSummary, error) {
	// skipauth: No authorization check needed due to implementation returning
	// only license error.
	svc.authz.SkipAuthorization(ctx)

	return nil, fleet.ErrMissingLicense
}

////////////////////////////////////////////////////////////////////////////////
// GET /mdm/profiles/summary
////////////////////////////////////////////////////////////////////////////////

type getMDMProfilesSummaryRequest struct {
	TeamID *uint `query:"team_id,optional"`
}

type getMDMProfilesSummaryResponse struct {
	fleet.MDMProfilesSummary
	Err error `json:"error,omitempty"`
}

func (r getMDMProfilesSummaryResponse) error() error { return r.Err }

func getMDMProfilesSummaryEndpoint(ctx context.Context, request interface{}, svc fleet.Service) (errorer, error) {
	req := request.(*getMDMProfilesSummaryRequest)
	res := getMDMProfilesSummaryResponse{}

	as, err := svc.GetMDMAppleProfilesSummary(ctx, req.TeamID)
	if err != nil {
		return &getMDMAppleProfilesSummaryResponse{Err: err}, nil
	}

	ws, err := svc.GetMDMWindowsProfilesSummary(ctx, req.TeamID)
	if err != nil {
		return &getMDMProfilesSummaryResponse{Err: err}, nil
	}

	res.Verified = as.Verified + ws.Verified
	res.Verifying = as.Verifying + ws.Verifying
	res.Failed = as.Failed + ws.Failed
	res.Pending = as.Pending + ws.Pending

	return &res, nil
}

// authorizeAllHostsTeams is a helper function that loads the hosts
// corresponding to the hostUUIDs and authorizes the context user to execute
// the specified authzAction (e.g. fleet.ActionWrite) for all the hosts' teams
// with the specified authorizer, which is typically a struct that can set a
// TeamID field and defines an authorization subject, such as
// fleet.MDMCommandAuthz.
//
// On success, the list of hosts is returned (which may be empty, it is up to
// the caller to return an error if needed when no hosts are found).
func (svc *Service) authorizeAllHostsTeams(ctx context.Context, hostUUIDs []string, authzAction any, authorizer fleet.TeamIDSetter) ([]*fleet.Host, error) {
	// load hosts (lite) by uuids, check that the user has the rights to run
	// commands for every affected team.
	if err := svc.authz.Authorize(ctx, &fleet.Host{}, fleet.ActionList); err != nil {
		return nil, err
	}

	// here we use a global admin as filter because we want to get all hosts that
	// correspond to those uuids. Only after we get those hosts will we check
	// authorization for the current user, for all teams affected by that host.
	// Without this, only hosts that the user can view would be returned and the
	// actual authorization check might only be done on a subset of the requsted
	// hosts.
	filter := fleet.TeamFilter{User: &fleet.User{GlobalRole: ptr.String(fleet.RoleAdmin)}}
	hosts, err := svc.ds.ListHostsLiteByUUIDs(ctx, filter, hostUUIDs)
	if err != nil {
		return nil, err
	}

	// collect the team IDs and verify that the user has access to run commands
	// on all affected teams.
	teamIDs := make(map[uint]bool, len(hosts))
	for _, h := range hosts {
		var id uint
		if h.TeamID != nil {
			id = *h.TeamID
		}
		teamIDs[id] = true
	}

	for tmID := range teamIDs {
		authzTeamID := &tmID
		if tmID == 0 {
			authzTeamID = nil
		}
		authorizer.SetTeamID(authzTeamID)

		if err := svc.authz.Authorize(ctx, authorizer, authzAction); err != nil {
			return nil, ctxerr.Wrap(ctx, err)
		}
	}
	return hosts, nil
}

////////////////////////////////////////////////////////////////////////////////
// GET /mdm/profiles/{uuid}
////////////////////////////////////////////////////////////////////////////////

type getMDMConfigProfileRequest struct {
	ProfileUUID string `url:"profile_uuid"`
	Alt         string `query:"alt,optional"`
}

type getMDMConfigProfileResponse struct {
	*fleet.MDMConfigProfilePayload
	Err error `json:"error,omitempty"`
}

func (r getMDMConfigProfileResponse) error() error { return r.Err }

func getMDMConfigProfileEndpoint(ctx context.Context, request interface{}, svc fleet.Service) (errorer, error) {
	req := request.(*getMDMConfigProfileRequest)

	downloadRequested := req.Alt == "media"
	var err error
	if isAppleProfileUUID(req.ProfileUUID) {
		// Apple config profile
		cp, err := svc.GetMDMAppleConfigProfile(ctx, req.ProfileUUID)
		if err != nil {
			return &getMDMConfigProfileResponse{Err: err}, nil
		}

		if downloadRequested {
			return downloadFileResponse{
				content:     cp.Mobileconfig,
				contentType: "application/x-apple-aspen-config",
				filename:    fmt.Sprintf("%s_%s.mobileconfig", time.Now().Format("2006-01-02"), strings.ReplaceAll(cp.Name, " ", "_")),
			}, nil
		}
		return &getMDMConfigProfileResponse{
			MDMConfigProfilePayload: fleet.NewMDMConfigProfilePayloadFromApple(cp),
		}, nil
	}

	if isAppleDeclarationUUID(req.ProfileUUID) {
		// TODO: we could potentially combined with the other service methods
		decl, err := svc.GetMDMAppleDeclaration(ctx, req.ProfileUUID)
		if err != nil {
			return &getMDMConfigProfileResponse{Err: err}, nil
		}

		if downloadRequested {
			return downloadFileResponse{
				content:     decl.RawJSON,
				contentType: "application/json",
				filename:    fmt.Sprintf("%s_%s.json", time.Now().Format("2006-01-02"), strings.ReplaceAll(decl.Name, " ", "_")),
			}, nil
		}
		return &getMDMConfigProfileResponse{
			MDMConfigProfilePayload: fleet.NewMDMConfigProfilePayloadFromAppleDDM(decl),
		}, nil
	}

	// Windows config profile
	cp, err := svc.GetMDMWindowsConfigProfile(ctx, req.ProfileUUID)
	if err != nil {
		return &getMDMConfigProfileResponse{Err: err}, nil
	}

	if downloadRequested {
		return downloadFileResponse{
			content:     cp.SyncML,
			contentType: "application/octet-stream", // not using the XML MIME type as a profile is not valid XML (a list of <Replace> elements)
			filename:    fmt.Sprintf("%s_%s.xml", time.Now().Format("2006-01-02"), strings.ReplaceAll(cp.Name, " ", "_")),
		}, nil
	}
	return &getMDMConfigProfileResponse{
		MDMConfigProfilePayload: fleet.NewMDMConfigProfilePayloadFromWindows(cp),
	}, nil
}

func (svc *Service) GetMDMWindowsConfigProfile(ctx context.Context, profileUUID string) (*fleet.MDMWindowsConfigProfile, error) {
	// first we perform a perform basic authz check
	if err := svc.authz.Authorize(ctx, &fleet.Team{}, fleet.ActionRead); err != nil {
		return nil, err
	}

	cp, err := svc.ds.GetMDMWindowsConfigProfile(ctx, profileUUID)
	if err != nil {
		return nil, ctxerr.Wrap(ctx, err)
	}

	// now we can do a specific authz check based on team id of profile before we
	// return the profile.
	if err := svc.authz.Authorize(ctx, &fleet.MDMConfigProfileAuthz{TeamID: cp.TeamID}, fleet.ActionRead); err != nil {
		return nil, err
	}

	return cp, nil
}

////////////////////////////////////////////////////////////////////////////////
// DELETE /mdm/profiles/{uuid}
////////////////////////////////////////////////////////////////////////////////

type deleteMDMConfigProfileRequest struct {
	ProfileUUID string `url:"profile_uuid"`
}

type deleteMDMConfigProfileResponse struct {
	Err error `json:"error,omitempty"`
}

func (r deleteMDMConfigProfileResponse) error() error { return r.Err }

func deleteMDMConfigProfileEndpoint(ctx context.Context, request interface{}, svc fleet.Service) (errorer, error) {
	req := request.(*deleteMDMConfigProfileRequest)

	var err error
	if isAppleProfileUUID(req.ProfileUUID) {
		err = svc.DeleteMDMAppleConfigProfile(ctx, req.ProfileUUID)
	} else if isAppleDeclarationUUID(req.ProfileUUID) {
		// TODO: we could potentially combined with the other service methods
		err = svc.DeleteMDMAppleDeclaration(ctx, req.ProfileUUID)
	} else {
		err = svc.DeleteMDMWindowsConfigProfile(ctx, req.ProfileUUID)
	}
	return &deleteMDMConfigProfileResponse{Err: err}, nil
}

func (svc *Service) DeleteMDMWindowsConfigProfile(ctx context.Context, profileUUID string) error {
	// first we perform a perform basic authz check
	if err := svc.authz.Authorize(ctx, &fleet.Team{}, fleet.ActionRead); err != nil {
		return ctxerr.Wrap(ctx, err)
	}

	// check that Windows MDM is enabled - the middleware of that endpoint checks
	// only that any MDM is enabled, maybe it's just macOS
	if err := svc.VerifyMDMWindowsConfigured(ctx); err != nil {
		err := fleet.NewInvalidArgumentError("profile_uuid", fleet.WindowsMDMNotConfiguredMessage).WithStatus(http.StatusBadRequest)
		return ctxerr.Wrap(ctx, err, "check windows MDM enabled")
	}

	prof, err := svc.ds.GetMDMWindowsConfigProfile(ctx, profileUUID)
	if err != nil {
		return ctxerr.Wrap(ctx, err)
	}

	var teamName string
	teamID := *prof.TeamID
	if teamID >= 1 {
		tm, err := svc.EnterpriseOverrides.TeamByIDOrName(ctx, &teamID, nil)
		if err != nil {
			return ctxerr.Wrap(ctx, err)
		}
		teamName = tm.Name
	}

	// now we can do a specific authz check based on team id of profile before we delete the profile
	if err := svc.authz.Authorize(ctx, &fleet.MDMConfigProfileAuthz{TeamID: prof.TeamID}, fleet.ActionWrite); err != nil {
		return ctxerr.Wrap(ctx, err)
	}

	// prevent deleting Fleet-managed profiles (e.g., Windows OS Updates profile controlled by the OS Updates settings)
	fleetNames := mdm.FleetReservedProfileNames()
	if _, ok := fleetNames[prof.Name]; ok {
		err := &fleet.BadRequestError{Message: "Profiles managed by Fleet can't be deleted using this endpoint."}
		return ctxerr.Wrap(ctx, err, "validate profile")
	}

	if err := svc.ds.DeleteMDMWindowsConfigProfile(ctx, profileUUID); err != nil {
		return ctxerr.Wrap(ctx, err)
	}

	// cannot use the profile ID as it is now deleted
	if err := svc.ds.BulkSetPendingMDMHostProfiles(ctx, nil, []uint{teamID}, nil, nil); err != nil {
		return ctxerr.Wrap(ctx, err, "bulk set pending host profiles")
	}

	var (
		actTeamID   *uint
		actTeamName *string
	)
	if teamID > 0 {
		actTeamID = &teamID
		actTeamName = &teamName
	}
	if err := svc.ds.NewActivity(ctx, authz.UserFromContext(ctx), &fleet.ActivityTypeDeletedWindowsProfile{
		TeamID:      actTeamID,
		TeamName:    actTeamName,
		ProfileName: prof.Name,
	}); err != nil {
		return ctxerr.Wrap(ctx, err, "logging activity for delete mdm windows config profile")
	}

	return nil
}

// returns the numeric Apple profile ID and true if it is an Apple identifier,
// or 0 and false otherwise.
func isAppleProfileUUID(profileUUID string) bool {
	return strings.HasPrefix(profileUUID, "a")
}

func isAppleDeclarationUUID(profileUUID string) bool {
	return strings.HasPrefix(profileUUID, fleet.MDMAppleDeclarationUUIDPrefix)
}

////////////////////////////////////////////////////////////////////////////////
// POST /mdm/profiles (Create Apple or Windows MDM Config Profile)
////////////////////////////////////////////////////////////////////////////////

type newMDMConfigProfileRequest struct {
	TeamID  uint
	Profile *multipart.FileHeader
	Labels  []string
}

func (newMDMConfigProfileRequest) DecodeRequest(ctx context.Context, r *http.Request) (interface{}, error) {
	decoded := newMDMConfigProfileRequest{}

	err := r.ParseMultipartForm(512 * units.MiB)
	if err != nil {
		return nil, &fleet.BadRequestError{
			Message:     "failed to parse multipart form",
			InternalErr: err,
		}
	}

	// add team_id
	val, ok := r.MultipartForm.Value["team_id"]
	if !ok || len(val) < 1 {
		// default is no team
		decoded.TeamID = 0
	} else {
		teamID, err := strconv.Atoi(val[0])
		if err != nil {
			return nil, &fleet.BadRequestError{Message: fmt.Sprintf("failed to decode team_id in multipart form: %s", err.Error())}
		}
		decoded.TeamID = uint(teamID)
	}

	// add profile
	fhs, ok := r.MultipartForm.File["profile"]
	if !ok || len(fhs) < 1 {
		return nil, &fleet.BadRequestError{Message: "no file headers for profile"}
	}
	decoded.Profile = fhs[0]

	// add labels
	decoded.Labels = r.MultipartForm.Value["labels"]

	return &decoded, nil
}

type newMDMConfigProfileResponse struct {
	ProfileUUID string `json:"profile_uuid"`
	Err         error  `json:"error,omitempty"`
}

func (r newMDMConfigProfileResponse) error() error { return r.Err }

func newMDMConfigProfileEndpoint(ctx context.Context, request interface{}, svc fleet.Service) (errorer, error) {
	req := request.(*newMDMConfigProfileRequest)

	ff, err := req.Profile.Open()
	if err != nil {
		return &newMDMConfigProfileResponse{Err: err}, nil
	}
	defer ff.Close()

	fileExt := filepath.Ext(req.Profile.Filename)
	profileName := strings.TrimSuffix(filepath.Base(req.Profile.Filename), fileExt)
	isMobileConfig := strings.EqualFold(fileExt, ".mobileconfig")
	isJSON := strings.EqualFold(fileExt, ".json")
	if isMobileConfig || isJSON {
		// Then it's an Apple configuration file
		if isJSON {
			decl, err := svc.NewMDMAppleDeclaration(ctx, req.TeamID, ff, req.Labels, profileName)
			if err != nil {
				return &newMDMConfigProfileResponse{Err: err}, nil
			}

			return &newMDMConfigProfileResponse{
				ProfileUUID: decl.DeclarationUUID,
			}, nil

		}

		cp, err := svc.NewMDMAppleConfigProfile(ctx, req.TeamID, ff, req.Labels)
		if err != nil {
			return &newMDMConfigProfileResponse{Err: err}, nil
		}
		return &newMDMConfigProfileResponse{
			ProfileUUID: cp.ProfileUUID,
		}, nil
	}

	if isWindows := strings.EqualFold(fileExt, ".xml"); isWindows {
		cp, err := svc.NewMDMWindowsConfigProfile(ctx, req.TeamID, profileName, ff, req.Labels)
		if err != nil {
			return &newMDMConfigProfileResponse{Err: err}, nil
		}
		return &newMDMConfigProfileResponse{
			ProfileUUID: cp.ProfileUUID,
		}, nil
	}

	err = svc.NewMDMUnsupportedConfigProfile(ctx, req.TeamID, req.Profile.Filename)
	return &newMDMConfigProfileResponse{Err: err}, nil
}

func (svc *Service) NewMDMUnsupportedConfigProfile(ctx context.Context, teamID uint, filename string) error {
	if err := svc.authz.Authorize(ctx, &fleet.MDMConfigProfileAuthz{TeamID: &teamID}, fleet.ActionWrite); err != nil {
		return ctxerr.Wrap(ctx, err)
	}

	// this is required because we need authorize to return the error, and
	// svc.authz is only available on the concrete Service struct, not on the
	// Service interface so it cannot be done in the endpoint itself.
	return &fleet.BadRequestError{Message: "Couldn't add profile. The file should be a .mobileconfig, XML, or JSON file."}
}

func (svc *Service) NewMDMWindowsConfigProfile(ctx context.Context, teamID uint, profileName string, r io.Reader, labels []string) (*fleet.MDMWindowsConfigProfile, error) {
	if err := svc.authz.Authorize(ctx, &fleet.MDMConfigProfileAuthz{TeamID: &teamID}, fleet.ActionWrite); err != nil {
		return nil, ctxerr.Wrap(ctx, err)
	}

	// check that Windows MDM is enabled - the middleware of that endpoint checks
	// only that any MDM is enabled, maybe it's just macOS
	if err := svc.VerifyMDMWindowsConfigured(ctx); err != nil {
		err := fleet.NewInvalidArgumentError("profile", fleet.WindowsMDMNotConfiguredMessage).WithStatus(http.StatusBadRequest)
		return nil, ctxerr.Wrap(ctx, err, "check windows MDM enabled")
	}

	var teamName string
	if teamID > 0 {
		tm, err := svc.EnterpriseOverrides.TeamByIDOrName(ctx, &teamID, nil)
		if err != nil {
			return nil, ctxerr.Wrap(ctx, err)
		}
		teamName = tm.Name
	}

	b, err := io.ReadAll(r)
	if err != nil {
		return nil, ctxerr.Wrap(ctx, &fleet.BadRequestError{
			Message:     "failed to read Windows config profile",
			InternalErr: err,
		})
	}

	cp := fleet.MDMWindowsConfigProfile{
		TeamID: &teamID,
		Name:   profileName,
		SyncML: b,
	}
	if err := cp.ValidateUserProvided(); err != nil {
		// this is not great, but since the validations are shared between the CLI
		// and the API, we must make some changes to error message here.
		msg := err.Error()
		if ix := strings.Index(msg, "To control these settings,"); ix >= 0 {
			msg = strings.TrimSpace(msg[:ix])
		}
		err := &fleet.BadRequestError{Message: "Couldn't upload. " + msg}
		return nil, ctxerr.Wrap(ctx, err, "validate profile")
	}

	labelMap, err := svc.validateProfileLabels(ctx, labels)
	if err != nil {
		return nil, ctxerr.Wrap(ctx, err, "validating labels")
	}
	cp.Labels = labelMap

	newCP, err := svc.ds.NewMDMWindowsConfigProfile(ctx, cp)
	if err != nil {
		var existsErr existsErrorInterface
		if errors.As(err, &existsErr) {
			err = fleet.NewInvalidArgumentError("profile", "Couldn't upload. A configuration profile with this name already exists.").
				WithStatus(http.StatusConflict)
		}
		return nil, ctxerr.Wrap(ctx, err)
	}

	if err := svc.ds.BulkSetPendingMDMHostProfiles(ctx, nil, nil, []string{newCP.ProfileUUID}, nil); err != nil {
		return nil, ctxerr.Wrap(ctx, err, "bulk set pending host profiles")
	}

	var (
		actTeamID   *uint
		actTeamName *string
	)
	if teamID > 0 {
		actTeamID = &teamID
		actTeamName = &teamName
	}
	if err := svc.ds.NewActivity(ctx, authz.UserFromContext(ctx), &fleet.ActivityTypeCreatedWindowsProfile{
		TeamID:      actTeamID,
		TeamName:    actTeamName,
		ProfileName: newCP.Name,
	}); err != nil {
		return nil, ctxerr.Wrap(ctx, err, "logging activity for create mdm windows config profile")
	}

	return newCP, nil
}

func (svc *Service) batchValidateProfileLabels(ctx context.Context, labelNames []string) (map[string]fleet.ConfigurationProfileLabel, error) {
	if len(labelNames) == 0 {
		return nil, nil
	}

	labels, err := svc.ds.LabelIDsByName(ctx, labelNames)
	if err != nil {
		return nil, ctxerr.Wrap(ctx, err, "getting label IDs by name")
	}

	uniqueNames := make(map[string]bool)
	for _, entry := range labelNames {
		if _, value := uniqueNames[entry]; !value {
			uniqueNames[entry] = true
		}
	}

	if len(labels) != len(uniqueNames) {
		return nil, &fleet.BadRequestError{
			Message:     "some or all the labels provided don't exist",
			InternalErr: fmt.Errorf("names provided: %v", labelNames),
		}
	}

	profLabels := make(map[string]fleet.ConfigurationProfileLabel)
	for labelName, labelID := range labels {
		profLabels[labelName] = fleet.ConfigurationProfileLabel{
			LabelName: labelName,
			LabelID:   labelID,
		}
	}
	return profLabels, nil
}

func (svc *Service) validateProfileLabels(ctx context.Context, labelNames []string) ([]fleet.ConfigurationProfileLabel, error) {
	labelMap, err := svc.batchValidateProfileLabels(ctx, labelNames)
	if err != nil {
		return nil, ctxerr.Wrap(ctx, err, "validating profile labels")
	}

	var profLabels []fleet.ConfigurationProfileLabel
	for _, label := range labelMap {
		profLabels = append(profLabels, label)
	}
	return profLabels, nil
}

////////////////////////////////////////////////////////////////////////////////
// Batch Replace MDM Profiles
////////////////////////////////////////////////////////////////////////////////

type batchSetMDMProfilesRequest struct {
	TeamID        *uint                        `json:"-" query:"team_id,optional"`
	TeamName      *string                      `json:"-" query:"team_name,optional"`
	DryRun        bool                         `json:"-" query:"dry_run,optional"`        // if true, apply validation but do not save changes
	AssumeEnabled *bool                        `json:"-" query:"assume_enabled,optional"` // if true, assume MDM is enabled
	Profiles      backwardsCompatProfilesParam `json:"profiles"`
}

type backwardsCompatProfilesParam []fleet.MDMProfileBatchPayload

func (bcp *backwardsCompatProfilesParam) UnmarshalJSON(data []byte) error {
	if len(data) == 0 {
		return nil
	}

	if lookAhead := bytes.TrimSpace(data); len(lookAhead) > 0 && lookAhead[0] == '[' {
		// use []fleet.MDMProfileBatchPayload to prevent infinite recursion if we
		// use `backwardsCompatProfileSlice`
		var profs []fleet.MDMProfileBatchPayload
		if err := json.Unmarshal(data, &profs); err != nil {
			return fmt.Errorf("unmarshal profile spec. Error using new format: %w", err)
		}
		*bcp = profs
		return nil
	}

	var backwardsCompat map[string][]byte
	if err := json.Unmarshal(data, &backwardsCompat); err != nil {
		return fmt.Errorf("unmarshal profile spec. Error using old format: %w", err)
	}

	*bcp = make(backwardsCompatProfilesParam, 0, len(backwardsCompat))
	for name, contents := range backwardsCompat {
		*bcp = append(*bcp, fleet.MDMProfileBatchPayload{Name: name, Contents: contents})
	}
	return nil
}

type batchSetMDMProfilesResponse struct {
	Err error `json:"error,omitempty"`
}

func (r batchSetMDMProfilesResponse) error() error { return r.Err }

func (r batchSetMDMProfilesResponse) Status() int { return http.StatusNoContent }

func batchSetMDMProfilesEndpoint(ctx context.Context, request interface{}, svc fleet.Service) (errorer, error) {
	req := request.(*batchSetMDMProfilesRequest)
	if err := svc.BatchSetMDMProfiles(
		ctx, req.TeamID, req.TeamName, req.Profiles, req.DryRun, false, req.AssumeEnabled,
	); err != nil {
		return batchSetMDMProfilesResponse{Err: err}, nil
	}
	return batchSetMDMProfilesResponse{}, nil
}

func (svc *Service) BatchSetMDMProfiles(
	ctx context.Context, tmID *uint, tmName *string, profiles []fleet.MDMProfileBatchPayload, dryRun, skipBulkPending bool,
	assumeEnabled *bool,
) error {
	var err error
	if tmID, tmName, err = svc.authorizeBatchProfiles(ctx, tmID, tmName); err != nil {
		return err
	}

	appCfg, err := svc.ds.AppConfig(ctx)
	if err != nil {
		return ctxerr.Wrap(ctx, err, "getting app config")
	}
	if assumeEnabled != nil {
		appCfg.MDM.WindowsEnabledAndConfigured = *assumeEnabled
	}

	if err := validateProfiles(profiles); err != nil {
		return ctxerr.Wrap(ctx, err, "validating profiles")
	}

	labels := []string{}
	for _, prof := range profiles {
		labels = append(labels, prof.Labels...)
	}
	labelMap, err := svc.batchValidateProfileLabels(ctx, labels)
	if err != nil {
		return ctxerr.Wrap(ctx, err, "validating labels")
	}

	appleProfiles, appleDecls, err := getAppleProfiles(ctx, tmID, appCfg, profiles, labelMap)
	if err != nil {
		return ctxerr.Wrap(ctx, err, "validating macOS profiles")
	}

	windowsProfiles, err := getWindowsProfiles(ctx, tmID, appCfg, profiles, labelMap)
	if err != nil {
		return ctxerr.Wrap(ctx, err, "validating Windows profiles")
	}

	if err := svc.validateCrossPlatformProfileNames(ctx, appleProfiles, windowsProfiles, appleDecls); err != nil {
		return ctxerr.Wrap(ctx, err, "validating cross-platform profile names")
	}

	if dryRun {
		return nil
	}

	if err := svc.ds.BatchSetMDMProfiles(ctx, tmID, appleProfiles, windowsProfiles, appleDecls); err != nil {
		return ctxerr.Wrap(ctx, err, "setting config profiles")
	}

	// set pending status for windows profiles
	winProfUUIDs := []string{}
	for _, p := range windowsProfiles {
		winProfUUIDs = append(winProfUUIDs, p.ProfileUUID)
	}
	if err := svc.ds.BulkSetPendingMDMHostProfiles(ctx, nil, nil, winProfUUIDs, nil); err != nil {
		return ctxerr.Wrap(ctx, err, "bulk set pending windows host profiles")
	}

	// set pending status for apple profiles
	appleProfUUIDs := []string{}
	for _, p := range appleProfiles {
		appleProfUUIDs = append(appleProfUUIDs, p.ProfileUUID)
	}
	if err := svc.ds.BulkSetPendingMDMHostProfiles(ctx, nil, nil, appleProfUUIDs, nil); err != nil {
		return ctxerr.Wrap(ctx, err, "bulk set pending apple host profiles")
	}

	// TODO(roberto): should we generate activities only of any profiles were
	// changed? this is the existing behavior for macOS profiles so I'm
	// leaving it as-is for now.
	if err := svc.ds.NewActivity(ctx, authz.UserFromContext(ctx), &fleet.ActivityTypeEditedMacosProfile{
		TeamID:   tmID,
		TeamName: tmName,
	}); err != nil {
		return ctxerr.Wrap(ctx, err, "logging activity for edited macos profile")
	}
	if err := svc.ds.NewActivity(ctx, authz.UserFromContext(ctx), &fleet.ActivityTypeEditedWindowsProfile{
		TeamID:   tmID,
		TeamName: tmName,
	}); err != nil {
		return ctxerr.Wrap(ctx, err, "logging activity for edited windows profile")
	}
	if err := svc.ds.NewActivity(ctx, authz.UserFromContext(ctx), &fleet.ActivityTypeEditedDeclarationProfile{
		TeamID:   tmID,
		TeamName: tmName,
	}); err != nil {
		return ctxerr.Wrap(ctx, err, "logging activity for edited macos declarations")
	}

	return nil
}

func (svc *Service) validateCrossPlatformProfileNames(ctx context.Context, appleProfiles []*fleet.MDMAppleConfigProfile, windowsProfiles []*fleet.MDMWindowsConfigProfile, appleDecls []*fleet.MDMAppleDeclaration) error {
	// map all profile names to check for duplicates, regardless of platform; key is name, value is one of
	// ".mobileconfig" or ".json" or ".xml"
	extByName := make(map[string]string, len(appleProfiles)+len(windowsProfiles)+len(appleDecls))
	for i, p := range appleProfiles {
		if v, ok := extByName[p.Name]; ok {
			err := fleet.NewInvalidArgumentError(fmt.Sprintf("appleProfiles[%d]", i), fmtDuplicateNameErrMsg(p.Name, ".mobileconfig", v))
			return ctxerr.Wrap(ctx, err, "duplicate mobileconfig profile by name")
		}
		extByName[p.Name] = ".mobileconfig"
	}
	for i, p := range windowsProfiles {
		if v, ok := extByName[p.Name]; ok {
			err := fleet.NewInvalidArgumentError(fmt.Sprintf("windowsProfiles[%d]", i), fmtDuplicateNameErrMsg(p.Name, ".xml", v))
			return ctxerr.Wrap(ctx, err, "duplicate xml by name")
		}
		extByName[p.Name] = ".xml"
	}
	for i, p := range appleDecls {
		if v, ok := extByName[p.Name]; ok {
			err := fleet.NewInvalidArgumentError(fmt.Sprintf("appleDecls[%d]", i), fmtDuplicateNameErrMsg(p.Name, ".json", v))
			return ctxerr.Wrap(ctx, err, "duplicate json by name")
		}
		extByName[p.Name] = ".json"
	}

	return nil
}

func fmtDuplicateNameErrMsg(name, fileType1, fileType2 string) string {
	var part1 string
	switch fileType1 {
	case ".xml":
		part1 = "Windows .xml file name"
	case ".mobileconfig":
		part1 = "macOS .mobileconfig PayloadDisplayName"
	case ".json":
		part1 = "macOS .json file name"
	}

	var part2 string
	switch fileType2 {
	case ".xml":
		part2 = "Windows .xml file name"
	case ".mobileconfig":
		part2 = "macOS .mobileconfig PayloadDisplayName"
	case ".json":
		part2 = "macOS .json file name"
	}

	base := fmt.Sprintf(`Couldn’t edit custom_settings. More than one configuration profile have the same name '%s'`, name)
	detail := ` (%s).`
	switch {
	case part1 == part2:
		return fmt.Sprintf(base+detail, part1)
	case part1 != "" && part2 != "":
		return fmt.Sprintf(base+detail, fmt.Sprintf("%s or %s", part1, part2))
	case part1 != "" || part2 != "":
		return fmt.Sprintf(base+detail, part1+part2)
	default:
		return base + "." // should never happen
	}
}

func (svc *Service) authorizeBatchProfiles(ctx context.Context, tmID *uint, tmName *string) (*uint, *string, error) {
	if tmID != nil && tmName != nil {
		svc.authz.SkipAuthorization(ctx) // so that the error message is not replaced by "forbidden"
		return nil, nil, ctxerr.Wrap(ctx, fleet.NewInvalidArgumentError("team_name", "cannot specify both team_id and team_name"))
	}
	if tmID != nil || tmName != nil {
		license, _ := license.FromContext(ctx)
		if !license.IsPremium() {
			field := "team_id"
			if tmName != nil {
				field = "team_name"
			}
			svc.authz.SkipAuthorization(ctx) // so that the error message is not replaced by "forbidden"
			return nil, nil, ctxerr.Wrap(ctx, fleet.NewInvalidArgumentError(field, ErrMissingLicense.Error()))
		}
	}

	// if the team name is provided, load the corresponding team to get its id.
	// vice-versa, if the id is provided, load it to get the name (required for
	// the activity).
	if tmName != nil || tmID != nil {
		tm, err := svc.EnterpriseOverrides.TeamByIDOrName(ctx, tmID, tmName)
		if err != nil {
			return nil, nil, err
		}
		if tmID == nil {
			tmID = &tm.ID
		} else {
			tmName = &tm.Name
		}
	}

	if err := svc.authz.Authorize(ctx, &fleet.MDMConfigProfileAuthz{TeamID: tmID}, fleet.ActionWrite); err != nil {
		return nil, nil, ctxerr.Wrap(ctx, err)
	}

	return tmID, tmName, nil
}

func getAppleProfiles(
	ctx context.Context,
	tmID *uint,
	appCfg *fleet.AppConfig,
	profiles []fleet.MDMProfileBatchPayload,
	labelMap map[string]fleet.ConfigurationProfileLabel,
) ([]*fleet.MDMAppleConfigProfile, []*fleet.MDMAppleDeclaration, error) {
	// any duplicate identifier or name in the provided set results in an error
	profs := make([]*fleet.MDMAppleConfigProfile, 0, len(profiles))
	decls := make([]*fleet.MDMAppleDeclaration, 0, len(profiles))
	// we need to keep track of the names and identifiers to check for duplicates so we will use
	// a map where the key is the name oridentifier and the value is either "mobileconfig" or
	// "declaration" to differentiate between the two types of profiles
	byName, byIdent := make(map[string]string, len(profiles)), make(map[string]string, len(profiles))
	for _, prof := range profiles {
		if mdm.GetRawProfilePlatform(prof.Contents) != "darwin" {
			continue
		}

		// Check for DDM files
		if mdm.GuessProfileExtension(prof.Contents) == "json" {
			rawDecl, err := fleet.GetRawDeclarationValues(prof.Contents)
			if err != nil {
				return nil, nil, err
			}

			if err := rawDecl.ValidateUserProvided(); err != nil {
				return nil, nil, err
			}

			mdmDecl := fleet.NewMDMAppleDeclaration(prof.Contents, tmID, prof.Name, rawDecl.Type, rawDecl.Identifier)
			for _, labelName := range prof.Labels {
				if lbl, ok := labelMap[labelName]; ok {
					declLabel := fleet.ConfigurationProfileLabel{
						LabelName: lbl.LabelName,
						LabelID:   lbl.LabelID,
					}
					mdmDecl.Labels = append(mdmDecl.Labels, declLabel)
				}
			}

			v, ok := byIdent[mdmDecl.Identifier]
			switch {
			case !ok:
				byIdent[mdmDecl.Identifier] = "declaration"
			case v == "mobileconfig":
				return nil, nil, ctxerr.Wrap(ctx,
					fleet.NewInvalidArgumentError(mdmDecl.Identifier, "A configuration profile with this identifier already exists."),
					"duplicate mobileconfig profile by identifier")
			case v == "declaration":
				return nil, nil, ctxerr.Wrap(ctx,
					fleet.NewInvalidArgumentError(mdmDecl.Identifier, "A declaration profile with this identifier already exists."),
					"duplicate declaration profile by identifier")
			default:
				// this should never happen but just in case
				return nil, nil, ctxerr.Wrap(ctx,
					fleet.NewInvalidArgumentError(mdmDecl.Identifier, "A profile with this identifier already exists."),
					"duplicate identifier by identifier")
			}

			decls = append(decls, mdmDecl)

			continue
		}

		mdmProf, err := fleet.NewMDMAppleConfigProfile(prof.Contents, tmID)
		if err != nil {
			return nil, nil, ctxerr.Wrap(ctx,
				fleet.NewInvalidArgumentError(prof.Name, err.Error()),
				"invalid mobileconfig profile")
		}

		for _, labelName := range prof.Labels {
			if lbl, ok := labelMap[labelName]; ok {
				mdmProf.Labels = append(mdmProf.Labels, lbl)
			}
		}

		if err := mdmProf.ValidateUserProvided(); err != nil {
			return nil, nil, ctxerr.Wrap(ctx,
				fleet.NewInvalidArgumentError(prof.Name, err.Error()))
		}

		if mdmProf.Name != prof.Name {
			return nil, nil, ctxerr.Wrap(ctx,
				fleet.NewInvalidArgumentError(prof.Name, fmt.Sprintf("Couldn’t edit custom_settings. The name provided for the profile must match the profile PayloadDisplayName: %q", mdmProf.Name)),
				"duplicate mobileconfig profile by name")
		}

		// TODO: confirm error messages
		if _, ok := byName[mdmProf.Name]; ok {
			return nil, nil, ctxerr.Wrap(ctx,
				fleet.NewInvalidArgumentError(prof.Name, fmt.Sprintf("Couldn’t edit custom_settings. More than one configuration profile have the same name (PayloadDisplayName): %q", mdmProf.Name)),
				"duplicate mobileconfig profile by name")
		}
		byName[mdmProf.Name] = "mobileconfig"

		// TODO: confirm error messages
		if _, ok := byIdent[mdmProf.Identifier]; ok {
			return nil, nil, ctxerr.Wrap(ctx,
				fleet.NewInvalidArgumentError(prof.Name, fmt.Sprintf("Couldn’t edit custom_settings. More than one configuration profile have the same identifier (PayloadIdentifier): %q", mdmProf.Identifier)),
				"duplicate mobileconfig profile by identifier")
		}
		byIdent[mdmProf.Identifier] = "mobileconfig"

		profs = append(profs, mdmProf)
	}

	if !appCfg.MDM.EnabledAndConfigured {
		// NOTE: in order to prevent an error when Fleet MDM is not enabled but no
		// profile is provided, which can happen if a user runs `fleetctl get
		// config` and tries to apply that YAML, as it will contain an empty/null
		// custom_settings key, we just return a success response in this
		// situation.
		if len(profs) == 0 {
			return []*fleet.MDMAppleConfigProfile{}, []*fleet.MDMAppleDeclaration{}, nil
		}

		return nil, nil, ctxerr.Wrap(ctx, fleet.NewInvalidArgumentError("mdm", "cannot set custom settings: Fleet MDM is not configured"))
	}

	return profs, decls, nil
}

func getWindowsProfiles(
	ctx context.Context,
	tmID *uint,
	appCfg *fleet.AppConfig,
	profiles []fleet.MDMProfileBatchPayload,
	labelMap map[string]fleet.ConfigurationProfileLabel,
) ([]*fleet.MDMWindowsConfigProfile, error) {
	profs := make([]*fleet.MDMWindowsConfigProfile, 0, len(profiles))

	for _, profile := range profiles {
		if mdm.GetRawProfilePlatform(profile.Contents) != "windows" {
			continue
		}

		mdmProf := &fleet.MDMWindowsConfigProfile{
			TeamID: tmID,
			Name:   profile.Name,
			SyncML: profile.Contents,
		}
		for _, labelName := range profile.Labels {
			if lbl, ok := labelMap[labelName]; ok {
				mdmProf.Labels = append(mdmProf.Labels, lbl)
			}
		}

		if err := mdmProf.ValidateUserProvided(); err != nil {
			return nil, ctxerr.Wrap(ctx,
				fleet.NewInvalidArgumentError(fmt.Sprintf("profiles[%s]", profile.Name), err.Error()))
		}

		profs = append(profs, mdmProf)
	}

	if !appCfg.MDM.WindowsEnabledAndConfigured {
		// NOTE: in order to prevent an error when Fleet MDM is not enabled but no
		// profile is provided, which can happen if a user runs `fleetctl get
		// config` and tries to apply that YAML, as it will contain an empty/null
		// custom_settings key, we just return a success response in this
		// situation.
		if len(profs) == 0 {
			return nil, nil
		}

		return nil, ctxerr.Wrap(ctx, fleet.NewInvalidArgumentError("mdm", "cannot set custom settings: Fleet MDM is not configured"))
	}

	return profs, nil
}

func validateProfiles(profiles []fleet.MDMProfileBatchPayload) error {
	for _, profile := range profiles {
		platform := mdm.GetRawProfilePlatform(profile.Contents)
		if platform != "darwin" && platform != "windows" {
			// TODO(roberto): there's ongoing feedback with Marko about improving this message, as it's too windows specific
			return fleet.NewInvalidArgumentError("mdm", "Windows configuration profiles can only have <Replace> or <Add> top level elements.")
		}
	}

	return nil
}

////////////////////////////////////////////////////////////////////////////////
// GET /mdm/profiles (List profiles)
////////////////////////////////////////////////////////////////////////////////

type listMDMConfigProfilesRequest struct {
	TeamID      *uint             `query:"team_id,optional"`
	ListOptions fleet.ListOptions `url:"list_options"`
}

type listMDMConfigProfilesResponse struct {
	Meta     *fleet.PaginationMetadata        `json:"meta"`
	Profiles []*fleet.MDMConfigProfilePayload `json:"profiles"`
	Err      error                            `json:"error,omitempty"`
}

func (r listMDMConfigProfilesResponse) error() error { return r.Err }

func listMDMConfigProfilesEndpoint(ctx context.Context, request interface{}, svc fleet.Service) (errorer, error) {
	req := request.(*listMDMConfigProfilesRequest)

	profs, meta, err := svc.ListMDMConfigProfiles(ctx, req.TeamID, req.ListOptions)
	if err != nil {
		return &listMDMConfigProfilesResponse{Err: err}, nil
	}

	res := listMDMConfigProfilesResponse{Meta: meta, Profiles: profs}
	if profs == nil {
		// return empty json array instead of json null
		res.Profiles = []*fleet.MDMConfigProfilePayload{}
	}
	return &res, nil
}

func (svc *Service) ListMDMConfigProfiles(ctx context.Context, teamID *uint, opt fleet.ListOptions) ([]*fleet.MDMConfigProfilePayload, *fleet.PaginationMetadata, error) {
	if err := svc.authz.Authorize(ctx, &fleet.MDMConfigProfileAuthz{TeamID: teamID}, fleet.ActionRead); err != nil {
		return nil, nil, ctxerr.Wrap(ctx, err)
	}

	if teamID != nil && *teamID > 0 {
		// confirm that team exists
		if _, err := svc.ds.Team(ctx, *teamID); err != nil {
			return nil, nil, ctxerr.Wrap(ctx, err)
		}
	}

	// cursor-based pagination is not supported for profiles
	opt.After = ""
	// custom ordering is not supported, always by name
	opt.OrderKey = "name"
	opt.OrderDirection = fleet.OrderAscending
	// no matching query support
	opt.MatchQuery = ""
	// always include metadata for profiles
	opt.IncludeMetadata = true

	return svc.ds.ListMDMConfigProfiles(ctx, teamID, opt)
}

////////////////////////////////////////////////////////////////////////////////
// Update MDM Disk encryption
////////////////////////////////////////////////////////////////////////////////

type updateMDMDiskEncryptionRequest struct {
	TeamID               *uint `json:"team_id"`
	EnableDiskEncryption bool  `json:"enable_disk_encryption"`
}

type updateMDMDiskEncryptionResponse struct {
	Err error `json:"error,omitempty"`
}

func (r updateMDMDiskEncryptionResponse) error() error { return r.Err }

func (r updateMDMDiskEncryptionResponse) Status() int { return http.StatusNoContent }

func updateMDMDiskEncryptionEndpoint(ctx context.Context, request interface{}, svc fleet.Service) (errorer, error) {
	req := request.(*updateMDMDiskEncryptionRequest)
	if err := svc.UpdateMDMDiskEncryption(ctx, req.TeamID, &req.EnableDiskEncryption); err != nil {
		return updateMDMDiskEncryptionResponse{Err: err}, nil
	}
	return updateMDMDiskEncryptionResponse{}, nil
}

func (svc *Service) UpdateMDMDiskEncryption(ctx context.Context, teamID *uint, enableDiskEncryption *bool) error {
	// TODO(mna): this should all move to the ee package when we remove the
	// `PATCH /api/v1/fleet/mdm/apple/settings` endpoint, but for now it's better
	// leave here so both endpoints can reuse the same logic.

	lic, _ := license.FromContext(ctx)
	if lic == nil || !lic.IsPremium() {
		svc.authz.SkipAuthorization(ctx) // so that the error message is not replaced by "forbidden"
		return ErrMissingLicense
	}

	// for historical reasons (the deprecated PATCH /mdm/apple/settings
	// endpoint), this uses an Apple-specific struct for authorization. Can be improved
	// once we remove the deprecated endpoint.
	if err := svc.authz.Authorize(ctx, fleet.MDMAppleSettingsPayload{TeamID: teamID}, fleet.ActionWrite); err != nil {
		return ctxerr.Wrap(ctx, err)
	}

	if teamID != nil {
		tm, err := svc.EnterpriseOverrides.TeamByIDOrName(ctx, teamID, nil)
		if err != nil {
			return err
		}
		return svc.EnterpriseOverrides.UpdateTeamMDMDiskEncryption(ctx, tm, enableDiskEncryption)
	}
	return svc.updateAppConfigMDMDiskEncryption(ctx, enableDiskEncryption)
}

////////////////////////////////////////////////////////////////////////////////
// POST /hosts/{id:[0-9]+}/configuration_profiles/{profile_uuid}
////////////////////////////////////////////////////////////////////////////////

type resendHostMDMProfileRequest struct {
	HostID      uint   `url:"host_id"`
	ProfileUUID string `url:"profile_uuid"`
}

type resendHostMDMProfileResponse struct {
	Err error `json:"error,omitempty"`
}

func (r resendHostMDMProfileResponse) error() error { return r.Err }

func (r resendHostMDMProfileResponse) Status() int { return http.StatusAccepted }

func resendHostMDMProfileEndpoint(ctx context.Context, request interface{}, svc fleet.Service) (errorer, error) {
	req := request.(*resendHostMDMProfileRequest)

	if err := svc.ResendHostMDMProfile(ctx, req.HostID, req.ProfileUUID); err != nil {
		return resendHostMDMProfileResponse{Err: err}, nil
	}

	return resendHostMDMProfileResponse{}, nil
}

func (svc *Service) ResendHostMDMProfile(ctx context.Context, hostID uint, profileUUID string) error {
	// first we perform a perform basic authz check, we use selective list action to include gitops users
	if err := svc.authz.Authorize(ctx, &fleet.Host{}, fleet.ActionSelectiveList); err != nil {
		return ctxerr.Wrap(ctx, err)
	}

	host, err := svc.ds.HostLite(ctx, hostID)
	if err != nil {
		return ctxerr.Wrap(ctx, err)
	}

	// now we can do a specific authz check based on team id of the host before proceeding
	if err := svc.authz.Authorize(ctx, &fleet.MDMConfigProfileAuthz{TeamID: host.TeamID}, fleet.ActionWrite); err != nil {
		return ctxerr.Wrap(ctx, err)
	}

	var profileTeamID *uint
	var profileName string
	switch {
	case strings.HasPrefix(profileUUID, fleet.MDMAppleProfileUUIDPrefix):
		if err := svc.VerifyMDMAppleConfigured(ctx); err != nil {
			return ctxerr.Wrap(ctx, fleet.NewInvalidArgumentError("HostMDMProfile", fleet.AppleMDMNotConfiguredMessage).WithStatus(http.StatusBadRequest), "check apple mdm enabled")
		}
		if host.Platform != "darwin" {
			return ctxerr.Wrap(ctx, fleet.NewInvalidArgumentError("HostMDMProfile", "Profile is not compatible with host platform."), "check host platform")
		}
		prof, err := svc.ds.GetMDMAppleConfigProfile(ctx, profileUUID)
		if err != nil {
			return ctxerr.Wrap(ctx, err, "getting apple config profile")
		}
		profileTeamID = prof.TeamID
		profileName = prof.Name

	case strings.HasPrefix(profileUUID, fleet.MDMAppleDeclarationUUIDPrefix):
		if err := svc.VerifyMDMAppleConfigured(ctx); err != nil {
			return ctxerr.Wrap(ctx, fleet.NewInvalidArgumentError("HostMDMProfile", fleet.AppleMDMNotConfiguredMessage).WithStatus(http.StatusBadRequest), "check apple mdm enabled")
		}
		if host.Platform != "darwin" {
			return ctxerr.Wrap(ctx, fleet.NewInvalidArgumentError("HostMDMProfile", "Profile is not compatible with host platform."), "check host platform")
		}
		decl, err := svc.ds.GetMDMAppleDeclaration(ctx, profileUUID)
		if err != nil {
			return ctxerr.Wrap(ctx, err, "getting apple declaration")
		}
		profileTeamID = decl.TeamID
		profileName = decl.Name

	case strings.HasPrefix(profileUUID, fleet.MDMWindowsProfileUUIDPrefix):
		if err := svc.VerifyMDMWindowsConfigured(ctx); err != nil {
			return ctxerr.Wrap(ctx, fleet.NewInvalidArgumentError("HostMDMProfile", fleet.WindowsMDMNotConfiguredMessage).WithStatus(http.StatusBadRequest), "check windows mdm enabled")
		}
		if host.Platform != "windows" {
			return ctxerr.Wrap(ctx, fleet.NewInvalidArgumentError("HostMDMProfile", "Profile is not compatible with host platform."), "check host platform")
		}
		prof, err := svc.ds.GetMDMWindowsConfigProfile(ctx, profileUUID)
		if err != nil {
			return ctxerr.Wrap(ctx, err, "getting windows config profile")
		}
		profileTeamID = prof.TeamID
		profileName = prof.Name

	default:
		return ctxerr.Wrap(ctx, fleet.NewInvalidArgumentError("HostMDMProfile", "Invalid profile UUID prefix.").WithStatus(http.StatusNotFound), "check profile UUID prefix")
	}

	// check again based on team id of profile before we proceeding
	if err := svc.authz.Authorize(ctx, &fleet.MDMConfigProfileAuthz{TeamID: profileTeamID}, fleet.ActionWrite); err != nil {
		return ctxerr.Wrap(ctx, err, "authorizing profile team")
	}

	status, err := svc.ds.GetHostMDMProfileInstallStatus(ctx, host.UUID, profileUUID)
	if err != nil {
		if fleet.IsNotFound(err) {
			return ctxerr.Wrap(ctx, fleet.NewInvalidArgumentError("HostMDMProfile", "Unable to match profile to host.").WithStatus(http.StatusNotFound), "getting host mdm profile status")
		}
		return ctxerr.Wrap(ctx, err, "getting host mdm profile status")
	}
	if status == fleet.MDMDeliveryPending || status == fleet.MDMDeliveryVerifying {
		return ctxerr.Wrap(ctx, fleet.NewInvalidArgumentError("HostMDMProfile", "Couldn’t resend. Configuration profiles with “pending” or “verifying” status can’t be resent.").WithStatus(http.StatusConflict), "check profile status")
	}
	if status != fleet.MDMDeliveryFailed && status != fleet.MDMDeliveryVerified {
		// this should never happen, but just in case
		return ctxerr.Errorf(ctx, "unrecognized profile status %s", status)
	}

	if err := svc.ds.ResendHostMDMProfile(ctx, host.UUID, profileUUID); err != nil {
		return ctxerr.Wrap(ctx, err, "resending host mdm profile")
	}

	if err := svc.ds.NewActivity(ctx, authz.UserFromContext(ctx), &fleet.ActivityTypeResentConfigurationProfile{
		HostID:          &host.ID,
		HostDisplayName: ptr.String(host.DisplayName()),
		ProfileName:     profileName,
	}); err != nil {
		return ctxerr.Wrap(ctx, err, "logging activity for resend config profile")
	}

	return nil
}

////////////////////////////////////////////////////////////////////////////////
// GET /mdm/apple/request_csr
////////////////////////////////////////////////////////////////////////////////

func Encrypt(plainText []byte, privateKey string) ([]byte, error) {
	block, err := aes.NewCipher([]byte(privateKey))
	if err != nil {
		return nil, fmt.Errorf("create new cipher: %w", err)
	}

	aesGCM, err := cipher.NewGCM(block)
	if err != nil {
		return nil, fmt.Errorf("create new gcm: %w", err)
	}

	nonce := make([]byte, aesGCM.NonceSize())
	if _, err = io.ReadFull(rand.Reader, nonce); err != nil {
		return nil, fmt.Errorf("generate nonce: %w", err)
	}

	return aesGCM.Seal(nonce, nonce, plainText, nil), nil
}

func Decrypt(encrypted []byte, privateKey string) ([]byte, error) {
	block, err := aes.NewCipher([]byte(privateKey))
	if err != nil {
		return nil, fmt.Errorf("create new cipher: %w", err)
	}

	aesGCM, err := cipher.NewGCM(block)
	if err != nil {
		return nil, fmt.Errorf("create new gcm: %w", err)
	}

	// Get the nonce size
	nonceSize := aesGCM.NonceSize()

	// Extract the nonce from the encrypted data
	nonce, ciphertext := encrypted[:nonceSize], encrypted[nonceSize:]

	decrypted, err := aesGCM.Open(nil, nonce, ciphertext, nil)
	if err != nil {
		return nil, fmt.Errorf("generate nonce: %w", err)
	}

	return decrypted, nil
}

type getMDMAppleCSRRequest struct{}

type getMDMAppleCSRResponse struct {
	CSR []byte `json:"csr"` // base64 encoded
	Err error  `json:"error,omitempty"`
}

func (r getMDMAppleCSRResponse) error() error { return r.Err }

func getMDMAppleCSREndpoint(ctx context.Context, request interface{}, svc fleet.Service) (errorer, error) {
	signedCSRB64, err := svc.GetMDMAppleCSR(ctx)
	if err != nil {
		return &getMDMAppleCSRResponse{Err: err}, nil
	}

	return &getMDMAppleCSRResponse{CSR: signedCSRB64}, nil
}

func (svc *Service) GetMDMAppleCSR(ctx context.Context) ([]byte, error) {
	if err := svc.authz.Authorize(ctx, &fleet.AppleCSR{}, fleet.ActionWrite); err != nil {
		return nil, err
	}

	if len(svc.config.Server.PrivateKey) == 0 {
		return nil, ctxerr.Wrap(ctx, errors.New("no private key configured"))
	}

	vc, ok := viewer.FromContext(ctx)
	if !ok {
		return nil, fleet.ErrNoContext
	}

	// Check if we have existing certs and keys
	var apnsKey *rsa.PrivateKey
	savedAssets, err := svc.ds.GetMDMConfigAssetsByName(ctx, []fleet.MDMAssetName{fleet.MDMAssetCACert, fleet.MDMAssetCAKey, fleet.MDMAssetAPNSKey})
	if err != nil {
		return nil, ctxerr.Wrap(ctx, err, "checking asset existence")
	}

	if len(savedAssets) == 0 {
		// Then we should create them

		scepCert, scepKey, err := apple_mdm.NewSCEPCACertKey()
		if err != nil {
			return nil, ctxerr.Wrap(ctx, err, "generate SCEP cert and key")
		}

		apnsKey, err = apple_mdm.NewPrivateKey()
		if err != nil {
			return nil, ctxerr.Wrap(ctx, err, "generate new apns private key")
		}

		// Store our config assets encrypted
		var assets []fleet.MDMConfigAsset
		for k, v := range map[fleet.MDMAssetName][]byte{
			fleet.MDMAssetCACert:  apple_mdm.EncodeCertPEM(scepCert),
			fleet.MDMAssetCAKey:   apple_mdm.EncodePrivateKeyPEM(scepKey),
			fleet.MDMAssetAPNSKey: apple_mdm.EncodePrivateKeyPEM(apnsKey),
		} {
			encryptedVal, err := Encrypt(v, svc.config.Server.PrivateKey)
			if err != nil {
				return nil, ctxerr.Wrap(ctx, err, fmt.Sprintf("encrypting mdm config asset %s", k))
			}
			assets = append(assets, fleet.MDMConfigAsset{
				Name:  k,
				Value: encryptedVal,
			})
		}

		if err := svc.ds.InsertMDMConfigAssets(ctx, assets); err != nil {
			return nil, ctxerr.Wrap(ctx, err, "inserting mdm config assets")
		}
	} else {
		for _, a := range savedAssets {
			if a.Name == fleet.MDMAssetAPNSKey {
				// decrypt value first
				decryptedKey, err := Decrypt(a.Value, svc.config.Server.PrivateKey)
				if err != nil {
					return nil, ctxerr.Wrap(ctx, err, "decrypting apns key")
				}
				block, _ := pem.Decode(decryptedKey)
				if block == nil {
					return nil, ctxerr.Wrap(ctx, errors.New("decoding apns key"))
				}
				apnsKey, err = x509.ParsePKCS1PrivateKey(block.Bytes)
				if err != nil {
					return nil, ctxerr.Wrap(ctx, err, "unmarshaling saved apns key")
				}
			}
		}
	}

	// Generate new APNS CSR every time this is called
	appConfig, err := svc.ds.AppConfig(ctx)
	if err != nil {
		return nil, ctxerr.Wrap(ctx, err, "get app config")
	}

	apnsCSR, err := apple_mdm.GenerateAPNSCSR(appConfig.OrgInfo.OrgName, vc.Email(), apnsKey)
	if err != nil {
		return nil, ctxerr.Wrap(ctx, err, "generate APNS cert and key")
	}

	// Submit CSR to fleetdm.com for signing
	websiteClient := fleethttp.NewClient(fleethttp.WithTimeout(10 * time.Second))

	signedCSRB64, err := apple_mdm.GetSignedAPNSCSRNoEmail(websiteClient, apnsCSR)
	if err != nil {
		var fwe apple_mdm.FleetWebsiteError
		if errors.As(err, &fwe) {
			return nil, ctxerr.Wrap(
				ctx,
				fleet.NewUserMessageError(
					fmt.Errorf("FleetDM CSR request failed: %w", err),
					http.StatusBadGateway,
				),
			)
		}
		return nil, ctxerr.Wrap(ctx, err, "get signed CSR")
	}

	// Return signed CSR
	return signedCSRB64, nil
}

<<<<<<< HEAD
=======
////////////////////////////////////////////////////////////////////////////////
// POST /mdm/apple/apns_certificate
////////////////////////////////////////////////////////////////////////////////

>>>>>>> 42876a69
type uploadMDMAppleAPNSCertRequest struct {
	File *multipart.FileHeader
}

func (uploadMDMAppleAPNSCertRequest) DecodeRequest(ctx context.Context, r *http.Request) (interface{}, error) {
	decoded := uploadSoftwareInstallerRequest{}
	err := r.ParseMultipartForm(512 * units.MiB)
	if err != nil {
		return nil, &fleet.BadRequestError{
			Message:     "failed to parse multipart form",
			InternalErr: err,
		}
	}

	if r.MultipartForm.File["certificate"] == nil || len(r.MultipartForm.File["certificate"]) == 0 {
		return nil, &fleet.BadRequestError{
			Message:     "certificate multipart field is required",
			InternalErr: err,
		}
	}

	decoded.File = r.MultipartForm.File["certificate"][0]

	return &decoded, nil
}

type uploadMDMAppleAPNSCertResponse struct {
	Err error `json:"error,omitempty"`
}

func (r uploadMDMAppleAPNSCertResponse) error() error {
	return r.Err
}

func (r uploadMDMAppleAPNSCertResponse) Status() int { return http.StatusAccepted }

func uploadMDMAppleAPNSCertEndpoint(ctx context.Context, request interface{}, svc fleet.Service) (errorer, error) {
	req := request.(*uploadSoftwareInstallerRequest)
	file, err := req.File.Open()
	if err != nil {
		return uploadMDMAppleAPNSCertResponse{Err: err}, nil
	}
	defer file.Close()

	if err := svc.UploadMDMAppleAPNSCert(ctx, file); err != nil {
		return &uploadMDMAppleAPNSCertResponse{Err: err}, nil
	}

	return &uploadMDMAppleAPNSCertResponse{}, nil
}

func (svc *Service) UploadMDMAppleAPNSCert(ctx context.Context, cert io.ReadSeeker) error {
	if err := svc.authz.Authorize(ctx, &fleet.AppleCSR{}, fleet.ActionWrite); err != nil {
		return err
	}

<<<<<<< HEAD
	if len(svc.config.Server.PrivateKey) == 0 {
		return ctxerr.Wrap(ctx, errors.New("no private key configured"))
	}

=======
>>>>>>> 42876a69
	if cert == nil {
		return ctxerr.Wrap(ctx, fleet.NewInvalidArgumentError("certificate", "Invalid certificate. Please provide a valid certificate from Apple Push Certificate Portal."))
	}

	// Get cert file bytes
	certBytes, err := io.ReadAll(cert)
	if err != nil {
		return ctxerr.Wrap(ctx, err, "reading apns certificate")
	}

	// Validate cert
	block, _ := pem.Decode(certBytes)
	if block == nil {
		return ctxerr.Wrap(ctx, fleet.NewInvalidArgumentError("certificate", "Invalid certificate. Please provide a valid certificate from Apple Push Certificate Portal."))
	}

<<<<<<< HEAD
	// Save to DB encrypted
	encryptedCert, err := Encrypt(certBytes, svc.config.Server.PrivateKey)
	if err != nil {
		return ctxerr.Wrap(ctx, err, "encrypting apns certificate")
	}

	return ctxerr.Wrap(
		ctx,
		svc.ds.InsertMDMConfigAssets(ctx, []fleet.MDMConfigAsset{
			{Name: fleet.MDMAssetAPNSCert, Value: encryptedCert},
=======
	if err := svc.authz.Authorize(ctx, &fleet.AppleMDM{}, fleet.ActionRead); err != nil {
		return err
	}

	assets, err := svc.ds.GetMDMConfigAssetsByName(ctx, []fleet.MDMAssetName{fleet.MDMAssetAPNSKey})
	if err != nil {
		return ctxerr.Wrap(ctx, err, "retrieving APNs key")
	}

	if len(assets) == 0 {
		return ctxerr.Wrap(ctx, &fleet.BadRequestError{
			Message: "Please generate a private key first.",
		}, "uploading APNs certificate")
	}

	// this should never happen
	if len(assets) != 1 || assets[0].Name != fleet.MDMAssetAPNSKey {
		return ctxerr.New(ctx, "corrupt APNs information stored in the database")
	}

	_, err = tls.X509KeyPair(certBytes, assets[0].Value)
	if err != nil {
		return ctxerr.Wrap(ctx, fleet.NewInvalidArgumentError("certificate", "Invalid certificate. Please provide a valid certificate from Apple Push Certificate Portal."))
	}

	// Save to DB
	return ctxerr.Wrap(
		ctx,
		svc.ds.InsertMDMConfigAssets(ctx, []fleet.MDMConfigAsset{
			{Name: fleet.MDMAssetAPNSCert, Value: certBytes},
>>>>>>> 42876a69
		}),
		"writing apns cert to db",
	)
}

<<<<<<< HEAD
=======
////////////////////////////////////////////////////////////////////////////////
// DELETE /mdm/apple/apns_certificate
////////////////////////////////////////////////////////////////////////////////

>>>>>>> 42876a69
type deleteMDMAppleAPNSCertRequest struct{}

type deleteMDMAppleAPNSCertResponse struct {
	Err error `json:"error,omitempty"`
}

func (r deleteMDMAppleAPNSCertResponse) error() error {
	return r.Err
}

func deleteMDMAppleAPNSCertEndpoint(ctx context.Context, request interface{}, svc fleet.Service) (errorer, error) {
	if err := svc.DeleteMDMAppleAPNSCert(ctx); err != nil {
		return &deleteMDMAppleAPNSCertResponse{Err: err}, nil
	}

	return &deleteMDMAppleAPNSCertResponse{}, nil
}

func (svc *Service) DeleteMDMAppleAPNSCert(ctx context.Context) error {
	if err := svc.authz.Authorize(ctx, &fleet.AppleCSR{}, fleet.ActionWrite); err != nil {
		return err
	}

	return ctxerr.Wrap(ctx, svc.ds.DeleteMDMConfigAssetsByName(ctx, []fleet.MDMAssetName{
		fleet.MDMAssetAPNSCert,
		fleet.MDMAssetAPNSKey,
		fleet.MDMAssetCACert,
		fleet.MDMAssetCAKey,
	}), "deleting apple mdm assets")
}<|MERGE_RESOLUTION|>--- conflicted
+++ resolved
@@ -2290,13 +2290,10 @@
 	return signedCSRB64, nil
 }
 
-<<<<<<< HEAD
-=======
 ////////////////////////////////////////////////////////////////////////////////
 // POST /mdm/apple/apns_certificate
 ////////////////////////////////////////////////////////////////////////////////
 
->>>>>>> 42876a69
 type uploadMDMAppleAPNSCertRequest struct {
 	File *multipart.FileHeader
 }
@@ -2353,13 +2350,6 @@
 		return err
 	}
 
-<<<<<<< HEAD
-	if len(svc.config.Server.PrivateKey) == 0 {
-		return ctxerr.Wrap(ctx, errors.New("no private key configured"))
-	}
-
-=======
->>>>>>> 42876a69
 	if cert == nil {
 		return ctxerr.Wrap(ctx, fleet.NewInvalidArgumentError("certificate", "Invalid certificate. Please provide a valid certificate from Apple Push Certificate Portal."))
 	}
@@ -2376,18 +2366,6 @@
 		return ctxerr.Wrap(ctx, fleet.NewInvalidArgumentError("certificate", "Invalid certificate. Please provide a valid certificate from Apple Push Certificate Portal."))
 	}
 
-<<<<<<< HEAD
-	// Save to DB encrypted
-	encryptedCert, err := Encrypt(certBytes, svc.config.Server.PrivateKey)
-	if err != nil {
-		return ctxerr.Wrap(ctx, err, "encrypting apns certificate")
-	}
-
-	return ctxerr.Wrap(
-		ctx,
-		svc.ds.InsertMDMConfigAssets(ctx, []fleet.MDMConfigAsset{
-			{Name: fleet.MDMAssetAPNSCert, Value: encryptedCert},
-=======
 	if err := svc.authz.Authorize(ctx, &fleet.AppleMDM{}, fleet.ActionRead); err != nil {
 		return err
 	}
@@ -2418,19 +2396,15 @@
 		ctx,
 		svc.ds.InsertMDMConfigAssets(ctx, []fleet.MDMConfigAsset{
 			{Name: fleet.MDMAssetAPNSCert, Value: certBytes},
->>>>>>> 42876a69
 		}),
 		"writing apns cert to db",
 	)
 }
 
-<<<<<<< HEAD
-=======
 ////////////////////////////////////////////////////////////////////////////////
 // DELETE /mdm/apple/apns_certificate
 ////////////////////////////////////////////////////////////////////////////////
 
->>>>>>> 42876a69
 type deleteMDMAppleAPNSCertRequest struct{}
 
 type deleteMDMAppleAPNSCertResponse struct {
