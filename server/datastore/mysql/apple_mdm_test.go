package mysql

import (
	"context"
	"crypto/md5" // nolint:gosec // used only to hash for efficient comparisons
	"crypto/sha256"
	"database/sql"
	"encoding/json"
	"errors"
	"fmt"
	"strings"
	"testing"
	"time"

	"github.com/VividCortex/mysqlerr"
	"github.com/fleetdm/fleet/v4/pkg/optjson"
	"github.com/fleetdm/fleet/v4/server/config"
	"github.com/fleetdm/fleet/v4/server/fleet"
	fleetmdm "github.com/fleetdm/fleet/v4/server/mdm"
	apple_mdm "github.com/fleetdm/fleet/v4/server/mdm/apple"
	"github.com/fleetdm/fleet/v4/server/mdm/apple/mobileconfig"
	"github.com/fleetdm/fleet/v4/server/mdm/nanodep/godep"
	"github.com/fleetdm/fleet/v4/server/mdm/nanodep/tokenpki"
	"github.com/fleetdm/fleet/v4/server/mdm/nanomdm/mdm"
	"github.com/fleetdm/fleet/v4/server/mdm/nanomdm/push"
	"github.com/fleetdm/fleet/v4/server/ptr"
	"github.com/fleetdm/fleet/v4/server/test"
	"github.com/go-sql-driver/mysql"
	"github.com/google/uuid"
	"github.com/jmoiron/sqlx"
	"github.com/stretchr/testify/assert"
	"github.com/stretchr/testify/require"
)

func TestMDMApple(t *testing.T) {
	ds := CreateMySQLDS(t)

	cases := []struct {
		name string
		fn   func(t *testing.T, ds *Datastore)
	}{
		{"TestNewMDMAppleConfigProfileDuplicateName", testNewMDMAppleConfigProfileDuplicateName},
		{"TestNewMDMAppleConfigProfileLabels", testNewMDMAppleConfigProfileLabels},
		{"TestNewMDMAppleConfigProfileDuplicateIdentifier", testNewMDMAppleConfigProfileDuplicateIdentifier},
		{"TestDeleteMDMAppleConfigProfile", testDeleteMDMAppleConfigProfile},
		{"TestDeleteMDMAppleConfigProfileByTeamAndIdentifier", testDeleteMDMAppleConfigProfileByTeamAndIdentifier},
		{"TestListMDMAppleConfigProfiles", testListMDMAppleConfigProfiles},
		{"TestHostDetailsMDMProfiles", testHostDetailsMDMProfiles},
		{"TestBatchSetMDMAppleProfiles", testBatchSetMDMAppleProfiles},
		{"TestMDMAppleProfileManagement", testMDMAppleProfileManagement},
		{"TestMDMAppleProfileManagementBatch2", testMDMAppleProfileManagementBatch2},
		{"TestMDMAppleProfileManagementBatch3", testMDMAppleProfileManagementBatch3},
		{"TestGetMDMAppleProfilesContents", testGetMDMAppleProfilesContents},
		{"TestAggregateMacOSSettingsStatusWithFileVault", testAggregateMacOSSettingsStatusWithFileVault},
		{"TestMDMAppleHostsProfilesStatus", testMDMAppleHostsProfilesStatus},
		{"TestMDMAppleIdPAccount", testMDMAppleIdPAccount},
		{"TestIgnoreMDMClientError", testDoNotIgnoreMDMClientError},
		{"TestDeleteMDMAppleProfilesForHost", testDeleteMDMAppleProfilesForHost},
		{"TestGetMDMAppleCommandResults", testGetMDMAppleCommandResults},
		{"TestBulkUpsertMDMAppleConfigProfiles", testBulkUpsertMDMAppleConfigProfile},
		{"TestMDMAppleBootstrapPackageCRUD", testMDMAppleBootstrapPackageCRUD},
		{"TestListMDMAppleCommands", testListMDMAppleCommands},
		{"TestMDMAppleSetupAssistant", testMDMAppleSetupAssistant},
		{"TestMDMAppleEnrollmentProfile", testMDMAppleEnrollmentProfile},
		{"TestListMDMAppleSerials", testListMDMAppleSerials},
		{"TestMDMAppleDefaultSetupAssistant", testMDMAppleDefaultSetupAssistant},
		{"TestSetVerifiedMacOSProfiles", testSetVerifiedMacOSProfiles},
		{"TestMDMAppleConfigProfileHash", testMDMAppleConfigProfileHash},
		{"TestMDMAppleResetEnrollment", testMDMAppleResetEnrollment},
		{"TestMDMAppleDeleteHostDEPAssignments", testMDMAppleDeleteHostDEPAssignments},
		{"LockUnlockWipeMacOS", testLockUnlockWipeMacOS},
		{"ScreenDEPAssignProfileSerialsForCooldown", testScreenDEPAssignProfileSerialsForCooldown},
		{"MDMAppleDDMDeclarationsToken", testMDMAppleDDMDeclarationsToken},
		{"MDMAppleSetPendingDeclarationsAs", testMDMAppleSetPendingDeclarationsAs},
		{"SetOrUpdateMDMAppleDeclaration", testSetOrUpdateMDMAppleDDMDeclaration},
		{"DEPAssignmentUpdates", testMDMAppleDEPAssignmentUpdates},
		{"TestMDMConfigAsset", testMDMConfigAsset},
	}

	for _, c := range cases {
		t.Run(c.name, func(t *testing.T) {
			defer TruncateTables(t, ds)

			c.fn(t, ds)
		})
	}
}

func testNewMDMAppleConfigProfileDuplicateName(t *testing.T, ds *Datastore) {
	ctx := context.Background()

	// create a couple Apple profiles for no-team
	profA, err := ds.NewMDMAppleConfigProfile(ctx, *generateCP("a", "a", 0))
	require.NoError(t, err)
	require.NotZero(t, profA.ProfileID)
	require.NotEmpty(t, profA.ProfileUUID)
	require.Equal(t, "a", string(profA.ProfileUUID[0]))
	profB, err := ds.NewMDMAppleConfigProfile(ctx, *generateCP("b", "b", 0))
	require.NoError(t, err)
	require.NotZero(t, profB.ProfileID)
	require.NotEmpty(t, profB.ProfileUUID)
	require.Equal(t, "a", string(profB.ProfileUUID[0]))
	// create a Windows profile for no-team
	profC, err := ds.NewMDMWindowsConfigProfile(ctx, fleet.MDMWindowsConfigProfile{Name: "c", TeamID: nil, SyncML: []byte("<Replace></Replace>")})
	require.NoError(t, err)
	require.NotEmpty(t, profC.ProfileUUID)
	require.Equal(t, "w", string(profC.ProfileUUID[0]))

	// create the same name for team 1 as Apple profile
	profATm, err := ds.NewMDMAppleConfigProfile(ctx, *generateCP("a", "a", 1))
	require.NoError(t, err)
	require.NotZero(t, profATm.ProfileID)
	require.NotEmpty(t, profATm.ProfileUUID)
	require.Equal(t, "a", string(profATm.ProfileUUID[0]))
	require.NotNil(t, profATm.TeamID)
	require.Equal(t, uint(1), *profATm.TeamID)
	// create the same B profile for team 1 as Windows profile
	profBTm, err := ds.NewMDMWindowsConfigProfile(ctx, fleet.MDMWindowsConfigProfile{Name: "b", TeamID: ptr.Uint(1), SyncML: []byte("<Replace></Replace>")})
	require.NoError(t, err)
	require.NotEmpty(t, profBTm.ProfileUUID)

	var existsErr *existsError
	// create a duplicate of Apple for no-team
	_, err = ds.NewMDMAppleConfigProfile(ctx, *generateCP("b", "b", 0))
	require.Error(t, err)
	require.ErrorAs(t, err, &existsErr)
	// create a duplicate of Windows for no-team
	_, err = ds.NewMDMAppleConfigProfile(ctx, *generateCP("c", "c", 0))
	require.Error(t, err)
	require.ErrorAs(t, err, &existsErr)
	// create a duplicate of Apple for team
	_, err = ds.NewMDMAppleConfigProfile(ctx, *generateCP("a", "a", 1))
	require.Error(t, err)
	require.ErrorAs(t, err, &existsErr)
	// create a duplicate of Windows for team
	_, err = ds.NewMDMAppleConfigProfile(ctx, *generateCP("b", "b", 1))
	require.Error(t, err)
	require.ErrorAs(t, err, &existsErr)
	// create a duplicate name with a Windows profile for no-team
	_, err = ds.NewMDMWindowsConfigProfile(ctx, fleet.MDMWindowsConfigProfile{Name: "a", TeamID: nil, SyncML: []byte("<Replace></Replace>")})
	require.Error(t, err)
	require.ErrorAs(t, err, &existsErr)
	// create a duplicate name with a Windows profile for team
	_, err = ds.NewMDMWindowsConfigProfile(ctx, fleet.MDMWindowsConfigProfile{Name: "a", TeamID: ptr.Uint(1), SyncML: []byte("<Replace></Replace>")})
	require.Error(t, err)
	require.ErrorAs(t, err, &existsErr)
}

func testNewMDMAppleConfigProfileLabels(t *testing.T, ds *Datastore) {
	ctx := context.Background()
	dummyMC := mobileconfig.Mobileconfig([]byte("DummyTestMobileconfigBytes"))
	cp := fleet.MDMAppleConfigProfile{
		Name:         "DummyTestName",
		Identifier:   "DummyTestIdentifier",
		Mobileconfig: dummyMC,
		TeamID:       nil,
		Labels: []fleet.ConfigurationProfileLabel{
			{LabelName: "foo", LabelID: 1},
		},
	}
	_, err := ds.NewMDMAppleConfigProfile(ctx, cp)
	require.NotNil(t, err)
	require.True(t, fleet.IsForeignKey(err))

	label := &fleet.Label{
		Name:        "my label",
		Description: "a label",
		Query:       "select 1 from processes;",
		Platform:    "darwin",
	}
	label, err = ds.NewLabel(ctx, label)
	require.NoError(t, err)
	cp.Labels = []fleet.ConfigurationProfileLabel{
		{LabelName: label.Name, LabelID: label.ID},
	}
	prof, err := ds.NewMDMAppleConfigProfile(ctx, cp)
	require.NoError(t, err)
	require.NotEmpty(t, prof.ProfileUUID)
}

func testNewMDMAppleConfigProfileDuplicateIdentifier(t *testing.T, ds *Datastore) {
	ctx := context.Background()
	initialCP := storeDummyConfigProfileForTest(t, ds)

	// cannot create another profile with the same identifier if it is on the same team
	duplicateCP := fleet.MDMAppleConfigProfile{
		Name:         "DifferentNameDoesNotMatter",
		Identifier:   initialCP.Identifier,
		TeamID:       initialCP.TeamID,
		Mobileconfig: initialCP.Mobileconfig,
	}
	_, err := ds.NewMDMAppleConfigProfile(ctx, duplicateCP)
	expectedErr := &existsError{ResourceType: "MDMAppleConfigProfile.PayloadIdentifier", Identifier: initialCP.Identifier, TeamID: initialCP.TeamID}
	require.ErrorContains(t, err, expectedErr.Error())

	// can create another profile with the same name if it is on a different team
	duplicateCP.TeamID = ptr.Uint(*duplicateCP.TeamID + 1)
	newCP, err := ds.NewMDMAppleConfigProfile(ctx, duplicateCP)
	require.NoError(t, err)
	checkConfigProfile(t, duplicateCP, *newCP)

	// get it back from both the deprecated ID and the uuid methods
	storedCP, err := ds.GetMDMAppleConfigProfileByDeprecatedID(ctx, newCP.ProfileID)
	require.NoError(t, err)
	checkConfigProfile(t, *newCP, *storedCP)
	require.Nil(t, storedCP.Labels)
	storedCP, err = ds.GetMDMAppleConfigProfile(ctx, newCP.ProfileUUID)
	require.NoError(t, err)
	checkConfigProfile(t, *newCP, *storedCP)
	require.Nil(t, storedCP.Labels)

	// create a label-based profile
	lbl, err := ds.NewLabel(ctx, &fleet.Label{Name: "lbl", Query: "select 1"})
	require.NoError(t, err)

	labelCP := fleet.MDMAppleConfigProfile{
		Name:         "label-based",
		Identifier:   "label-based",
		Mobileconfig: mobileconfig.Mobileconfig([]byte("LabelTestMobileconfigBytes")),
		Labels: []fleet.ConfigurationProfileLabel{
			{LabelName: lbl.Name, LabelID: lbl.ID},
		},
	}
	labelProf, err := ds.NewMDMAppleConfigProfile(ctx, labelCP)
	require.NoError(t, err)

	// get it back from both the deprecated ID and the uuid methods, labels are
	// only included in the uuid one
	prof, err := ds.GetMDMAppleConfigProfileByDeprecatedID(ctx, labelProf.ProfileID)
	require.NoError(t, err)
	require.Nil(t, prof.Labels)
	prof, err = ds.GetMDMAppleConfigProfile(ctx, labelProf.ProfileUUID)
	require.NoError(t, err)
	require.Len(t, prof.Labels, 1)
	require.Equal(t, lbl.Name, prof.Labels[0].LabelName)
	require.False(t, prof.Labels[0].Broken)

	// break the profile by deleting the label
	require.NoError(t, ds.DeleteLabel(ctx, lbl.Name))

	prof, err = ds.GetMDMAppleConfigProfile(ctx, labelProf.ProfileUUID)
	require.NoError(t, err)
	require.Len(t, prof.Labels, 1)
	require.Equal(t, lbl.Name, prof.Labels[0].LabelName)
	require.True(t, prof.Labels[0].Broken)
}

func generateCP(name string, identifier string, teamID uint) *fleet.MDMAppleConfigProfile {
	mc := mobileconfig.Mobileconfig([]byte(name + identifier))
	return &fleet.MDMAppleConfigProfile{
		Name:         name,
		Identifier:   identifier,
		TeamID:       &teamID,
		Mobileconfig: mc,
	}
}

func testListMDMAppleConfigProfiles(t *testing.T, ds *Datastore) {
	ctx := context.Background()

	expectedTeam0 := []*fleet.MDMAppleConfigProfile{}
	expectedTeam1 := []*fleet.MDMAppleConfigProfile{}

	// add profile with team id zero (i.e. profile is not associated with any team)
	cp, err := ds.NewMDMAppleConfigProfile(ctx, *generateCP("name0", "identifier0", 0))
	require.NoError(t, err)
	expectedTeam0 = append(expectedTeam0, cp)
	cps, err := ds.ListMDMAppleConfigProfiles(ctx, nil)
	require.NoError(t, err)
	require.Len(t, cps, 1)
	checkConfigProfileWithChecksum(t, *expectedTeam0[0], *cps[0])

	// add fleet-managed profiles for the team and globally
	for idf := range mobileconfig.FleetPayloadIdentifiers() {
		_, err = ds.NewMDMAppleConfigProfile(ctx, *generateCP("name_"+idf, idf, 1))
		require.NoError(t, err)
		_, err = ds.NewMDMAppleConfigProfile(ctx, *generateCP("name_"+idf, idf, 0))
		require.NoError(t, err)
	}

	// add profile with team id 1
	cp, err = ds.NewMDMAppleConfigProfile(ctx, *generateCP("name1", "identifier1", 1))
	require.NoError(t, err)
	expectedTeam1 = append(expectedTeam1, cp)
	// list profiles for team id 1
	cps, err = ds.ListMDMAppleConfigProfiles(ctx, ptr.Uint(1))
	require.NoError(t, err)
	require.Len(t, cps, 1)
	checkConfigProfileWithChecksum(t, *expectedTeam1[0], *cps[0])

	// add another profile with team id 1
	cp, err = ds.NewMDMAppleConfigProfile(ctx, *generateCP("another_name1", "another_identifier1", 1))
	require.NoError(t, err)
	expectedTeam1 = append(expectedTeam1, cp)
	// list profiles for team id 1
	cps, err = ds.ListMDMAppleConfigProfiles(ctx, ptr.Uint(1))
	require.NoError(t, err)
	require.Len(t, cps, 2)
	for _, cp := range cps {
		switch cp.Name {
		case "name1":
			checkConfigProfileWithChecksum(t, *expectedTeam1[0], *cp)
		case "another_name1":
			checkConfigProfileWithChecksum(t, *expectedTeam1[1], *cp)
		default:
			t.FailNow()
		}
	}

	// try to list profiles for non-existent team id
	cps, err = ds.ListMDMAppleConfigProfiles(ctx, ptr.Uint(42))
	require.NoError(t, err)
	require.Len(t, cps, 0)
}

func testDeleteMDMAppleConfigProfile(t *testing.T, ds *Datastore) {
	ctx := context.Background()

	// first via the deprecated ID
	initialCP := storeDummyConfigProfileForTest(t, ds)
	err := ds.DeleteMDMAppleConfigProfileByDeprecatedID(ctx, initialCP.ProfileID)
	require.NoError(t, err)
	_, err = ds.GetMDMAppleConfigProfileByDeprecatedID(ctx, initialCP.ProfileID)
	require.ErrorIs(t, err, sql.ErrNoRows)

	err = ds.DeleteMDMAppleConfigProfileByDeprecatedID(ctx, initialCP.ProfileID)
	require.ErrorIs(t, err, sql.ErrNoRows)

	// next via the uuid
	initialCP = storeDummyConfigProfileForTest(t, ds)
	err = ds.DeleteMDMAppleConfigProfile(ctx, initialCP.ProfileUUID)
	require.NoError(t, err)
	_, err = ds.GetMDMAppleConfigProfile(ctx, initialCP.ProfileUUID)
	require.ErrorIs(t, err, sql.ErrNoRows)

	err = ds.DeleteMDMAppleConfigProfile(ctx, initialCP.ProfileUUID)
	require.ErrorIs(t, err, sql.ErrNoRows)

	// delete by name via a non-existing name is not an error
	err = ds.DeleteMDMAppleDeclarationByName(ctx, nil, "test")
	require.NoError(t, err)

	testDecl := declForTest("D1", "D1", "{}")
	dbDecl, err := ds.NewMDMAppleDeclaration(ctx, testDecl)
	require.NoError(t, err)

	// delete for a non-existing team does nothing
	err = ds.DeleteMDMAppleDeclarationByName(ctx, ptr.Uint(1), dbDecl.Name)
	require.NoError(t, err)
	// ddm still exists
	_, err = ds.GetMDMAppleDeclaration(ctx, dbDecl.DeclarationUUID)
	require.NoError(t, err)

	// properly delete
	err = ds.DeleteMDMAppleDeclarationByName(ctx, nil, dbDecl.Name)
	require.NoError(t, err)
	_, err = ds.GetMDMAppleDeclaration(ctx, dbDecl.DeclarationUUID)
	require.ErrorIs(t, err, sql.ErrNoRows)
}

func testDeleteMDMAppleConfigProfileByTeamAndIdentifier(t *testing.T, ds *Datastore) {
	ctx := context.Background()
	initialCP := storeDummyConfigProfileForTest(t, ds)

	err := ds.DeleteMDMAppleConfigProfileByTeamAndIdentifier(ctx, initialCP.TeamID, initialCP.Identifier)
	require.NoError(t, err)

	_, err = ds.GetMDMAppleConfigProfile(ctx, initialCP.ProfileUUID)
	require.ErrorIs(t, err, sql.ErrNoRows)

	err = ds.DeleteMDMAppleConfigProfileByTeamAndIdentifier(ctx, initialCP.TeamID, initialCP.Identifier)
	require.ErrorIs(t, err, sql.ErrNoRows)
}

func storeDummyConfigProfileForTest(t *testing.T, ds *Datastore) *fleet.MDMAppleConfigProfile {
	dummyMC := mobileconfig.Mobileconfig([]byte("DummyTestMobileconfigBytes"))
	dummyCP := fleet.MDMAppleConfigProfile{
		Name:         "DummyTestName",
		Identifier:   "DummyTestIdentifier",
		Mobileconfig: dummyMC,
		TeamID:       nil,
	}

	ctx := context.Background()

	newCP, err := ds.NewMDMAppleConfigProfile(ctx, dummyCP)
	require.NoError(t, err)
	checkConfigProfile(t, dummyCP, *newCP)
	storedCP, err := ds.GetMDMAppleConfigProfile(ctx, newCP.ProfileUUID)
	require.NoError(t, err)
	checkConfigProfile(t, *newCP, *storedCP)

	return storedCP
}

func checkConfigProfile(t *testing.T, expected, actual fleet.MDMAppleConfigProfile) {
	require.Equal(t, expected.Name, actual.Name)
	require.Equal(t, expected.Identifier, actual.Identifier)
	require.Equal(t, expected.Mobileconfig, actual.Mobileconfig)
	if !expected.UploadedAt.IsZero() {
		require.True(t, expected.UploadedAt.Equal(actual.UploadedAt))
	}
}

func checkConfigProfileWithChecksum(t *testing.T, expected, actual fleet.MDMAppleConfigProfile) {
	checkConfigProfile(t, expected, actual)
	require.ElementsMatch(t, md5.Sum(expected.Mobileconfig), actual.Checksum) // nolint:gosec // used only to hash for efficient comparisons
}

func testHostDetailsMDMProfiles(t *testing.T, ds *Datastore) {
	ctx := context.Background()

	p0, err := ds.NewMDMAppleConfigProfile(ctx, fleet.MDMAppleConfigProfile{Name: "Name0", Identifier: "Identifier0", Mobileconfig: []byte("profile0-bytes")})
	require.NoError(t, err)

	p1, err := ds.NewMDMAppleConfigProfile(ctx, fleet.MDMAppleConfigProfile{Name: "Name1", Identifier: "Identifier1", Mobileconfig: []byte("profile1-bytes")})
	require.NoError(t, err)

	p2, err := ds.NewMDMAppleConfigProfile(ctx, fleet.MDMAppleConfigProfile{Name: "Name2", Identifier: "Identifier2", Mobileconfig: []byte("profile2-bytes")})
	require.NoError(t, err)

	profiles, err := ds.ListMDMAppleConfigProfiles(ctx, ptr.Uint(0))
	require.NoError(t, err)
	require.Len(t, profiles, 3)

	h0, err := ds.NewHost(ctx, &fleet.Host{
		DetailUpdatedAt: time.Now(),
		LabelUpdatedAt:  time.Now(),
		PolicyUpdatedAt: time.Now(),
		SeenTime:        time.Now(),
		OsqueryHostID:   ptr.String("host0-osquery-id"),
		NodeKey:         ptr.String("host0-node-key"),
		UUID:            "host0-test-mdm-profiles",
		Hostname:        "hostname0",
	})
	require.NoError(t, err)

	gotHost, err := ds.Host(ctx, h0.ID)
	require.NoError(t, err)
	require.Nil(t, gotHost.MDM.Profiles)
	gotProfs, err := ds.GetHostMDMAppleProfiles(ctx, h0.UUID)
	require.NoError(t, err)
	require.Nil(t, gotProfs)

	h1, err := ds.NewHost(ctx, &fleet.Host{
		DetailUpdatedAt: time.Now(),
		LabelUpdatedAt:  time.Now(),
		PolicyUpdatedAt: time.Now(),
		SeenTime:        time.Now(),
		OsqueryHostID:   ptr.String("host1-osquery-id"),
		NodeKey:         ptr.String("host1-node-key"),
		UUID:            "host1-test-mdm-profiles",
		Hostname:        "hostname1",
	})
	require.NoError(t, err)

	gotHost, err = ds.Host(ctx, h1.ID)
	require.NoError(t, err)
	require.Nil(t, gotHost.MDM.Profiles)
	gotProfs, err = ds.GetHostMDMAppleProfiles(ctx, h1.UUID)
	require.NoError(t, err)
	require.Nil(t, gotProfs)

	expectedProfiles0 := map[string]fleet.HostMDMAppleProfile{
		p0.ProfileUUID: {HostUUID: h0.UUID, Name: p0.Name, ProfileUUID: p0.ProfileUUID, CommandUUID: "cmd0-uuid", Status: &fleet.MDMDeliveryPending, OperationType: fleet.MDMOperationTypeInstall, Detail: ""},
		p1.ProfileUUID: {HostUUID: h0.UUID, Name: p1.Name, ProfileUUID: p1.ProfileUUID, CommandUUID: "cmd1-uuid", Status: &fleet.MDMDeliveryVerifying, OperationType: fleet.MDMOperationTypeInstall, Detail: ""},
		p2.ProfileUUID: {HostUUID: h0.UUID, Name: p2.Name, ProfileUUID: p2.ProfileUUID, CommandUUID: "cmd2-uuid", Status: &fleet.MDMDeliveryFailed, OperationType: fleet.MDMOperationTypeRemove, Detail: "Error removing profile"},
	}

	expectedProfiles1 := map[string]fleet.HostMDMAppleProfile{
		p0.ProfileUUID: {HostUUID: h1.UUID, Name: p0.Name, ProfileUUID: p0.ProfileUUID, CommandUUID: "cmd0-uuid", Status: &fleet.MDMDeliveryFailed, OperationType: fleet.MDMOperationTypeInstall, Detail: "Error installing profile"},
		p1.ProfileUUID: {HostUUID: h1.UUID, Name: p1.Name, ProfileUUID: p1.ProfileUUID, CommandUUID: "cmd1-uuid", Status: &fleet.MDMDeliveryVerifying, OperationType: fleet.MDMOperationTypeInstall, Detail: ""},
		p2.ProfileUUID: {HostUUID: h1.UUID, Name: p2.Name, ProfileUUID: p2.ProfileUUID, CommandUUID: "cmd2-uuid", Status: &fleet.MDMDeliveryFailed, OperationType: fleet.MDMOperationTypeRemove, Detail: "Error removing profile"},
	}

	var args []interface{}
	for _, p := range expectedProfiles0 {
		args = append(args, p.HostUUID, p.ProfileUUID, p.CommandUUID, *p.Status, p.OperationType, p.Detail, p.Name)
	}
	for _, p := range expectedProfiles1 {
		args = append(args, p.HostUUID, p.ProfileUUID, p.CommandUUID, *p.Status, p.OperationType, p.Detail, p.Name)
	}

	ExecAdhocSQL(t, ds, func(q sqlx.ExtContext) error {
		_, err := q.ExecContext(ctx, `
	INSERT INTO host_mdm_apple_profiles (
		host_uuid, profile_uuid, command_uuid, status, operation_type, detail, profile_name)
	VALUES (?,?,?,?,?,?,?),(?,?,?,?,?,?,?),(?,?,?,?,?,?,?),(?,?,?,?,?,?,?),(?,?,?,?,?,?,?),(?,?,?,?,?,?,?)
		`, args...,
		)
		if err != nil {
			return err
		}
		return nil
	})

	gotHost, err = ds.Host(ctx, h0.ID)
	require.NoError(t, err)
	require.Nil(t, gotHost.MDM.Profiles) // ds.Host never returns MDM profiles

	gotProfs, err = ds.GetHostMDMAppleProfiles(ctx, h0.UUID)
	require.NoError(t, err)
	require.Len(t, gotProfs, 3)
	for _, gp := range gotProfs {
		ep, ok := expectedProfiles0[gp.ProfileUUID]
		require.True(t, ok)
		require.Equal(t, ep.Name, gp.Name)
		require.Equal(t, *ep.Status, *gp.Status)
		require.Equal(t, ep.OperationType, gp.OperationType)
		require.Equal(t, ep.Detail, gp.Detail)
	}

	gotHost, err = ds.Host(ctx, h1.ID)
	require.NoError(t, err)
	require.Nil(t, gotHost.MDM.Profiles) // ds.Host never returns MDM profiles

	gotProfs, err = ds.GetHostMDMAppleProfiles(ctx, h1.UUID)
	require.NoError(t, err)
	require.Len(t, gotProfs, 3)
	for _, gp := range gotProfs {
		ep, ok := expectedProfiles1[gp.ProfileUUID]
		require.True(t, ok)
		require.Equal(t, ep.Name, gp.Name)
		require.Equal(t, *ep.Status, *gp.Status)
		require.Equal(t, ep.OperationType, gp.OperationType)
		require.Equal(t, ep.Detail, gp.Detail)
	}

	// mark h1's install+failed profile as install+pending
	h1InstallFailed := expectedProfiles1[p0.ProfileUUID]
	err = ds.UpdateOrDeleteHostMDMAppleProfile(ctx, &fleet.HostMDMAppleProfile{
		HostUUID:      h1InstallFailed.HostUUID,
		CommandUUID:   h1InstallFailed.CommandUUID,
		ProfileUUID:   h1InstallFailed.ProfileUUID,
		Name:          h1InstallFailed.Name,
		Status:        &fleet.MDMDeliveryPending,
		OperationType: fleet.MDMOperationTypeInstall,
		Detail:        "",
	})
	require.NoError(t, err)

	// mark h1's remove+failed profile as remove+verifying, deletes the host profile row
	h1RemoveFailed := expectedProfiles1[p2.ProfileUUID]
	err = ds.UpdateOrDeleteHostMDMAppleProfile(ctx, &fleet.HostMDMAppleProfile{
		HostUUID:      h1RemoveFailed.HostUUID,
		CommandUUID:   h1RemoveFailed.CommandUUID,
		ProfileUUID:   h1RemoveFailed.ProfileUUID,
		Name:          h1RemoveFailed.Name,
		Status:        &fleet.MDMDeliveryVerifying,
		OperationType: fleet.MDMOperationTypeRemove,
		Detail:        "",
	})
	require.NoError(t, err)

	gotProfs, err = ds.GetHostMDMAppleProfiles(ctx, h1.UUID)
	require.NoError(t, err)
	require.Len(t, gotProfs, 2) // remove+verifying is not there anymore

	h1InstallPending := h1InstallFailed
	h1InstallPending.Status = &fleet.MDMDeliveryPending
	h1InstallPending.Detail = ""
	expectedProfiles1[p0.ProfileUUID] = h1InstallPending
	delete(expectedProfiles1, p2.ProfileUUID)
	for _, gp := range gotProfs {
		ep, ok := expectedProfiles1[gp.ProfileUUID]
		require.True(t, ok)
		require.Equal(t, ep.Name, gp.Name)
		require.Equal(t, *ep.Status, *gp.Status)
		require.Equal(t, ep.OperationType, gp.OperationType)
		require.Equal(t, ep.Detail, gp.Detail)
	}
}

func TestIngestMDMAppleDevicesFromDEPSync(t *testing.T) {
	ds := CreateMySQLDS(t)
	ctx := context.Background()
	createBuiltinLabels(t, ds)

	for i := 0; i < 10; i++ {
		_, err := ds.NewHost(ctx, &fleet.Host{
			Hostname:        fmt.Sprintf("hostname_%d", i),
			DetailUpdatedAt: time.Now(),
			LabelUpdatedAt:  time.Now(),
			PolicyUpdatedAt: time.Now(),
			SeenTime:        time.Now().Add(-time.Duration(i) * time.Minute),
			OsqueryHostID:   ptr.String(fmt.Sprintf("osquery-host-id_%d", i)),
			NodeKey:         ptr.String(fmt.Sprintf("node-key_%d", i)),
			UUID:            fmt.Sprintf("uuid_%d", i),
			HardwareSerial:  fmt.Sprintf("serial_%d", i),
		})
		require.NoError(t, err)
	}

	hosts := listHostsCheckCount(t, ds, fleet.TeamFilter{User: test.UserAdmin}, fleet.HostListOptions{}, 10)
	wantSerials := []string{}
	for _, h := range hosts {
		wantSerials = append(wantSerials, h.HardwareSerial)
	}

	// mock results incoming from depsync.Syncer
	depDevices := []godep.Device{
		{SerialNumber: "abc", Model: "MacBook Pro", OS: "OSX", OpType: "added"},                      // ingested; new serial, macOS, "added" op type
		{SerialNumber: "abc", Model: "MacBook Pro", OS: "OSX", OpType: "added"},                      // not ingested; duplicate serial
		{SerialNumber: hosts[0].HardwareSerial, Model: "MacBook Pro", OS: "OSX", OpType: "added"},    // not ingested; existing serial
		{SerialNumber: "ijk", Model: "MacBook Pro", OS: "", OpType: "added"},                         // ingested; empty OS
		{SerialNumber: "tuv", Model: "MacBook Pro", OS: "OSX", OpType: "modified"},                   // ingested; op type "modified", but new serial
		{SerialNumber: hosts[1].HardwareSerial, Model: "MacBook Pro", OS: "OSX", OpType: "modified"}, // not ingested; op type "modified", existing serial
		{SerialNumber: "xyz", Model: "MacBook Pro", OS: "OSX", OpType: "updated"},                    // not ingested; op type "updated"
		{SerialNumber: "xyz", Model: "MacBook Pro", OS: "OSX", OpType: "deleted"},                    // not ingested; op type "deleted"
		{SerialNumber: "xyz", Model: "MacBook Pro", OS: "OSX", OpType: "added"},                      // ingested; new serial, macOS, "added" op type
	}
	wantSerials = append(wantSerials, "abc", "xyz", "ijk", "tuv")

	n, tmID, err := ds.IngestMDMAppleDevicesFromDEPSync(ctx, depDevices)
	require.NoError(t, err)
	require.EqualValues(t, 4, n) // 4 new hosts ("abc", "xyz", "ijk", "tuv")
	require.Nil(t, tmID)

	hosts = listHostsCheckCount(t, ds, fleet.TeamFilter{User: test.UserAdmin}, fleet.HostListOptions{}, len(wantSerials))
	gotSerials := []string{}
	for _, h := range hosts {
		gotSerials = append(gotSerials, h.HardwareSerial)
		if hs := h.HardwareSerial; hs == "abc" || hs == "xyz" {
			checkMDMHostRelatedTables(t, ds, h.ID, hs, "MacBook Pro")
		}
	}
	require.ElementsMatch(t, wantSerials, gotSerials)
}

func TestDEPSyncTeamAssignment(t *testing.T) {
	ds := CreateMySQLDS(t)
	ctx := context.Background()
	createBuiltinLabels(t, ds)

	depDevices := []godep.Device{
		{SerialNumber: "abc", Model: "MacBook Pro", OS: "OSX", OpType: "added"},
		{SerialNumber: "def", Model: "MacBook Pro", OS: "OSX", OpType: "added"},
	}

	n, tmID, err := ds.IngestMDMAppleDevicesFromDEPSync(ctx, depDevices)
	require.NoError(t, err)
	require.Nil(t, tmID)
	require.Equal(t, int64(2), n)

	hosts := listHostsCheckCount(t, ds, fleet.TeamFilter{User: test.UserAdmin}, fleet.HostListOptions{}, 2)
	for _, h := range hosts {
		require.Nil(t, h.TeamID)
	}

	// create a team
	team, err := ds.NewTeam(ctx, &fleet.Team{Name: "test team"})
	require.NoError(t, err)

	// assign the team as the default team for DEP devices
	ac, err := ds.AppConfig(context.Background())
	require.NoError(t, err)
	ac.MDM.AppleBMDefaultTeam = team.Name
	err = ds.SaveAppConfig(context.Background(), ac)
	require.NoError(t, err)

	depDevices = []godep.Device{
		{SerialNumber: "abc", Model: "MacBook Pro", OS: "OSX", OpType: "added"},
		{SerialNumber: "xyz", Model: "MacBook Pro", OS: "OSX", OpType: "added"},
	}

	n, tmID, err = ds.IngestMDMAppleDevicesFromDEPSync(ctx, depDevices)
	require.NoError(t, err)
	require.Equal(t, int64(1), n)
	require.NotNil(t, tmID)
	require.Equal(t, team.ID, *tmID)

	hosts = listHostsCheckCount(t, ds, fleet.TeamFilter{User: test.UserAdmin}, fleet.HostListOptions{}, 3)
	for _, h := range hosts {
		if h.HardwareSerial == "xyz" {
			require.EqualValues(t, team.ID, *h.TeamID)
		} else {
			require.Nil(t, h.TeamID)
		}
	}

	ac.MDM.AppleBMDefaultTeam = "non-existent"
	err = ds.SaveAppConfig(context.Background(), ac)
	require.NoError(t, err)

	depDevices = []godep.Device{
		{SerialNumber: "jqk", Model: "MacBook Pro", OS: "OSX", OpType: "added"},
	}

	n, tmID, err = ds.IngestMDMAppleDevicesFromDEPSync(ctx, depDevices)
	require.NoError(t, err)
	require.EqualValues(t, n, 1)
	require.Nil(t, tmID)

	hosts = listHostsCheckCount(t, ds, fleet.TeamFilter{User: test.UserAdmin}, fleet.HostListOptions{}, 4)
	for _, h := range hosts {
		if h.HardwareSerial == "jqk" {
			require.Nil(t, h.TeamID)
		}
	}
}

func TestMDMEnrollment(t *testing.T) {
	ds := CreateMySQLDS(t)

	cases := []struct {
		name string
		fn   func(t *testing.T, ds *Datastore)
	}{
		{"TestHostAlreadyExistsInFleet", testIngestMDMAppleHostAlreadyExistsInFleet},
		{"TestIngestAfterDEPSync", testIngestMDMAppleIngestAfterDEPSync},
		{"TestBeforeDEPSync", testIngestMDMAppleCheckinBeforeDEPSync},
		{"TestMultipleIngest", testIngestMDMAppleCheckinMultipleIngest},
		{"TestCheckOut", testUpdateHostTablesOnMDMUnenroll},
		{"TestNonDarwinHostAlreadyExistsInFleet", testIngestMDMNonDarwinHostAlreadyExistsInFleet},
	}
	for _, c := range cases {
		t.Run(c.name, func(t *testing.T) {
			defer TruncateTables(t, ds)
			createBuiltinLabels(t, ds)

			c.fn(t, ds)
		})
	}
}

func testIngestMDMAppleHostAlreadyExistsInFleet(t *testing.T, ds *Datastore) {
	ctx := context.Background()
	testSerial := "test-serial"
	testUUID := "test-uuid"

	host, err := ds.NewHost(ctx, &fleet.Host{
		Hostname:        "test-host-name",
		DetailUpdatedAt: time.Now(),
		LabelUpdatedAt:  time.Now(),
		PolicyUpdatedAt: time.Now(),
		SeenTime:        time.Now(),
		OsqueryHostID:   ptr.String("1337"),
		NodeKey:         ptr.String("1337"),
		UUID:            testUUID,
		HardwareSerial:  testSerial,
		Platform:        "darwin",
	})
	require.NoError(t, err)
	err = ds.SetOrUpdateMDMData(ctx, host.ID, false, false, "https://fleetdm.com", true, fleet.WellKnownMDMFleet, "")
	require.NoError(t, err)
	hosts := listHostsCheckCount(t, ds, fleet.TeamFilter{User: test.UserAdmin}, fleet.HostListOptions{}, 1)
	require.Equal(t, testSerial, hosts[0].HardwareSerial)
	require.Equal(t, testUUID, hosts[0].UUID)

	err = ds.MDMAppleUpsertHost(ctx, &fleet.Host{
		UUID:           testUUID,
		HardwareSerial: testSerial,
	})
	require.NoError(t, err)

	hosts = listHostsCheckCount(t, ds, fleet.TeamFilter{User: test.UserAdmin}, fleet.HostListOptions{}, 1)
	require.Equal(t, testSerial, hosts[0].HardwareSerial)
	require.Equal(t, testUUID, hosts[0].UUID)
}

func testIngestMDMNonDarwinHostAlreadyExistsInFleet(t *testing.T, ds *Datastore) {
	ctx := context.Background()
	testSerial := "test-serial"
	testUUID := "test-uuid"

	// this cannot happen for real, but it tests the host-matching logic in that
	// even if the host does match on serial number, it is not used as matching
	// host because it is not a macOS (darwin) platform host.
	host, err := ds.NewHost(ctx, &fleet.Host{
		Hostname:        "test-host-name",
		DetailUpdatedAt: time.Now(),
		LabelUpdatedAt:  time.Now(),
		PolicyUpdatedAt: time.Now(),
		SeenTime:        time.Now(),
		OsqueryHostID:   ptr.String("1337"),
		NodeKey:         ptr.String("1337"),
		UUID:            testUUID,
		HardwareSerial:  testSerial,
		Platform:        "linux",
	})
	require.NoError(t, err)
	err = ds.SetOrUpdateMDMData(ctx, host.ID, false, false, "https://fleetdm.com", true, "Fleet MDM", "")
	require.NoError(t, err)
	hosts := listHostsCheckCount(t, ds, fleet.TeamFilter{User: test.UserAdmin}, fleet.HostListOptions{}, 1)
	require.Equal(t, testSerial, hosts[0].HardwareSerial)
	require.Equal(t, testUUID, hosts[0].UUID)

	err = ds.MDMAppleUpsertHost(ctx, &fleet.Host{
		UUID:           testUUID,
		HardwareSerial: testSerial,
	})
	require.NoError(t, err)

	hosts = listHostsCheckCount(t, ds, fleet.TeamFilter{User: test.UserAdmin}, fleet.HostListOptions{}, 2)
	// a new host was created with the provided uuid/serial and darwin as platform
	require.Equal(t, testSerial, hosts[0].HardwareSerial)
	require.Equal(t, testUUID, hosts[0].UUID)
	require.Equal(t, testSerial, hosts[1].HardwareSerial)
	require.Equal(t, testUUID, hosts[1].UUID)
	id0, id1 := hosts[0].ID, hosts[1].ID
	platform0, platform1 := hosts[0].Platform, hosts[1].Platform
	require.NotEqual(t, id0, id1)
	require.NotEqual(t, platform0, platform1)
	require.ElementsMatch(t, []string{"darwin", "linux"}, []string{platform0, platform1})
}

func testIngestMDMAppleIngestAfterDEPSync(t *testing.T, ds *Datastore) {
	ctx := context.Background()
	testSerial := "test-serial"
	testUUID := "test-uuid"
	testModel := "MacBook Pro"

	// simulate a host that is first ingested via DEP (e.g., the device was added via Apple Business Manager)
	n, tmID, err := ds.IngestMDMAppleDevicesFromDEPSync(ctx, []godep.Device{
		{SerialNumber: testSerial, Model: testModel, OS: "OSX", OpType: "added"},
	})
	require.NoError(t, err)
	require.Equal(t, int64(1), n)
	require.Nil(t, tmID)

	hosts := listHostsCheckCount(t, ds, fleet.TeamFilter{User: test.UserAdmin}, fleet.HostListOptions{}, 1)
	// hosts that are first ingested via DEP will have a serial number but not a UUID because UUID
	// is not available from the DEP sync endpoint
	require.Equal(t, testSerial, hosts[0].HardwareSerial)
	require.Equal(t, "", hosts[0].UUID)
	checkMDMHostRelatedTables(t, ds, hosts[0].ID, testSerial, testModel)

	// now simulate the initial MDM checkin by that same host
	err = ds.MDMAppleUpsertHost(ctx, &fleet.Host{
		UUID:           testUUID,
		HardwareSerial: testSerial,
	})
	require.NoError(t, err)

	hosts = listHostsCheckCount(t, ds, fleet.TeamFilter{User: test.UserAdmin}, fleet.HostListOptions{}, 1)
	require.Equal(t, testSerial, hosts[0].HardwareSerial)
	require.Equal(t, testUUID, hosts[0].UUID)
	checkMDMHostRelatedTables(t, ds, hosts[0].ID, testSerial, testModel)
}

func testIngestMDMAppleCheckinBeforeDEPSync(t *testing.T, ds *Datastore) {
	ctx := context.Background()
	testSerial := "test-serial"
	testUUID := "test-uuid"
	testModel := "MacBook Pro"

	// ingest host on initial mdm checkin
	err := ds.MDMAppleUpsertHost(ctx, &fleet.Host{
		UUID:           testUUID,
		HardwareSerial: testSerial,
		HardwareModel:  testModel,
	})
	require.NoError(t, err)

	hosts := listHostsCheckCount(t, ds, fleet.TeamFilter{User: test.UserAdmin}, fleet.HostListOptions{}, 1)
	require.Equal(t, testSerial, hosts[0].HardwareSerial)
	require.Equal(t, testUUID, hosts[0].UUID)
	checkMDMHostRelatedTables(t, ds, hosts[0].ID, testSerial, testModel)

	// no effect if same host appears in DEP sync
	n, tmID, err := ds.IngestMDMAppleDevicesFromDEPSync(ctx, []godep.Device{
		{SerialNumber: testSerial, Model: testModel, OS: "OSX", OpType: "added"},
	})
	require.NoError(t, err)
	require.Equal(t, int64(0), n)
	require.Nil(t, tmID)

	hosts = listHostsCheckCount(t, ds, fleet.TeamFilter{User: test.UserAdmin}, fleet.HostListOptions{}, 1)
	require.Equal(t, testSerial, hosts[0].HardwareSerial)
	require.Equal(t, testUUID, hosts[0].UUID)
	checkMDMHostRelatedTables(t, ds, hosts[0].ID, testSerial, testModel)
}

func testIngestMDMAppleCheckinMultipleIngest(t *testing.T, ds *Datastore) {
	ctx := context.Background()
	testSerial := "test-serial"
	testUUID := "test-uuid"

	err := ds.MDMAppleUpsertHost(ctx, &fleet.Host{
		UUID:           testUUID,
		HardwareSerial: testSerial,
	})
	require.NoError(t, err)

	hosts := listHostsCheckCount(t, ds, fleet.TeamFilter{User: test.UserAdmin}, fleet.HostListOptions{}, 1)
	require.Equal(t, testSerial, hosts[0].HardwareSerial)
	require.Equal(t, testUUID, hosts[0].UUID)

	// duplicate Authenticate request has no effect
	err = ds.MDMAppleUpsertHost(ctx, &fleet.Host{
		UUID:           testUUID,
		HardwareSerial: testSerial,
	})
	require.NoError(t, err)

	hosts = listHostsCheckCount(t, ds, fleet.TeamFilter{User: test.UserAdmin}, fleet.HostListOptions{}, 1)
	require.Equal(t, testSerial, hosts[0].HardwareSerial)
	require.Equal(t, testUUID, hosts[0].UUID)
}

func testUpdateHostTablesOnMDMUnenroll(t *testing.T, ds *Datastore) {
	ctx := context.Background()
	testSerial := "test-serial"
	testUUID := "test-uuid"
	err := ds.MDMAppleUpsertHost(ctx, &fleet.Host{
		UUID:           testUUID,
		HardwareSerial: testSerial,
	})
	require.NoError(t, err)

	profiles := []*fleet.MDMAppleConfigProfile{
		configProfileForTest(t, "N1", "I1", "z"),
	}

	err = ds.BulkUpsertMDMAppleHostProfiles(ctx, []*fleet.MDMAppleBulkUpsertHostProfilePayload{
		{
			ProfileUUID:       profiles[0].ProfileUUID,
			ProfileIdentifier: profiles[0].Identifier,
			ProfileName:       profiles[0].Name,
			HostUUID:          testUUID,
			Status:            &fleet.MDMDeliveryVerifying,
			OperationType:     fleet.MDMOperationTypeInstall,
			CommandUUID:       "command-uuid",
			Checksum:          []byte("csum"),
		},
	},
	)
	require.NoError(t, err)

	hostProfs, err := ds.GetHostMDMAppleProfiles(ctx, testUUID)
	require.NoError(t, err)
	require.Len(t, hostProfs, len(profiles))

	var hostID uint
	err = sqlx.GetContext(context.Background(), ds.reader(context.Background()), &hostID, `SELECT id  FROM hosts WHERE uuid = ?`, testUUID)
	require.NoError(t, err)
	err = ds.SetOrUpdateHostDiskEncryptionKey(ctx, hostID, "asdf", "", nil)
	require.NoError(t, err)

	key, err := ds.GetHostDiskEncryptionKey(ctx, hostID)
	require.NoError(t, err)
	require.NotNil(t, key)

	// check that an entry in host_mdm exists
	var count int
	err = sqlx.GetContext(context.Background(), ds.reader(context.Background()), &count, `SELECT COUNT(*) FROM host_mdm WHERE host_id = (SELECT id FROM hosts WHERE uuid = ?)`, testUUID)
	require.NoError(t, err)
	require.Equal(t, 1, count)

	err = ds.MDMTurnOff(ctx, testUUID)
	require.NoError(t, err)

	err = sqlx.GetContext(context.Background(), ds.reader(context.Background()), &count, `SELECT COUNT(*) FROM host_mdm WHERE host_id = ?`, testUUID)
	require.NoError(t, err)
	require.Equal(t, 0, count)

	hostProfs, err = ds.GetHostMDMAppleProfiles(ctx, testUUID)
	require.NoError(t, err)
	require.Empty(t, hostProfs)
	key, err = ds.GetHostDiskEncryptionKey(ctx, hostID)
	require.NoError(t, err)
	require.NotNil(t, key)
}

func expectAppleProfiles(
	t *testing.T,
	ds *Datastore,
	tmID *uint,
	want []*fleet.MDMAppleConfigProfile,
) map[string]string {
	if tmID == nil {
		tmID = ptr.Uint(0)
	}
	// don't use ds.ListMDMAppleConfigProfiles as it leaves out
	// fleet-managed profiles.
	var got []*fleet.MDMAppleConfigProfile
	ExecAdhocSQL(t, ds, func(q sqlx.ExtContext) error {
		ctx := context.Background()
		return sqlx.SelectContext(ctx, q, &got, `SELECT * FROM mdm_apple_configuration_profiles WHERE team_id = ?`, tmID)
	})

	// create map of expected profiles keyed by identifier
	wantMap := make(map[string]*fleet.MDMAppleConfigProfile, len(want))
	for _, cp := range want {
		wantMap[cp.Identifier] = cp
	}

	// compare only the fields we care about, and build the resulting map of
	// profile identifier as key to profile UUID as value
	m := make(map[string]string)
	for _, gotp := range got {
		m[gotp.Identifier] = gotp.ProfileUUID
		if gotp.TeamID != nil && *gotp.TeamID == 0 {
			gotp.TeamID = nil
		}

		// ProfileID is non-zero (auto-increment), but otherwise we don't care
		// about it for test assertions.
		require.NotZero(t, gotp.ProfileID)
		gotp.ProfileID = 0

		// ProfileUUID is non-empty and starts with "a", but otherwise we don't
		// care about it for test assertions.
		require.NotEmpty(t, gotp.ProfileUUID)
		require.True(t, strings.HasPrefix(gotp.ProfileUUID, "a"))
		gotp.ProfileUUID = ""

		gotp.CreatedAt = time.Time{}

		// if an expected uploaded_at timestamp is provided for this profile, keep
		// its value, otherwise clear it as we don't care about asserting its
		// value.
		if wantp := wantMap[gotp.Identifier]; wantp == nil || wantp.UploadedAt.IsZero() {
			gotp.UploadedAt = time.Time{}
		}
	}
	// order is not guaranteed
	require.ElementsMatch(t, want, got)
	return m
}

func expectAppleDeclarations(
	t *testing.T,
	ds *Datastore,
	tmID *uint,
	want []*fleet.MDMAppleDeclaration,
) map[string]string {
	if tmID == nil {
		tmID = ptr.Uint(0)
	}

	var got []*fleet.MDMAppleDeclaration
	ExecAdhocSQL(t, ds, func(q sqlx.ExtContext) error {
		ctx := context.Background()
		return sqlx.SelectContext(ctx, q, &got, `SELECT * FROM mdm_apple_declarations WHERE team_id = ?`, tmID)
	})

	// create map of expected declarations keyed by identifier
	wantMap := make(map[string]*fleet.MDMAppleDeclaration, len(want))
	for _, cp := range want {
		wantMap[cp.Identifier] = cp
	}

	JSONRemarshal := func(bytes []byte) ([]byte, error) {
		var ifce interface{}
		err := json.Unmarshal(bytes, &ifce)
		if err != nil {
			return nil, err
		}
		return json.Marshal(ifce)
	}

	// compare only the fields we care about, and build the resulting map of
	// declaration identifier as key to declaration UUID as value
	m := make(map[string]string)
	for _, gotD := range got {

		wantD := wantMap[gotD.Identifier]

		m[gotD.Identifier] = gotD.DeclarationUUID
		if gotD.TeamID != nil && *gotD.TeamID == 0 {
			gotD.TeamID = nil
		}

		// DeclarationUUID is non-empty and starts with "d", but otherwise we don't
		// care about it for test assertions.
		require.NotEmpty(t, gotD.DeclarationUUID)
		require.True(t, strings.HasPrefix(gotD.DeclarationUUID, fleet.MDMAppleDeclarationUUIDPrefix))
		gotD.DeclarationUUID = ""
		gotD.Checksum = "" // don't care about md5checksum here

		gotD.CreatedAt = time.Time{}

		gotBytes, err := JSONRemarshal(gotD.RawJSON)
		require.NoError(t, err)

		wantBytes, err := JSONRemarshal(wantD.RawJSON)
		require.NoError(t, err)

		require.Equal(t, wantBytes, gotBytes)

		// if an expected uploaded_at timestamp is provided for this declaration, keep
		// its value, otherwise clear it as we don't care about asserting its
		// value.
		if wantD == nil || wantD.UploadedAt.IsZero() {
			gotD.UploadedAt = time.Time{}
		}

		require.Equal(t, wantD.Name, gotD.Name)
		require.Equal(t, wantD.Identifier, gotD.Identifier)
		require.Equal(t, wantD.Labels, gotD.Labels)
	}
	return m
}

func testBatchSetMDMAppleProfiles(t *testing.T, ds *Datastore) {
	ctx := context.Background()
	applyAndExpect := func(newSet []*fleet.MDMAppleConfigProfile, tmID *uint, want []*fleet.MDMAppleConfigProfile) map[string]string {
		err := ds.BatchSetMDMAppleProfiles(ctx, tmID, newSet)
		require.NoError(t, err)
		return expectAppleProfiles(t, ds, tmID, want)
	}
	getProfileByTeamAndIdentifier := func(tmID *uint, identifier string) *fleet.MDMAppleConfigProfile {
		var prof fleet.MDMAppleConfigProfile
		var teamID uint
		if tmID != nil {
			teamID = *tmID
		}
		ExecAdhocSQL(t, ds, func(q sqlx.ExtContext) error {
			return sqlx.GetContext(ctx, q, &prof,
				`SELECT * FROM mdm_apple_configuration_profiles WHERE team_id = ? AND identifier = ?`,
				teamID, identifier)
		})
		return &prof
	}

	withTeamID := func(p *fleet.MDMAppleConfigProfile, tmID uint) *fleet.MDMAppleConfigProfile {
		p.TeamID = &tmID
		return p
	}
	withUploadedAt := func(p *fleet.MDMAppleConfigProfile, ua time.Time) *fleet.MDMAppleConfigProfile {
		p.UploadedAt = ua
		return p
	}

	// apply empty set for no-team
	applyAndExpect(nil, nil, nil)

	// apply single profile set for tm1
	mTm1 := applyAndExpect([]*fleet.MDMAppleConfigProfile{
		configProfileForTest(t, "N1", "I1", "a"),
	}, ptr.Uint(1), []*fleet.MDMAppleConfigProfile{
		withTeamID(configProfileForTest(t, "N1", "I1", "a"), 1),
	})
	profTm1I1 := getProfileByTeamAndIdentifier(ptr.Uint(1), "I1")

	// apply single profile set for no-team
	mNoTm := applyAndExpect([]*fleet.MDMAppleConfigProfile{
		configProfileForTest(t, "N1", "I1", "b"),
	}, nil, []*fleet.MDMAppleConfigProfile{
		configProfileForTest(t, "N1", "I1", "b"),
	})
	profNoTmI1 := getProfileByTeamAndIdentifier(nil, "I1")

	// wait a second to ensure timestamps in the DB change
	time.Sleep(time.Second)

	// apply new profile set for tm1
	mTm1b := applyAndExpect([]*fleet.MDMAppleConfigProfile{
		configProfileForTest(t, "N1", "I1", "a"), // unchanged
		configProfileForTest(t, "N2", "I2", "b"),
	}, ptr.Uint(1), []*fleet.MDMAppleConfigProfile{
		withUploadedAt(withTeamID(configProfileForTest(t, "N1", "I1", "a"), 1), profTm1I1.UploadedAt),
		withTeamID(configProfileForTest(t, "N2", "I2", "b"), 1),
	})
	// identifier for N1-I1 is unchanged
	require.Equal(t, mTm1["I1"], mTm1b["I1"])
	profTm1I2 := getProfileByTeamAndIdentifier(ptr.Uint(1), "I2")

	// apply edited (by name only) profile set for no-team
	mNoTmb := applyAndExpect([]*fleet.MDMAppleConfigProfile{
		configProfileForTest(t, "N2", "I1", "b"),
	}, nil, []*fleet.MDMAppleConfigProfile{
		configProfileForTest(t, "N2", "I1", "b"), // name change implies uploaded_at change
	})
	require.Equal(t, mNoTm["I1"], mNoTmb["I1"])

	profNoTmI1b := getProfileByTeamAndIdentifier(nil, "I1")
	require.False(t, profNoTmI1.UploadedAt.Equal(profNoTmI1b.UploadedAt))

	// wait a second to ensure timestamps in the DB change
	time.Sleep(time.Second)

	// apply edited profile (by content only), unchanged profile and new profile
	// for tm1
	mTm1c := applyAndExpect([]*fleet.MDMAppleConfigProfile{
		configProfileForTest(t, "N1", "I1", "z"), // content updated
		configProfileForTest(t, "N2", "I2", "b"), // unchanged
		configProfileForTest(t, "N3", "I3", "c"), // new
	}, ptr.Uint(1), []*fleet.MDMAppleConfigProfile{
		withTeamID(configProfileForTest(t, "N1", "I1", "z"), 1),
		withUploadedAt(withTeamID(configProfileForTest(t, "N2", "I2", "b"), 1), profTm1I2.UploadedAt),
		withTeamID(configProfileForTest(t, "N3", "I3", "c"), 1),
	})
	// identifier for N1-I1 is unchanged
	require.Equal(t, mTm1b["I1"], mTm1c["I1"])
	// identifier for N2-I2 is unchanged
	require.Equal(t, mTm1b["I2"], mTm1c["I2"])

	profTm1I1c := getProfileByTeamAndIdentifier(ptr.Uint(1), "I1")
	// uploaded-at was modified because the content changed
	require.False(t, profTm1I1.UploadedAt.Equal(profTm1I1c.UploadedAt))

	// apply only new profiles to no-team
	applyAndExpect([]*fleet.MDMAppleConfigProfile{
		configProfileForTest(t, "N4", "I4", "d"),
		configProfileForTest(t, "N5", "I5", "e"),
	}, nil, []*fleet.MDMAppleConfigProfile{
		configProfileForTest(t, "N4", "I4", "d"),
		configProfileForTest(t, "N5", "I5", "e"),
	})

	// clear profiles for tm1
	applyAndExpect(nil, ptr.Uint(1), nil)

	// simulate profiles being added by fleet
	fleetProfiles := []*fleet.MDMAppleConfigProfile{}
	expectFleetProfiles := []*fleet.MDMAppleConfigProfile{}
	for fp := range mobileconfig.FleetPayloadIdentifiers() {
		fleetProfiles = append(fleetProfiles, configProfileForTest(t, fp, fp, fp))
		expectFleetProfiles = append(expectFleetProfiles, withTeamID(configProfileForTest(t, fp, fp, fp), 1))
	}

	applyAndExpect(fleetProfiles, nil, fleetProfiles)
	applyAndExpect(fleetProfiles, ptr.Uint(1), expectFleetProfiles)

	// add no-team profiles
	applyAndExpect([]*fleet.MDMAppleConfigProfile{
		configProfileForTest(t, "N1", "I1", "b"),
	}, nil, append([]*fleet.MDMAppleConfigProfile{
		configProfileForTest(t, "N1", "I1", "b"),
	}, fleetProfiles...))

	// add team profiles
	applyAndExpect([]*fleet.MDMAppleConfigProfile{
		configProfileForTest(t, "N1", "I1", "a"),
		configProfileForTest(t, "N2", "I2", "b"),
	}, ptr.Uint(1), append([]*fleet.MDMAppleConfigProfile{
		withTeamID(configProfileForTest(t, "N1", "I1", "a"), 1),
		withTeamID(configProfileForTest(t, "N2", "I2", "b"), 1),
	}, expectFleetProfiles...))

	// cleaning profiles still leaves the profile managed by Fleet
	applyAndExpect(nil, nil, fleetProfiles)
	applyAndExpect(nil, ptr.Uint(1), expectFleetProfiles)
}

func configProfileBytesForTest(name, identifier, uuid string) []byte {
	return []byte(fmt.Sprintf(`<?xml version="1.0" encoding="UTF-8"?>
<!DOCTYPE plist PUBLIC "-//Apple//DTD PLIST 1.0//EN" "http://www.apple.com/DTDs/PropertyList-1.0.dtd">
<plist version="1.0">
<dict>
	<key>PayloadContent</key>
	<array/>
	<key>PayloadDisplayName</key>
	<string>%s</string>
	<key>PayloadIdentifier</key>
	<string>%s</string>
	<key>PayloadType</key>
	<string>Configuration</string>
	<key>PayloadUUID</key>
	<string>%s</string>
	<key>PayloadVersion</key>
	<integer>1</integer>
</dict>
</plist>
`, name, identifier, uuid))
}

func configProfileForTest(t *testing.T, name, identifier, uuid string, labels ...*fleet.Label) *fleet.MDMAppleConfigProfile {
	prof := configProfileBytesForTest(name, identifier, uuid)
	cp, err := fleet.NewMDMAppleConfigProfile(prof, nil)
	require.NoError(t, err)
	sum := md5.Sum(prof) // nolint:gosec // used only to hash for efficient comparisons
	cp.Checksum = sum[:]

	for _, lbl := range labels {
		cp.Labels = append(cp.Labels, fleet.ConfigurationProfileLabel{LabelName: lbl.Name, LabelID: lbl.ID})
	}

	return cp
}

func declForTest(name, identifier, payloadContent string, labels ...*fleet.Label) *fleet.MDMAppleDeclaration {
	tmpl := `{
		"Type": "com.apple.configuration.decl%s",
		"Identifier": "com.fleet.config%s",
		"Payload": {
			"ServiceType": "com.apple.service%s"
		}
	}`

	declBytes := []byte(fmt.Sprintf(tmpl, identifier, identifier, payloadContent))

	decl := &fleet.MDMAppleDeclaration{
		RawJSON:    declBytes,
		Identifier: fmt.Sprintf("com.fleet.config%s", identifier),
		Name:       name,
	}

	for _, l := range labels {
		decl.Labels = append(decl.Labels, fleet.ConfigurationProfileLabel{LabelName: l.Name, LabelID: l.ID})
	}

	return decl
}

func teamConfigProfileForTest(t *testing.T, name, identifier, uuid string, teamID uint) *fleet.MDMAppleConfigProfile {
	prof := configProfileBytesForTest(name, identifier, uuid)
	cp, err := fleet.NewMDMAppleConfigProfile(configProfileBytesForTest(name, identifier, uuid), &teamID)
	require.NoError(t, err)
	sum := md5.Sum(prof) // nolint:gosec // used only to hash for efficient comparisons
	cp.Checksum = sum[:]
	return cp
}

func testMDMAppleProfileManagementBatch2(t *testing.T, ds *Datastore) {
	ds.testUpsertMDMDesiredProfilesBatchSize = 2
	t.Cleanup(func() {
		ds.testUpsertMDMDesiredProfilesBatchSize = 0
	})
	testMDMAppleProfileManagement(t, ds)
}

func testMDMAppleProfileManagementBatch3(t *testing.T, ds *Datastore) {
	ds.testUpsertMDMDesiredProfilesBatchSize = 3
	t.Cleanup(func() {
		ds.testUpsertMDMDesiredProfilesBatchSize = 0
	})
	testMDMAppleProfileManagement(t, ds)
}

func testMDMAppleProfileManagement(t *testing.T, ds *Datastore) {
	ctx := context.Background()

	matchProfiles := func(want, got []*fleet.MDMAppleProfilePayload) {
		// match only the fields we care about
		for _, p := range got {
			require.NotEmpty(t, p.Checksum)
			p.Checksum = nil
		}
		require.ElementsMatch(t, want, got)
	}

	globalProfiles := []*fleet.MDMAppleConfigProfile{
		configProfileForTest(t, "N1", "I1", "z"),
		configProfileForTest(t, "N2", "I2", "b"),
		configProfileForTest(t, "N3", "I3", "c"),
	}
	err := ds.BatchSetMDMAppleProfiles(ctx, nil, globalProfiles)
	require.NoError(t, err)

	globalPfs, err := ds.ListMDMAppleConfigProfiles(ctx, ptr.Uint(0))
	require.NoError(t, err)
	require.Len(t, globalPfs, len(globalProfiles))

	_, err = ds.writer(ctx).Exec(`
          INSERT INTO nano_commands (command_uuid, request_type, command)
          VALUES ('command-uuid', 'foo', '<?xml')
	`)
	require.NoError(t, err)

	// if there are no hosts, then no profiles need to be installed
	profiles, err := ds.ListMDMAppleProfilesToInstall(ctx)
	require.NoError(t, err)
	require.Empty(t, profiles)

	host1, err := ds.NewHost(ctx, &fleet.Host{
		Hostname:      "test-host1-name",
		OsqueryHostID: ptr.String("1337"),
		NodeKey:       ptr.String("1337"),
		UUID:          "test-uuid-1",
		TeamID:        nil,
		Platform:      "darwin",
	})
	require.NoError(t, err)
	// add a user enrollment for this device, nothing else should be modified
	nanoEnroll(t, ds, host1, true)

	// non-macOS hosts shouldn't modify any of the results below
	_, err = ds.NewHost(ctx, &fleet.Host{
		Hostname:      "test-windows-host",
		OsqueryHostID: ptr.String("4824"),
		NodeKey:       ptr.String("4824"),
		UUID:          "test-windows-host",
		TeamID:        nil,
		Platform:      "windows",
	})
	require.NoError(t, err)

	// a macOS host that's not MDM enrolled into Fleet shouldn't
	// modify any of the results below
	_, err = ds.NewHost(ctx, &fleet.Host{
		Hostname:      "test-non-mdm-host",
		OsqueryHostID: ptr.String("4825"),
		NodeKey:       ptr.String("4825"),
		UUID:          "test-non-mdm-host",
		TeamID:        nil,
		Platform:      "darwin",
	})
	require.NoError(t, err)

	// global profiles to install on the newly added host
	profiles, err = ds.ListMDMAppleProfilesToInstall(ctx)
	require.NoError(t, err)
	matchProfiles([]*fleet.MDMAppleProfilePayload{
		{ProfileUUID: globalPfs[0].ProfileUUID, ProfileIdentifier: globalPfs[0].Identifier, ProfileName: globalPfs[0].Name, HostUUID: "test-uuid-1"},
		{ProfileUUID: globalPfs[1].ProfileUUID, ProfileIdentifier: globalPfs[1].Identifier, ProfileName: globalPfs[1].Name, HostUUID: "test-uuid-1"},
		{ProfileUUID: globalPfs[2].ProfileUUID, ProfileIdentifier: globalPfs[2].Identifier, ProfileName: globalPfs[2].Name, HostUUID: "test-uuid-1"},
	}, profiles)

	// add another host, it belongs to a team
	team, err := ds.NewTeam(ctx, &fleet.Team{Name: "test team"})
	require.NoError(t, err)
	host2, err := ds.NewHost(ctx, &fleet.Host{
		Hostname:      "test-host2-name",
		OsqueryHostID: ptr.String("1338"),
		NodeKey:       ptr.String("1338"),
		UUID:          "test-uuid-2",
		TeamID:        &team.ID,
		Platform:      "darwin",
	})
	require.NoError(t, err)
	nanoEnroll(t, ds, host2, false)

	// still the same profiles to assign as there are no profiles for team 1
	profiles, err = ds.ListMDMAppleProfilesToInstall(ctx)
	require.NoError(t, err)
	matchProfiles([]*fleet.MDMAppleProfilePayload{
		{ProfileUUID: globalPfs[0].ProfileUUID, ProfileIdentifier: globalPfs[0].Identifier, ProfileName: globalPfs[0].Name, HostUUID: "test-uuid-1"},
		{ProfileUUID: globalPfs[1].ProfileUUID, ProfileIdentifier: globalPfs[1].Identifier, ProfileName: globalPfs[1].Name, HostUUID: "test-uuid-1"},
		{ProfileUUID: globalPfs[2].ProfileUUID, ProfileIdentifier: globalPfs[2].Identifier, ProfileName: globalPfs[2].Name, HostUUID: "test-uuid-1"},
	}, profiles)

	// assign profiles to team 1
	teamProfiles := []*fleet.MDMAppleConfigProfile{
		configProfileForTest(t, "N4", "I4", "x"),
		configProfileForTest(t, "N5", "I5", "y"),
	}
	err = ds.BatchSetMDMAppleProfiles(ctx, &team.ID, teamProfiles)
	require.NoError(t, err)

	globalPfs, err = ds.ListMDMAppleConfigProfiles(ctx, ptr.Uint(0))
	require.NoError(t, err)
	require.Len(t, globalPfs, 3)
	teamPfs, err := ds.ListMDMAppleConfigProfiles(ctx, ptr.Uint(1))
	require.NoError(t, err)
	require.Len(t, teamPfs, 2)

	// new profiles, this time for the new host belonging to team 1
	profiles, err = ds.ListMDMAppleProfilesToInstall(ctx)
	require.NoError(t, err)
	matchProfiles([]*fleet.MDMAppleProfilePayload{
		{ProfileUUID: globalPfs[0].ProfileUUID, ProfileIdentifier: globalPfs[0].Identifier, ProfileName: globalPfs[0].Name, HostUUID: "test-uuid-1"},
		{ProfileUUID: globalPfs[1].ProfileUUID, ProfileIdentifier: globalPfs[1].Identifier, ProfileName: globalPfs[1].Name, HostUUID: "test-uuid-1"},
		{ProfileUUID: globalPfs[2].ProfileUUID, ProfileIdentifier: globalPfs[2].Identifier, ProfileName: globalPfs[2].Name, HostUUID: "test-uuid-1"},
		{ProfileUUID: teamPfs[0].ProfileUUID, ProfileIdentifier: teamPfs[0].Identifier, ProfileName: teamPfs[0].Name, HostUUID: "test-uuid-2"},
		{ProfileUUID: teamPfs[1].ProfileUUID, ProfileIdentifier: teamPfs[1].Identifier, ProfileName: teamPfs[1].Name, HostUUID: "test-uuid-2"},
	}, profiles)

	// add another global host
	host3, err := ds.NewHost(ctx, &fleet.Host{
		Hostname:      "test-host3-name",
		OsqueryHostID: ptr.String("1339"),
		NodeKey:       ptr.String("1339"),
		UUID:          "test-uuid-3",
		TeamID:        nil,
		Platform:      "darwin",
	})
	require.NoError(t, err)
	nanoEnroll(t, ds, host3, false)

	// more profiles, this time for both global hosts and the team
	profiles, err = ds.ListMDMAppleProfilesToInstall(ctx)
	require.NoError(t, err)
	matchProfiles([]*fleet.MDMAppleProfilePayload{
		{ProfileUUID: globalPfs[0].ProfileUUID, ProfileIdentifier: globalPfs[0].Identifier, ProfileName: globalPfs[0].Name, HostUUID: "test-uuid-1"},
		{ProfileUUID: globalPfs[1].ProfileUUID, ProfileIdentifier: globalPfs[1].Identifier, ProfileName: globalPfs[1].Name, HostUUID: "test-uuid-1"},
		{ProfileUUID: globalPfs[2].ProfileUUID, ProfileIdentifier: globalPfs[2].Identifier, ProfileName: globalPfs[2].Name, HostUUID: "test-uuid-1"},
		{ProfileUUID: teamPfs[0].ProfileUUID, ProfileIdentifier: teamPfs[0].Identifier, ProfileName: teamPfs[0].Name, HostUUID: "test-uuid-2"},
		{ProfileUUID: teamPfs[1].ProfileUUID, ProfileIdentifier: teamPfs[1].Identifier, ProfileName: teamPfs[1].Name, HostUUID: "test-uuid-2"},
		{ProfileUUID: globalPfs[0].ProfileUUID, ProfileIdentifier: globalPfs[0].Identifier, ProfileName: globalPfs[0].Name, HostUUID: "test-uuid-3"},
		{ProfileUUID: globalPfs[1].ProfileUUID, ProfileIdentifier: globalPfs[1].Identifier, ProfileName: globalPfs[1].Name, HostUUID: "test-uuid-3"},
		{ProfileUUID: globalPfs[2].ProfileUUID, ProfileIdentifier: globalPfs[2].Identifier, ProfileName: globalPfs[2].Name, HostUUID: "test-uuid-3"},
	}, profiles)

	// cron runs and updates the status
	err = ds.BulkUpsertMDMAppleHostProfiles(
		ctx, []*fleet.MDMAppleBulkUpsertHostProfilePayload{
			{
				ProfileUUID:       globalPfs[0].ProfileUUID,
				ProfileIdentifier: globalPfs[0].Identifier,
				ProfileName:       globalPfs[0].Name,
				Checksum:          globalProfiles[0].Checksum,
				HostUUID:          "test-uuid-1",
				Status:            &fleet.MDMDeliveryVerifying,
				OperationType:     fleet.MDMOperationTypeInstall,
				CommandUUID:       "command-uuid",
			},
			{
				ProfileUUID:       globalPfs[0].ProfileUUID,
				ProfileIdentifier: globalPfs[0].Identifier,
				ProfileName:       globalPfs[0].Name,
				Checksum:          globalProfiles[0].Checksum,
				HostUUID:          "test-uuid-3",
				Status:            &fleet.MDMDeliveryVerifying,
				OperationType:     fleet.MDMOperationTypeInstall,
				CommandUUID:       "command-uuid",
			},
			{
				ProfileUUID:       globalPfs[1].ProfileUUID,
				ProfileIdentifier: globalPfs[1].Identifier,
				ProfileName:       globalPfs[1].Name,
				Checksum:          globalProfiles[1].Checksum,
				HostUUID:          "test-uuid-1",
				Status:            &fleet.MDMDeliveryVerifying,
				OperationType:     fleet.MDMOperationTypeInstall,
				CommandUUID:       "command-uuid",
			},
			{
				ProfileUUID:       globalPfs[1].ProfileUUID,
				ProfileIdentifier: globalPfs[1].Identifier,
				ProfileName:       globalPfs[1].Name,
				Checksum:          globalProfiles[1].Checksum,
				HostUUID:          "test-uuid-3",
				Status:            &fleet.MDMDeliveryVerifying,
				OperationType:     fleet.MDMOperationTypeInstall,
				CommandUUID:       "command-uuid",
			},
			{
				ProfileUUID:       globalPfs[2].ProfileUUID,
				ProfileIdentifier: globalPfs[2].Identifier,
				ProfileName:       globalPfs[2].Name,
				Checksum:          globalProfiles[2].Checksum,
				HostUUID:          "test-uuid-1",
				Status:            &fleet.MDMDeliveryVerifying,
				OperationType:     fleet.MDMOperationTypeInstall,
				CommandUUID:       "command-uuid",
			},
			{
				ProfileUUID:       globalPfs[2].ProfileUUID,
				ProfileIdentifier: globalPfs[2].Identifier,
				ProfileName:       globalPfs[2].Name,
				Checksum:          globalProfiles[2].Checksum,
				HostUUID:          "test-uuid-3",
				Status:            &fleet.MDMDeliveryVerifying,
				OperationType:     fleet.MDMOperationTypeInstall,
				CommandUUID:       "command-uuid",
			},
			{
				ProfileUUID:       teamPfs[0].ProfileUUID,
				ProfileIdentifier: teamPfs[0].Identifier,
				ProfileName:       teamPfs[0].Name,
				Checksum:          teamProfiles[0].Checksum,
				HostUUID:          "test-uuid-2",
				Status:            &fleet.MDMDeliveryVerifying,
				OperationType:     fleet.MDMOperationTypeInstall,
				CommandUUID:       "command-uuid",
			},
			{
				ProfileUUID:       teamPfs[1].ProfileUUID,
				ProfileIdentifier: teamPfs[1].Identifier,
				ProfileName:       teamPfs[1].Name,
				Checksum:          teamProfiles[1].Checksum,
				HostUUID:          "test-uuid-2",
				Status:            &fleet.MDMDeliveryVerifying,
				OperationType:     fleet.MDMOperationTypeInstall,
				CommandUUID:       "command-uuid",
			},
		},
	)
	require.NoError(t, err)

	// no profiles left to install
	profiles, err = ds.ListMDMAppleProfilesToInstall(ctx)
	require.NoError(t, err)
	require.Empty(t, profiles)

	// no profiles to remove yet
	toRemove, err := ds.ListMDMAppleProfilesToRemove(ctx)
	require.NoError(t, err)
	require.Empty(t, toRemove)

	// set host1 and host 3 to verified status, leave host2 as verifying
	verified := []*fleet.HostMacOSProfile{
		{Identifier: globalPfs[0].Identifier, DisplayName: globalPfs[0].Name, InstallDate: time.Now()},
		{Identifier: globalPfs[1].Identifier, DisplayName: globalPfs[1].Name, InstallDate: time.Now()},
		{Identifier: globalPfs[2].Identifier, DisplayName: globalPfs[2].Name, InstallDate: time.Now()},
	}
	require.NoError(t, apple_mdm.VerifyHostMDMProfiles(ctx, ds, host1, profilesByIdentifier(verified)))
	require.NoError(t, apple_mdm.VerifyHostMDMProfiles(ctx, ds, host3, profilesByIdentifier(verified)))

	// still no profiles to install
	profiles, err = ds.ListMDMAppleProfilesToInstall(ctx)
	require.NoError(t, err)
	require.Empty(t, profiles)

	// still no profiles to remove
	toRemove, err = ds.ListMDMAppleProfilesToRemove(ctx)
	require.NoError(t, err)
	require.Empty(t, toRemove)

	// add host1 to team
	err = ds.AddHostsToTeam(ctx, &team.ID, []uint{host1.ID})
	require.NoError(t, err)

	// profiles to be added for host1 are now related to the team
	profiles, err = ds.ListMDMAppleProfilesToInstall(ctx)
	require.NoError(t, err)
	matchProfiles([]*fleet.MDMAppleProfilePayload{
		{ProfileUUID: teamPfs[0].ProfileUUID, ProfileIdentifier: teamPfs[0].Identifier, ProfileName: teamPfs[0].Name, HostUUID: "test-uuid-1"},
		{ProfileUUID: teamPfs[1].ProfileUUID, ProfileIdentifier: teamPfs[1].Identifier, ProfileName: teamPfs[1].Name, HostUUID: "test-uuid-1"},
	}, profiles)

	// profiles to be removed includes host1's old profiles
	toRemove, err = ds.ListMDMAppleProfilesToRemove(ctx)
	require.NoError(t, err)
	matchProfiles([]*fleet.MDMAppleProfilePayload{
		{
			ProfileUUID:       globalPfs[0].ProfileUUID,
			ProfileIdentifier: globalPfs[0].Identifier,
			ProfileName:       globalPfs[0].Name,
			Status:            &fleet.MDMDeliveryVerified,
			OperationType:     fleet.MDMOperationTypeInstall,
			HostUUID:          "test-uuid-1",
			CommandUUID:       "command-uuid",
		},
		{
			ProfileUUID:       globalPfs[1].ProfileUUID,
			ProfileIdentifier: globalPfs[1].Identifier,
			ProfileName:       globalPfs[1].Name,
			OperationType:     fleet.MDMOperationTypeInstall,
			Status:            &fleet.MDMDeliveryVerified,
			HostUUID:          "test-uuid-1",
			CommandUUID:       "command-uuid",
		},
		{
			ProfileUUID:       globalPfs[2].ProfileUUID,
			ProfileIdentifier: globalPfs[2].Identifier,
			ProfileName:       globalPfs[2].Name,
			OperationType:     fleet.MDMOperationTypeInstall,
			Status:            &fleet.MDMDeliveryVerified,
			HostUUID:          "test-uuid-1",
			CommandUUID:       "command-uuid",
		},
	}, toRemove)
}

// checkMDMHostRelatedTables checks that rows are inserted for new MDM hosts in
// each of host_display_names, host_seen_times, and label_membership. Note that
// related tables records for pre-existing hosts are created outside of the MDM
// enrollment flows so they are not checked in some tests above (e.g.,
// testIngestMDMAppleHostAlreadyExistsInFleet)
func checkMDMHostRelatedTables(t *testing.T, ds *Datastore, hostID uint, expectedSerial string, expectedModel string) {
	var displayName string
	err := sqlx.GetContext(context.Background(), ds.reader(context.Background()), &displayName, `SELECT display_name FROM host_display_names WHERE host_id = ?`, hostID)
	require.NoError(t, err)
	require.Equal(t, fmt.Sprintf("%s (%s)", expectedModel, expectedSerial), displayName)

	var labelsOK []bool
	err = sqlx.SelectContext(context.Background(), ds.reader(context.Background()), &labelsOK, `SELECT 1 FROM label_membership WHERE host_id = ?`, hostID)
	require.NoError(t, err)
	require.Len(t, labelsOK, 2)
	require.True(t, labelsOK[0])
	require.True(t, labelsOK[1])

	appCfg, err := ds.AppConfig(context.Background())
	require.NoError(t, err)
	var hmdm fleet.HostMDM
	err = sqlx.GetContext(context.Background(), ds.reader(context.Background()), &hmdm, `SELECT host_id, server_url, mdm_id FROM host_mdm WHERE host_id = ?`, hostID)
	require.NoError(t, err)
	require.Equal(t, hostID, hmdm.HostID)
	serverURL, err := apple_mdm.ResolveAppleMDMURL(appCfg.ServerSettings.ServerURL)
	require.NoError(t, err)
	require.Equal(t, serverURL, hmdm.ServerURL)
	require.NotEmpty(t, hmdm.MDMID)

	var mdmSolution fleet.MDMSolution
	err = sqlx.GetContext(context.Background(), ds.reader(context.Background()), &mdmSolution, `SELECT name, server_url FROM mobile_device_management_solutions WHERE id = ?`, hmdm.MDMID)
	require.NoError(t, err)
	require.Equal(t, fleet.WellKnownMDMFleet, mdmSolution.Name)
	require.Equal(t, serverURL, mdmSolution.ServerURL)
}

func testGetMDMAppleProfilesContents(t *testing.T, ds *Datastore) {
	ctx := context.Background()
	profiles := []*fleet.MDMAppleConfigProfile{
		configProfileForTest(t, "N1", "I1", "z"),
		configProfileForTest(t, "N2", "I2", "b"),
		configProfileForTest(t, "N3", "I3", "c"),
	}
	err := ds.BatchSetMDMAppleProfiles(ctx, nil, profiles)
	require.NoError(t, err)

	profiles, err = ds.ListMDMAppleConfigProfiles(ctx, ptr.Uint(0))
	require.NoError(t, err)

	cases := []struct {
		uuids []string
		want  map[string]mobileconfig.Mobileconfig
	}{
		{[]string{}, nil},
		{nil, nil},
		{[]string{profiles[0].ProfileUUID}, map[string]mobileconfig.Mobileconfig{profiles[0].ProfileUUID: profiles[0].Mobileconfig}},
		{
			[]string{profiles[0].ProfileUUID, profiles[1].ProfileUUID, profiles[2].ProfileUUID},
			map[string]mobileconfig.Mobileconfig{
				profiles[0].ProfileUUID: profiles[0].Mobileconfig,
				profiles[1].ProfileUUID: profiles[1].Mobileconfig,
				profiles[2].ProfileUUID: profiles[2].Mobileconfig,
			},
		},
	}

	for _, c := range cases {
		out, err := ds.GetMDMAppleProfilesContents(ctx, c.uuids)
		require.NoError(t, err)
		require.Equal(t, c.want, out)
	}
}

// createBuiltinLabels creates entries for "All Hosts" and "macOS" labels, which are assumed to be
// extant for MDM flows
func createBuiltinLabels(t *testing.T, ds *Datastore) {
	_, err := ds.writer(context.Background()).Exec(`
		INSERT INTO labels (
			name,
			description,
			query,
			platform,
			label_type
		) VALUES (?, ?, ?, ?, ?), (?, ?, ?, ?, ?)`,
		"All Hosts",
		"",
		"",
		"",
		fleet.LabelTypeBuiltIn,
		"macOS",
		"",
		"",
		"",
		fleet.LabelTypeBuiltIn,
	)
	require.NoError(t, err)
}

func nanoEnroll(t *testing.T, ds *Datastore, host *fleet.Host, withUser bool) {
	_, err := ds.writer(context.Background()).Exec(`INSERT INTO nano_devices (id, authenticate) VALUES (?, 'test')`, host.UUID)
	require.NoError(t, err)

	_, err = ds.writer(context.Background()).Exec(`
INSERT INTO nano_enrollments
	(id, device_id, user_id, type, topic, push_magic, token_hex, token_update_tally)
VALUES
	(?, ?, ?, ?, ?, ?, ?, ?)`,
		host.UUID,
		host.UUID,
		nil,
		"Device",
		host.UUID+".topic",
		host.UUID+".magic",
		host.UUID,
		1,
	)
	require.NoError(t, err)

	if withUser {
		_, err = ds.writer(context.Background()).Exec(`
INSERT INTO nano_enrollments
	(id, device_id, user_id, type, topic, push_magic, token_hex)
VALUES
	(?, ?, ?, ?, ?, ?, ?)`,
			host.UUID+":Device",
			host.UUID,
			nil,
			"User",
			host.UUID+".topic",
			host.UUID+".magic",
			host.UUID,
		)
		require.NoError(t, err)
	}
}

func upsertHostCPs(
	hosts []*fleet.Host,
	profiles []*fleet.MDMAppleConfigProfile,
	opType fleet.MDMOperationType,
	status *fleet.MDMDeliveryStatus,
	ctx context.Context,
	ds *Datastore,
	t *testing.T,
) {
	upserts := []*fleet.MDMAppleBulkUpsertHostProfilePayload{}
	for _, h := range hosts {
		for _, cp := range profiles {
			csum := []byte("csum")
			if cp.Checksum != nil {
				csum = cp.Checksum
			}
			payload := fleet.MDMAppleBulkUpsertHostProfilePayload{
				ProfileUUID:       cp.ProfileUUID,
				ProfileIdentifier: cp.Identifier,
				ProfileName:       cp.Name,
				HostUUID:          h.UUID,
				CommandUUID:       "",
				OperationType:     opType,
				Status:            status,
				Checksum:          csum,
			}
			upserts = append(upserts, &payload)
		}
	}
	err := ds.BulkUpsertMDMAppleHostProfiles(ctx, upserts)
	require.NoError(t, err)
}

func testAggregateMacOSSettingsStatusWithFileVault(t *testing.T, ds *Datastore) {
	ctx := context.Background()

	checkListHosts := func(status fleet.OSSettingsStatus, teamID *uint, expected []*fleet.Host) bool {
		expectedIDs := []uint{}
		for _, h := range expected {
			expectedIDs = append(expectedIDs, h.ID)
		}

		gotHosts, err := ds.ListHosts(
			ctx,
			fleet.TeamFilter{User: &fleet.User{GlobalRole: ptr.String("admin")}},
			fleet.HostListOptions{MacOSSettingsFilter: status, TeamFilter: teamID},
		)
		gotIDs := []uint{}
		for _, h := range gotHosts {
			gotIDs = append(gotIDs, h.ID)
		}

		return assert.NoError(t, err) &&
			assert.Len(t, gotHosts, len(expected)) &&
			assert.ElementsMatch(t, expectedIDs, gotIDs)
	}

	var hosts []*fleet.Host
	for i := 0; i < 10; i++ {
		h := test.NewHost(t, ds, fmt.Sprintf("foo.local.%d", i), "1.1.1.1",
			fmt.Sprintf("%d", i), fmt.Sprintf("%d", i), time.Now())
		hosts = append(hosts, h)
	}

	// create somes config profiles for no team
	var noTeamCPs []*fleet.MDMAppleConfigProfile
	for i := 0; i < 10; i++ {
		cp, err := ds.NewMDMAppleConfigProfile(ctx, *generateCP(fmt.Sprintf("name%d", i), fmt.Sprintf("identifier%d", i), 0))
		require.NoError(t, err)
		noTeamCPs = append(noTeamCPs, cp)
	}
	// add filevault profile for no team
	fvNoTeam, err := ds.NewMDMAppleConfigProfile(ctx, *generateCP("filevault", "com.fleetdm.fleet.mdm.filevault", 0))
	require.NoError(t, err)

	// upsert all host profiles with nil status, counts all as pending
	upsertHostCPs(hosts, append(noTeamCPs, fvNoTeam), fleet.MDMOperationTypeInstall, nil, ctx, ds, t)
	res, err := ds.GetMDMAppleProfilesSummary(ctx, nil)
	require.NoError(t, err)
	require.NotNil(t, res)
	require.Equal(t, uint(len(hosts)), res.Pending)
	require.Equal(t, uint(0), res.Failed)
	require.Equal(t, uint(0), res.Verifying)
	require.Equal(t, uint(0), res.Verified)

	// upsert all but filevault to verifying
	upsertHostCPs(hosts, noTeamCPs, fleet.MDMOperationTypeInstall, &fleet.MDMDeliveryVerifying, ctx, ds, t)
	res, err = ds.GetMDMAppleProfilesSummary(ctx, nil)
	require.NoError(t, err)
	require.NotNil(t, res)
	require.Equal(t, uint(len(hosts)), res.Pending) // still pending because filevault not installed
	require.Equal(t, uint(0), res.Failed)
	require.Equal(t, uint(0), res.Verifying)
	require.Equal(t, uint(0), res.Verified)

	// upsert all but filevault to verified
	upsertHostCPs(hosts, noTeamCPs, fleet.MDMOperationTypeInstall, &fleet.MDMDeliveryVerified, ctx, ds, t)
	res, err = ds.GetMDMAppleProfilesSummary(ctx, nil)
	require.NoError(t, err)
	require.NotNil(t, res)
	require.Equal(t, uint(len(hosts)), res.Pending) // still pending because filevault not installed
	require.Equal(t, uint(0), res.Failed)
	require.Equal(t, uint(0), res.Verifying)
	require.Equal(t, uint(0), res.Verified)

	// upsert filevault to pending
	upsertHostCPs(hosts, []*fleet.MDMAppleConfigProfile{fvNoTeam}, fleet.MDMOperationTypeInstall, &fleet.MDMDeliveryPending, ctx, ds, t)
	res, err = ds.GetMDMAppleProfilesSummary(ctx, nil)
	require.NoError(t, err)
	require.NotNil(t, res)
	require.Equal(t, uint(len(hosts)), res.Pending) // still pending because filevault pending
	require.Equal(t, uint(0), res.Failed)
	require.Equal(t, uint(0), res.Verifying)
	require.Equal(t, uint(0), res.Verified)

	upsertHostCPs(hosts, []*fleet.MDMAppleConfigProfile{fvNoTeam}, fleet.MDMOperationTypeInstall, &fleet.MDMDeliveryVerifying, ctx, ds, t)
	res, err = ds.GetMDMAppleProfilesSummary(ctx, nil)
	require.NoError(t, err)
	require.NotNil(t, res)
	require.Equal(t, uint(len(hosts)), res.Pending) // still pending because no disk encryption key
	require.Equal(t, uint(0), res.Failed)
	require.Equal(t, uint(0), res.Verifying)
	require.Equal(t, uint(0), res.Verified)

	err = ds.SetOrUpdateHostDiskEncryptionKey(ctx, hosts[0].ID, "foo", "", nil)
	require.NoError(t, err)
	res, err = ds.GetMDMAppleProfilesSummary(ctx, nil)
	require.NoError(t, err)
	require.NotNil(t, res)
	// hosts still pending because disk encryption key decryptable is not set
	require.Equal(t, uint(len(hosts)-1), res.Pending)
	require.Equal(t, uint(0), res.Failed)
	// one host is verifying because the disk is encrypted and we're verifying the key
	require.Equal(t, uint(1), res.Verifying)
	require.Equal(t, uint(0), res.Verified)

	err = ds.SetHostsDiskEncryptionKeyStatus(ctx, []uint{hosts[0].ID}, false, time.Now().Add(1*time.Hour))
	require.NoError(t, err)
	res, err = ds.GetMDMAppleProfilesSummary(ctx, nil)
	require.NoError(t, err)
	require.NotNil(t, res)
	require.Equal(t, uint(len(hosts)), res.Pending) // still pending because disk encryption key decryptable is false
	require.Equal(t, uint(0), res.Failed)
	require.Equal(t, uint(0), res.Verifying)
	require.Equal(t, uint(0), res.Verified)

	err = ds.SetHostsDiskEncryptionKeyStatus(ctx, []uint{hosts[0].ID}, true, time.Now().Add(1*time.Hour))
	require.NoError(t, err)
	res, err = ds.GetMDMAppleProfilesSummary(ctx, nil)
	require.NoError(t, err)
	require.NotNil(t, res)
	require.Equal(t, uint(len(hosts)-1), res.Pending)
	require.Equal(t, uint(0), res.Failed)
	require.Equal(t, uint(1), res.Verifying) // hosts[0] now has filevault fully enforced but not verified
	require.Equal(t, uint(0), res.Verified)

	// upsert hosts[0] filevault to verified
	require.NoError(t, apple_mdm.VerifyHostMDMProfiles(ctx, ds, hosts[0], profilesByIdentifier([]*fleet.HostMacOSProfile{{Identifier: fvNoTeam.Identifier, DisplayName: fvNoTeam.Name, InstallDate: time.Now()}})))
	res, err = ds.GetMDMAppleProfilesSummary(ctx, nil)
	require.NoError(t, err)
	require.NotNil(t, res)
	require.Equal(t, uint(len(hosts)-1), res.Pending)
	require.Equal(t, uint(0), res.Failed)
	require.Equal(t, uint(0), res.Verifying)
	require.Equal(t, uint(1), res.Verified) // hosts[0] now has filevault fully enforced and verified

	err = ds.SetOrUpdateHostDiskEncryptionKey(ctx, hosts[1].ID, "bar", "", nil)
	require.NoError(t, err)
	err = ds.SetHostsDiskEncryptionKeyStatus(ctx, []uint{hosts[1].ID}, false, time.Now().Add(1*time.Hour))
	require.NoError(t, err)
	res, err = ds.GetMDMAppleProfilesSummary(ctx, nil)
	require.NoError(t, err)
	require.NotNil(t, res)
	require.Equal(t, uint(len(hosts)-1), res.Pending) // hosts[1] still pending because disk encryption key decryptable is false
	require.Equal(t, uint(0), res.Failed)
	require.Equal(t, uint(0), res.Verifying)
	require.Equal(t, uint(1), res.Verified)

	err = ds.SetHostsDiskEncryptionKeyStatus(ctx, []uint{hosts[1].ID}, true, time.Now().Add(1*time.Hour))
	require.NoError(t, err)
	res, err = ds.GetMDMAppleProfilesSummary(ctx, nil)
	require.NoError(t, err)
	require.NotNil(t, res)
	require.Equal(t, uint(len(hosts)-2), res.Pending)
	require.Equal(t, uint(0), res.Failed)
	require.Equal(t, uint(1), res.Verifying) // hosts[1] now has filevault fully enforced
	require.Equal(t, uint(1), res.Verified)

	// check that list hosts by status matches summary
	require.True(t, checkListHosts(fleet.OSSettingsPending, nil, hosts[2:]))
	require.True(t, checkListHosts(fleet.OSSettingsFailed, nil, []*fleet.Host{}))
	require.True(t, checkListHosts(fleet.OSSettingsVerifying, nil, hosts[1:2]))
	require.True(t, checkListHosts(fleet.OSSettingsVerified, nil, hosts[0:1]))

	// create a team
	team, err := ds.NewTeam(ctx, &fleet.Team{Name: "test"})
	require.NoError(t, err)

	// add hosts[9] to team
	err = ds.AddHostsToTeam(ctx, &team.ID, []uint{hosts[9].ID})
	require.NoError(t, err)

	// remove profiles from hosts[9]
	upsertHostCPs(hosts[9:10], append(noTeamCPs, fvNoTeam), fleet.MDMOperationTypeRemove, &fleet.MDMDeliveryVerifying, ctx, ds, t)
	res, err = ds.GetMDMAppleProfilesSummary(ctx, &team.ID)
	require.NoError(t, err)
	require.NotNil(t, res)
	require.Equal(t, uint(0), res.Pending)
	require.Equal(t, uint(0), res.Failed)
	require.Equal(t, uint(0), res.Verifying) // remove operations aren't currently subject to verification and only pending/failed removals are counted in summary
	require.Equal(t, uint(0), res.Verified)

	// create somes config profiles for team
	var teamCPs []*fleet.MDMAppleConfigProfile
	for i := 0; i < 2; i++ {
		cp, err := ds.NewMDMAppleConfigProfile(ctx, *generateCP(fmt.Sprintf("name%d", i), fmt.Sprintf("identifier%d", i), team.ID))
		require.NoError(t, err)
		teamCPs = append(teamCPs, cp)
	}
	// add filevault profile for team
	fvTeam, err := ds.NewMDMAppleConfigProfile(ctx, *generateCP(fleetmdm.FleetFileVaultProfileName, mobileconfig.FleetFileVaultPayloadIdentifier, team.ID))
	require.NoError(t, err)

	upsertHostCPs(hosts[9:10], append(teamCPs, fvTeam), fleet.MDMOperationTypeInstall, &fleet.MDMDeliveryVerifying, ctx, ds, t)
	res, err = ds.GetMDMAppleProfilesSummary(ctx, &team.ID)
	require.NoError(t, err)
	require.NotNil(t, res)
	require.Equal(t, uint(1), res.Pending) // hosts[9] is pending because it has no disk encryption key
	require.Equal(t, uint(0), res.Failed)
	require.Equal(t, uint(0), res.Verifying)
	require.Equal(t, uint(0), res.Verified)

	err = ds.SetOrUpdateHostDiskEncryptionKey(ctx, hosts[9].ID, "baz", "", nil)
	require.NoError(t, err)
	err = ds.SetHostsDiskEncryptionKeyStatus(ctx, []uint{hosts[9].ID}, true, time.Now().Add(1*time.Hour))
	require.NoError(t, err)
	res, err = ds.GetMDMAppleProfilesSummary(ctx, &team.ID)
	require.NoError(t, err)
	require.NotNil(t, res)
	require.Equal(t, uint(0), res.Pending)
	require.Equal(t, uint(0), res.Failed)
	require.Equal(t, uint(1), res.Verifying) // hosts[9] now has filevault fully enforced but still verifying
	require.Equal(t, uint(0), res.Verified)

	// check that list hosts by status matches summary
	require.True(t, checkListHosts(fleet.OSSettingsPending, &team.ID, []*fleet.Host{}))
	require.True(t, checkListHosts(fleet.OSSettingsFailed, &team.ID, []*fleet.Host{}))
	require.True(t, checkListHosts(fleet.OSSettingsVerifying, &team.ID, hosts[9:10]))
	require.True(t, checkListHosts(fleet.OSSettingsVerified, &team.ID, []*fleet.Host{}))

	upsertHostCPs(hosts[9:10], append(teamCPs, fvTeam), fleet.MDMOperationTypeInstall, &fleet.MDMDeliveryVerified, ctx, ds, t)
	res, err = ds.GetMDMAppleProfilesSummary(ctx, &team.ID)
	require.NoError(t, err)
	require.NotNil(t, res)
	require.Equal(t, uint(0), res.Pending)
	require.Equal(t, uint(0), res.Failed)
	require.Equal(t, uint(0), res.Verifying)
	require.Equal(t, uint(1), res.Verified) // hosts[9] now has filevault fully enforced and verified

	// set decryptable to false for hosts[9]
	err = ds.SetHostsDiskEncryptionKeyStatus(ctx, []uint{hosts[9].ID}, false, time.Now().Add(1*time.Hour))
	require.NoError(t, err)
	res, err = ds.GetMDMAppleProfilesSummary(ctx, &team.ID)
	require.NoError(t, err)
	require.NotNil(t, res)
	require.Equal(t, uint(1), res.Pending) // hosts[9] is pending because it has no disk encryption key even though it was previously verified
	require.Equal(t, uint(0), res.Failed)
	require.Equal(t, uint(0), res.Verifying)
	require.Equal(t, uint(0), res.Verified)

	// check that list hosts by status matches summary
	require.True(t, checkListHosts(fleet.OSSettingsPending, &team.ID, hosts[9:10]))
	require.True(t, checkListHosts(fleet.OSSettingsFailed, &team.ID, []*fleet.Host{}))
	require.True(t, checkListHosts(fleet.OSSettingsVerifying, &team.ID, []*fleet.Host{}))
	require.True(t, checkListHosts(fleet.OSSettingsVerified, &team.ID, []*fleet.Host{}))

	// set decryptable back to true for hosts[9]
	err = ds.SetHostsDiskEncryptionKeyStatus(ctx, []uint{hosts[9].ID}, true, time.Now().Add(1*time.Hour))
	require.NoError(t, err)
	res, err = ds.GetMDMAppleProfilesSummary(ctx, &team.ID)
	require.NoError(t, err)
	require.NotNil(t, res)
	require.Equal(t, uint(0), res.Pending)
	require.Equal(t, uint(0), res.Failed)
	require.Equal(t, uint(0), res.Verifying)
	require.Equal(t, uint(1), res.Verified) // hosts[9] goes back to verified

	// check that list hosts by status matches summary
	require.True(t, checkListHosts(fleet.OSSettingsPending, &team.ID, []*fleet.Host{}))
	require.True(t, checkListHosts(fleet.OSSettingsFailed, &team.ID, []*fleet.Host{}))
	require.True(t, checkListHosts(fleet.OSSettingsVerifying, &team.ID, []*fleet.Host{}))
	require.True(t, checkListHosts(fleet.OSSettingsVerified, &team.ID, hosts[9:10]))
}

func testMDMAppleHostsProfilesStatus(t *testing.T, ds *Datastore) {
	ctx := context.Background()

	checkFilterHostsByMacOSSettings := func(status fleet.OSSettingsStatus, teamID *uint, expected []*fleet.Host) bool {
		expectedIDs := []uint{}
		for _, h := range expected {
			expectedIDs = append(expectedIDs, h.ID)
		}

		// check that list hosts by macos settings status matches summary
		gotHosts, err := ds.ListHosts(ctx, fleet.TeamFilter{User: &fleet.User{GlobalRole: ptr.String("admin")}}, fleet.HostListOptions{MacOSSettingsFilter: status, TeamFilter: teamID})
		gotIDs := []uint{}
		for _, h := range gotHosts {
			gotIDs = append(gotIDs, h.ID)
		}

		return assert.NoError(t, err) && assert.Len(t, gotHosts, len(expected)) && assert.ElementsMatch(t, expectedIDs, gotIDs)
	}

	// check that list hosts by os settings status matches summary
	checkFilterHostsByOSSettings := func(status fleet.OSSettingsStatus, teamID *uint, expected []*fleet.Host) bool {
		expectedIDs := []uint{}
		for _, h := range expected {
			expectedIDs = append(expectedIDs, h.ID)
		}

		gotHosts, err := ds.ListHosts(ctx, fleet.TeamFilter{User: &fleet.User{GlobalRole: ptr.String("admin")}}, fleet.HostListOptions{OSSettingsFilter: status, TeamFilter: teamID})
		gotIDs := []uint{}
		for _, h := range gotHosts {
			gotIDs = append(gotIDs, h.ID)
		}

		return assert.NoError(t, err) && assert.Len(t, gotHosts, len(expected)) && assert.ElementsMatch(t, expectedIDs, gotIDs)
	}

	checkListHosts := func(status fleet.OSSettingsStatus, teamID *uint, expected []*fleet.Host) bool {
		return checkFilterHostsByMacOSSettings(status, teamID, expected) && checkFilterHostsByOSSettings(status, teamID, expected)
	}

	var hosts []*fleet.Host
	for i := 0; i < 10; i++ {
		h := test.NewHost(t, ds, fmt.Sprintf("foo.local.%d", i), "1.1.1.1",
			fmt.Sprintf("%d", i), fmt.Sprintf("%d", i), time.Now())
		hosts = append(hosts, h)
	}

	// create somes config profiles for no team
	var noTeamCPs []*fleet.MDMAppleConfigProfile
	for i := 0; i < 10; i++ {
		cp, err := ds.NewMDMAppleConfigProfile(ctx, *generateCP(fmt.Sprintf("name%d", i), fmt.Sprintf("identifier%d", i), 0))
		require.NoError(t, err)
		noTeamCPs = append(noTeamCPs, cp)
	}

	// all hosts nil status (pending install) for all profiles
	upsertHostCPs(hosts, noTeamCPs, fleet.MDMOperationTypeInstall, nil, ctx, ds, t)
	res, err := ds.GetMDMAppleProfilesSummary(ctx, nil)
	require.NoError(t, err)
	require.NotNil(t, res)
	require.Equal(t, uint(len(hosts)), res.Pending) // each host only counts once
	require.Equal(t, uint(0), res.Failed)
	require.Equal(t, uint(0), res.Verifying)
	require.Equal(t, uint(0), res.Verified)
	require.True(t, checkListHosts(fleet.OSSettingsPending, nil, hosts))
	require.True(t, checkListHosts(fleet.OSSettingsFailed, nil, []*fleet.Host{}))
	require.True(t, checkListHosts(fleet.OSSettingsVerifying, nil, []*fleet.Host{}))
	require.True(t, checkListHosts(fleet.OSSettingsVerified, nil, []*fleet.Host{}))
	require.True(t, checkListHosts(fleet.OSSettingsPending, ptr.Uint(0), hosts))
	require.True(t, checkListHosts(fleet.OSSettingsFailed, ptr.Uint(0), []*fleet.Host{}))
	require.True(t, checkListHosts(fleet.OSSettingsVerifying, ptr.Uint(0), []*fleet.Host{}))
	require.True(t, checkListHosts(fleet.OSSettingsVerified, ptr.Uint(0), []*fleet.Host{}))

	// all hosts pending install of all profiles
	upsertHostCPs(hosts, noTeamCPs, fleet.MDMOperationTypeInstall, &fleet.MDMDeliveryPending, ctx, ds, t)
	res, err = ds.GetMDMAppleProfilesSummary(ctx, nil)
	require.NoError(t, err)
	require.NotNil(t, res)
	require.Equal(t, uint(len(hosts)), res.Pending) // each host only counts once
	require.Equal(t, uint(0), res.Failed)
	require.Equal(t, uint(0), res.Verifying)
	require.Equal(t, uint(0), res.Verified)
	require.True(t, checkListHosts(fleet.OSSettingsPending, nil, hosts))
	require.True(t, checkListHosts(fleet.OSSettingsFailed, nil, []*fleet.Host{}))
	require.True(t, checkListHosts(fleet.OSSettingsVerifying, nil, []*fleet.Host{}))
	require.True(t, checkListHosts(fleet.OSSettingsVerified, nil, []*fleet.Host{}))
	require.True(t, checkListHosts(fleet.OSSettingsPending, ptr.Uint(0), hosts))
	require.True(t, checkListHosts(fleet.OSSettingsFailed, ptr.Uint(0), []*fleet.Host{}))
	require.True(t, checkListHosts(fleet.OSSettingsVerifying, ptr.Uint(0), []*fleet.Host{}))
	require.True(t, checkListHosts(fleet.OSSettingsVerified, ptr.Uint(0), []*fleet.Host{}))

	// hosts[0] and hosts[1] failed one profile
	upsertHostCPs(hosts[0:2], noTeamCPs[0:1], fleet.MDMOperationTypeInstall, &fleet.MDMDeliveryFailed, ctx, ds, t)
	// hosts[0] and hosts[1] have one profile pending as nil
	upsertHostCPs(hosts[0:2], noTeamCPs[3:4], fleet.MDMOperationTypeInstall, nil, ctx, ds, t)
	// hosts[0] also failed another profile
	upsertHostCPs(hosts[0:1], noTeamCPs[1:2], fleet.MDMOperationTypeInstall, &fleet.MDMDeliveryFailed, ctx, ds, t)
	// hosts[4] has all profiles reported as nil (pending)
	upsertHostCPs(hosts[4:5], noTeamCPs, fleet.MDMOperationTypeInstall, nil, ctx, ds, t)
	// hosts[5] has one profile reported as nil (pending)
	upsertHostCPs(hosts[5:6], noTeamCPs[0:1], fleet.MDMOperationTypeInstall, nil, ctx, ds, t)
	res, err = ds.GetMDMAppleProfilesSummary(ctx, nil) // get summary for profiles with no team
	require.NoError(t, err)
	require.NotNil(t, res)
	require.Equal(t, uint(len(hosts)-2), res.Pending) // two hosts are failing at least one profile (hosts[0] and hosts[1])
	require.Equal(t, uint(2), res.Failed)             // only count one failure per host (hosts[0] failed two profiles but only counts once)
	require.Equal(t, uint(0), res.Verifying)
	require.Equal(t, uint(0), res.Verified)
	require.True(t, checkListHosts(fleet.OSSettingsPending, nil, hosts[2:]))
	require.True(t, checkListHosts(fleet.OSSettingsFailed, nil, hosts[0:2]))
	require.True(t, checkListHosts(fleet.OSSettingsVerifying, nil, []*fleet.Host{}))
	require.True(t, checkListHosts(fleet.OSSettingsVerified, nil, []*fleet.Host{}))
	require.True(t, checkListHosts(fleet.OSSettingsPending, ptr.Uint(0), hosts[2:]))
	require.True(t, checkListHosts(fleet.OSSettingsFailed, ptr.Uint(0), hosts[0:2]))
	require.True(t, checkListHosts(fleet.OSSettingsVerifying, ptr.Uint(0), []*fleet.Host{}))
	require.True(t, checkListHosts(fleet.OSSettingsVerified, ptr.Uint(0), []*fleet.Host{}))

	// hosts[0:3] installed a third profile
	upsertHostCPs(hosts[0:3], noTeamCPs[2:3], fleet.MDMOperationTypeInstall, &fleet.MDMDeliveryVerifying, ctx, ds, t)
	res, err = ds.GetMDMAppleProfilesSummary(ctx, nil) // get summary for profiles with no team
	require.NoError(t, err)
	require.NotNil(t, res)
	require.Equal(t, uint(len(hosts)-2), res.Pending) // no change
	require.Equal(t, uint(2), res.Failed)             // no change
	require.Equal(t, uint(0), res.Verifying)          // no change, host must apply all profiles count as latest
	require.Equal(t, uint(0), res.Verified)
	require.True(t, checkListHosts(fleet.OSSettingsPending, nil, hosts[2:]))
	require.True(t, checkListHosts(fleet.OSSettingsFailed, nil, hosts[0:2]))
	require.True(t, checkListHosts(fleet.OSSettingsVerifying, nil, []*fleet.Host{}))
	require.True(t, checkListHosts(fleet.OSSettingsVerified, nil, []*fleet.Host{}))
	require.True(t, checkListHosts(fleet.OSSettingsPending, ptr.Uint(0), hosts[2:]))
	require.True(t, checkListHosts(fleet.OSSettingsFailed, ptr.Uint(0), hosts[0:2]))
	require.True(t, checkListHosts(fleet.OSSettingsVerifying, ptr.Uint(0), []*fleet.Host{}))
	require.True(t, checkListHosts(fleet.OSSettingsVerified, ptr.Uint(0), []*fleet.Host{}))

	// hosts[6] deletes all its profiles
	tx, err := ds.writer(ctx).BeginTxx(ctx, nil)
	require.NoError(t, err)
	require.NoError(t, ds.deleteMDMOSCustomSettingsForHost(ctx, tx, hosts[6].UUID, "darwin"))
	require.NoError(t, tx.Commit())
	pendingHosts := append(hosts[2:6:6], hosts[7:]...)
	res, err = ds.GetMDMAppleProfilesSummary(ctx, nil) // get summary for profiles with no team
	require.NoError(t, err)
	require.NotNil(t, res)
	require.Equal(t, uint(len(hosts)-3), res.Pending) // hosts[6] not reported here anymore
	require.Equal(t, uint(2), res.Failed)             // no change
	require.Equal(t, uint(0), res.Verifying)          // no change, host must apply all profiles count as latest
	require.Equal(t, uint(0), res.Verified)
	require.True(t, checkListHosts(fleet.OSSettingsPending, nil, pendingHosts))
	require.True(t, checkListHosts(fleet.OSSettingsFailed, nil, hosts[0:2]))
	require.True(t, checkListHosts(fleet.OSSettingsVerifying, nil, []*fleet.Host{}))
	require.True(t, checkListHosts(fleet.OSSettingsVerified, nil, []*fleet.Host{}))
	require.True(t, checkListHosts(fleet.OSSettingsPending, ptr.Uint(0), pendingHosts))
	require.True(t, checkListHosts(fleet.OSSettingsFailed, ptr.Uint(0), hosts[0:2]))
	require.True(t, checkListHosts(fleet.OSSettingsVerifying, ptr.Uint(0), []*fleet.Host{}))
	require.True(t, checkListHosts(fleet.OSSettingsVerified, ptr.Uint(0), []*fleet.Host{}))

	// hosts[9] installed all profiles but one is with status nil (pending)
	upsertHostCPs(hosts[9:10], noTeamCPs[:9], fleet.MDMOperationTypeInstall, &fleet.MDMDeliveryVerifying, ctx, ds, t)
	upsertHostCPs(hosts[9:10], noTeamCPs[9:10], fleet.MDMOperationTypeInstall, nil, ctx, ds, t)
	pendingHosts = append(hosts[2:6:6], hosts[7:]...)
	res, err = ds.GetMDMAppleProfilesSummary(ctx, nil) // get summary for profiles with no team
	require.NoError(t, err)
	require.NotNil(t, res)
	require.Equal(t, uint(len(hosts)-3), res.Pending) // hosts[6] not reported here anymore, hosts[9] still pending
	require.Equal(t, uint(2), res.Failed)             // no change
	require.Equal(t, uint(0), res.Verifying)          // no change, host must apply all profiles count as latest
	require.Equal(t, uint(0), res.Verified)
	require.True(t, checkListHosts(fleet.OSSettingsPending, nil, pendingHosts))
	require.True(t, checkListHosts(fleet.OSSettingsFailed, nil, hosts[0:2]))
	require.True(t, checkListHosts(fleet.OSSettingsVerifying, nil, []*fleet.Host{}))
	require.True(t, checkListHosts(fleet.OSSettingsVerified, nil, []*fleet.Host{}))
	require.True(t, checkListHosts(fleet.OSSettingsPending, ptr.Uint(0), pendingHosts))
	require.True(t, checkListHosts(fleet.OSSettingsFailed, ptr.Uint(0), hosts[0:2]))
	require.True(t, checkListHosts(fleet.OSSettingsVerifying, ptr.Uint(0), []*fleet.Host{}))
	require.True(t, checkListHosts(fleet.OSSettingsVerified, ptr.Uint(0), []*fleet.Host{}))

	// hosts[9] installed all profiles
	upsertHostCPs(hosts[9:10], noTeamCPs, fleet.MDMOperationTypeInstall, &fleet.MDMDeliveryVerifying, ctx, ds, t)
	pendingHosts = append(hosts[2:6:6], hosts[7:9]...)
	res, err = ds.GetMDMAppleProfilesSummary(ctx, nil) // get summary for profiles with no team
	require.NoError(t, err)
	require.NotNil(t, res)
	require.Equal(t, uint(len(hosts)-4), res.Pending) // subtract hosts[6 and 9] from pending
	require.Equal(t, uint(2), res.Failed)             // no change
	require.Equal(t, uint(1), res.Verifying)          // add one host that has installed all profiles
	require.Equal(t, uint(0), res.Verified)
	require.True(t, checkListHosts(fleet.OSSettingsPending, nil, pendingHosts))
	require.True(t, checkListHosts(fleet.OSSettingsFailed, nil, hosts[0:2]))
	require.True(t, checkListHosts(fleet.OSSettingsVerifying, nil, hosts[9:10]))
	require.True(t, checkListHosts(fleet.OSSettingsVerified, nil, []*fleet.Host{}))
	require.True(t, checkListHosts(fleet.OSSettingsPending, ptr.Uint(0), pendingHosts))
	require.True(t, checkListHosts(fleet.OSSettingsFailed, ptr.Uint(0), hosts[0:2]))
	require.True(t, checkListHosts(fleet.OSSettingsVerifying, ptr.Uint(0), hosts[9:10]))
	require.True(t, checkListHosts(fleet.OSSettingsVerified, ptr.Uint(0), []*fleet.Host{}))

	// create a team
	tm, err := ds.NewTeam(ctx, &fleet.Team{Name: "rocket"})
	require.NoError(t, err)
	res, err = ds.GetMDMAppleProfilesSummary(ctx, &tm.ID) // get summary new team
	require.NoError(t, err)
	require.NotNil(t, res)
	require.Equal(t, uint(0), res.Pending)   // no profiles yet
	require.Equal(t, uint(0), res.Failed)    // no profiles yet
	require.Equal(t, uint(0), res.Verifying) // no profiles yet
	require.Equal(t, uint(0), res.Verified)  // no profiles yet
	require.True(t, checkListHosts(fleet.OSSettingsPending, &tm.ID, []*fleet.Host{}))
	require.True(t, checkListHosts(fleet.OSSettingsFailed, &tm.ID, []*fleet.Host{}))
	require.True(t, checkListHosts(fleet.OSSettingsVerifying, &tm.ID, []*fleet.Host{}))
	require.True(t, checkListHosts(fleet.OSSettingsVerified, &tm.ID, []*fleet.Host{}))

	// transfer hosts[9] to new team
	err = ds.AddHostsToTeam(ctx, &tm.ID, []uint{hosts[9].ID})
	require.NoError(t, err)
	// remove all no team profiles from hosts[9]
	upsertHostCPs(hosts[9:10], noTeamCPs, fleet.MDMOperationTypeRemove, &fleet.MDMDeliveryPending, ctx, ds, t)

	res, err = ds.GetMDMAppleProfilesSummary(ctx, nil) // get summary for profiles with no team
	require.NoError(t, err)
	require.NotNil(t, res)
	pendingHosts = append(hosts[2:6:6], hosts[7:9]...)
	require.Equal(t, uint(len(hosts)-4), res.Pending) // hosts[9] is still not pending, transferred to team
	require.Equal(t, uint(2), res.Failed)             // no change
	require.Equal(t, uint(0), res.Verifying)          // hosts[9] was transferred so this is now zero
	require.True(t, checkListHosts(fleet.OSSettingsPending, nil, pendingHosts))
	require.True(t, checkListHosts(fleet.OSSettingsFailed, nil, hosts[0:2]))
	require.True(t, checkListHosts(fleet.OSSettingsVerifying, nil, []*fleet.Host{}))
	require.True(t, checkListHosts(fleet.OSSettingsVerified, nil, []*fleet.Host{}))
	require.True(t, checkListHosts(fleet.OSSettingsPending, ptr.Uint(0), pendingHosts))
	require.True(t, checkListHosts(fleet.OSSettingsFailed, ptr.Uint(0), hosts[0:2]))
	require.True(t, checkListHosts(fleet.OSSettingsVerifying, ptr.Uint(0), []*fleet.Host{}))
	require.True(t, checkListHosts(fleet.OSSettingsVerified, ptr.Uint(0), []*fleet.Host{}))

	res, err = ds.GetMDMAppleProfilesSummary(ctx, &tm.ID) // get summary for new team
	require.NoError(t, err)
	require.NotNil(t, res)
	require.Equal(t, uint(1), res.Pending) // hosts[9] is pending removal of old profiles
	require.Equal(t, uint(0), res.Failed)
	require.Equal(t, uint(0), res.Verifying)
	require.Equal(t, uint(0), res.Verified)
	require.True(t, checkListHosts(fleet.OSSettingsPending, &tm.ID, hosts[9:10]))
	require.True(t, checkListHosts(fleet.OSSettingsFailed, &tm.ID, []*fleet.Host{}))
	require.True(t, checkListHosts(fleet.OSSettingsVerifying, &tm.ID, []*fleet.Host{}))
	require.True(t, checkListHosts(fleet.OSSettingsVerified, &tm.ID, []*fleet.Host{}))

	// create somes config profiles for the new team
	var teamCPs []*fleet.MDMAppleConfigProfile
	for i := 0; i < 10; i++ {
		cp, err := ds.NewMDMAppleConfigProfile(ctx, *generateCP(fmt.Sprintf("name%d", i), fmt.Sprintf("identifier%d", i), tm.ID))
		require.NoError(t, err)
		teamCPs = append(teamCPs, cp)
	}

	// install all team profiles on hosts[9]
	upsertHostCPs(hosts[9:10], teamCPs, fleet.MDMOperationTypeInstall, &fleet.MDMDeliveryVerifying, ctx, ds, t)
	res, err = ds.GetMDMAppleProfilesSummary(ctx, &tm.ID)
	require.NoError(t, err)
	require.NotNil(t, res)
	require.Equal(t, uint(1), res.Pending) // hosts[9] is still pending removal of old profiles
	require.Equal(t, uint(0), res.Failed)
	require.Equal(t, uint(0), res.Verifying)
	require.Equal(t, uint(0), res.Verified)
	require.True(t, checkListHosts(fleet.OSSettingsPending, &tm.ID, hosts[9:10]))
	require.True(t, checkListHosts(fleet.OSSettingsFailed, &tm.ID, []*fleet.Host{}))
	require.True(t, checkListHosts(fleet.OSSettingsVerifying, &tm.ID, []*fleet.Host{}))
	require.True(t, checkListHosts(fleet.OSSettingsVerified, &tm.ID, []*fleet.Host{}))

	// hosts[9] successfully removed old profiles
	upsertHostCPs(hosts[9:10], noTeamCPs, fleet.MDMOperationTypeRemove, &fleet.MDMDeliveryVerifying, ctx, ds, t)
	res, err = ds.GetMDMAppleProfilesSummary(ctx, &tm.ID)
	require.NoError(t, err)
	require.NotNil(t, res)
	require.Equal(t, uint(0), res.Pending)
	require.Equal(t, uint(0), res.Failed)
	require.Equal(t, uint(1), res.Verifying) // hosts[9] is verifying all new profiles
	require.Equal(t, uint(0), res.Verified)
	require.True(t, checkListHosts(fleet.OSSettingsPending, &tm.ID, []*fleet.Host{}))
	require.True(t, checkListHosts(fleet.OSSettingsFailed, &tm.ID, []*fleet.Host{}))
	require.True(t, checkListHosts(fleet.OSSettingsVerifying, &tm.ID, hosts[9:10]))
	require.True(t, checkListHosts(fleet.OSSettingsVerified, &tm.ID, []*fleet.Host{}))

	// verify one profile on hosts[9]
	upsertHostCPs(hosts[9:10], teamCPs[0:1], fleet.MDMOperationTypeInstall, &fleet.MDMDeliveryVerified, ctx, ds, t)
	res, err = ds.GetMDMAppleProfilesSummary(ctx, &tm.ID)
	require.NoError(t, err)
	require.NotNil(t, res)
	require.Equal(t, uint(0), res.Pending)
	require.Equal(t, uint(0), res.Failed)
	require.Equal(t, uint(1), res.Verifying) // hosts[9] is still verifying other profiles
	require.Equal(t, uint(0), res.Verified)
	require.True(t, checkListHosts(fleet.OSSettingsPending, &tm.ID, []*fleet.Host{}))
	require.True(t, checkListHosts(fleet.OSSettingsFailed, &tm.ID, []*fleet.Host{}))
	require.True(t, checkListHosts(fleet.OSSettingsVerifying, &tm.ID, hosts[9:10]))
	require.True(t, checkListHosts(fleet.OSSettingsVerified, &tm.ID, []*fleet.Host{}))

	// verify the other profiles on hosts[9]
	upsertHostCPs(hosts[9:10], teamCPs[1:], fleet.MDMOperationTypeInstall, &fleet.MDMDeliveryVerified, ctx, ds, t)
	res, err = ds.GetMDMAppleProfilesSummary(ctx, &tm.ID)
	require.NoError(t, err)
	require.NotNil(t, res)
	require.Equal(t, uint(0), res.Pending)
	require.Equal(t, uint(0), res.Failed)
	require.Equal(t, uint(0), res.Verifying)
	require.Equal(t, uint(1), res.Verified) // hosts[9] is all verified
	require.True(t, checkListHosts(fleet.OSSettingsPending, &tm.ID, []*fleet.Host{}))
	require.True(t, checkListHosts(fleet.OSSettingsFailed, &tm.ID, []*fleet.Host{}))
	require.True(t, checkListHosts(fleet.OSSettingsVerifying, &tm.ID, []*fleet.Host{}))
	require.True(t, checkListHosts(fleet.OSSettingsVerified, &tm.ID, hosts[9:10]))

	// confirm no changes in summary for profiles with no team
	res, err = ds.GetMDMAppleProfilesSummary(ctx, ptr.Uint(0)) // team id zero represents no team
	require.NoError(t, err)
	require.NotNil(t, res)
	pendingHosts = append(hosts[2:6:6], hosts[7:9]...)
	require.Equal(t, uint(len(hosts)-4), res.Pending) // subtract two failed hosts, one without profiles and hosts[9] transferred
	require.Equal(t, uint(2), res.Failed)             // two failed hosts
	require.Equal(t, uint(0), res.Verifying)          // hosts[9] transferred to new team so is not counted under no team
	require.Equal(t, uint(0), res.Verified)
	require.True(t, checkListHosts(fleet.OSSettingsPending, nil, pendingHosts))
	require.True(t, checkListHosts(fleet.OSSettingsFailed, nil, hosts[0:2]))
	require.True(t, checkListHosts(fleet.OSSettingsVerifying, nil, []*fleet.Host{}))
	require.True(t, checkListHosts(fleet.OSSettingsVerified, nil, []*fleet.Host{}))
	require.True(t, checkListHosts(fleet.OSSettingsPending, ptr.Uint(0), pendingHosts))
	require.True(t, checkListHosts(fleet.OSSettingsFailed, ptr.Uint(0), hosts[0:2]))
	require.True(t, checkListHosts(fleet.OSSettingsVerifying, ptr.Uint(0), []*fleet.Host{}))
	require.True(t, checkListHosts(fleet.OSSettingsVerified, ptr.Uint(0), []*fleet.Host{}))
}

func testMDMAppleIdPAccount(t *testing.T, ds *Datastore) {
	ctx := context.Background()
	acc := &fleet.MDMIdPAccount{
		Username: "email@example.com",
		Email:    "email@example.com",
		Fullname: "John Doe",
	}

	err := ds.InsertMDMIdPAccount(ctx, acc)
	require.NoError(t, err)

	// try to instert the same account
	err = ds.InsertMDMIdPAccount(ctx, acc)
	require.NoError(t, err)

	out, err := ds.GetMDMIdPAccountByEmail(ctx, acc.Email)
	require.NoError(t, err)
	// update the acc UUID
	acc.UUID = out.UUID
	require.Equal(t, acc, out)

	var nfe fleet.NotFoundError
	out, err = ds.GetMDMIdPAccountByEmail(ctx, "bad@email.com")
	require.ErrorAs(t, err, &nfe)
	require.Nil(t, out)

	out, err = ds.GetMDMIdPAccountByUUID(ctx, acc.UUID)
	require.NoError(t, err)
	require.Equal(t, acc, out)

	out, err = ds.GetMDMIdPAccountByUUID(ctx, "BAD-TOKEN")
	require.ErrorAs(t, err, &nfe)
	require.Nil(t, out)
}

func testDoNotIgnoreMDMClientError(t *testing.T, ds *Datastore) {
	ctx := context.Background()

	// create new record for remove pending
	require.NoError(t, ds.BulkUpsertMDMAppleHostProfiles(ctx, []*fleet.MDMAppleBulkUpsertHostProfilePayload{{
		ProfileUUID:       "a" + uuid.NewString(),
		ProfileIdentifier: "p1",
		ProfileName:       "name1",
		HostUUID:          "h1",
		CommandUUID:       "c1",
		OperationType:     fleet.MDMOperationTypeRemove,
		Status:            &fleet.MDMDeliveryPending,
		Checksum:          []byte("csum"),
	}}))
	cps, err := ds.GetHostMDMAppleProfiles(ctx, "h1")
	require.NoError(t, err)
	require.Len(t, cps, 1)
	require.Equal(t, "name1", cps[0].Name)
	require.Equal(t, fleet.MDMOperationTypeRemove, cps[0].OperationType)
	require.NotNil(t, cps[0].Status)
	require.Equal(t, fleet.MDMDeliveryPending, *cps[0].Status)

	// simulate remove failed with client error message
	require.NoError(t, ds.UpdateOrDeleteHostMDMAppleProfile(ctx, &fleet.HostMDMAppleProfile{
		CommandUUID:   "c1",
		HostUUID:      "h1",
		Status:        &fleet.MDMDeliveryFailed,
		Detail:        "MDMClientError (89): Profile with identifier 'p1' not found.",
		OperationType: fleet.MDMOperationTypeRemove,
	}))
	cps, err = ds.GetHostMDMAppleProfiles(ctx, "h1")
	require.NoError(t, err)
	require.Len(t, cps, 1) // we no longer ignore error code 89
	require.Equal(t, "name1", cps[0].Name)
	require.Equal(t, fleet.MDMOperationTypeRemove, cps[0].OperationType)
	require.NotNil(t, cps[0].Status)
	require.Equal(t, fleet.MDMDeliveryFailed, *cps[0].Status)
	require.Equal(t, "Failed to remove: MDMClientError (89): Profile with identifier 'p1' not found.", cps[0].Detail)

	// create another new record
	require.NoError(t, ds.BulkUpsertMDMAppleHostProfiles(ctx, []*fleet.MDMAppleBulkUpsertHostProfilePayload{{
		ProfileUUID:       "a" + uuid.NewString(),
		ProfileIdentifier: "p2",
		ProfileName:       "name2",
		HostUUID:          "h2",
		CommandUUID:       "c2",
		OperationType:     fleet.MDMOperationTypeRemove,
		Status:            &fleet.MDMDeliveryPending,
		Checksum:          []byte("csum"),
	}}))
	cps, err = ds.GetHostMDMAppleProfiles(ctx, "h2")
	require.NoError(t, err)
	require.Len(t, cps, 1)
	require.Equal(t, "name2", cps[0].Name)
	require.Equal(t, fleet.MDMOperationTypeRemove, cps[0].OperationType)
	require.NotNil(t, cps[0].Status)
	require.Equal(t, fleet.MDMDeliveryPending, *cps[0].Status)

	// simulate remove failed with another client error message that we don't want to ignore
	require.NoError(t, ds.UpdateOrDeleteHostMDMAppleProfile(ctx, &fleet.HostMDMAppleProfile{
		CommandUUID:   "c2",
		HostUUID:      "h2",
		Status:        &fleet.MDMDeliveryFailed,
		Detail:        "MDMClientError (96): Cannot replace profile 'p2' because it was not installed by the MDM server.",
		OperationType: fleet.MDMOperationTypeRemove,
	}))
	cps, err = ds.GetHostMDMAppleProfiles(ctx, "h2")
	require.NoError(t, err)
	require.Len(t, cps, 1)
	require.Equal(t, "name2", cps[0].Name)
	require.Equal(t, fleet.MDMOperationTypeRemove, cps[0].OperationType)
	require.NotNil(t, cps[0].Status)
	require.Equal(t, fleet.MDMDeliveryFailed, *cps[0].Status)
	require.Equal(t, "Failed to remove: MDMClientError (96): Cannot replace profile 'p2' because it was not installed by the MDM server.", cps[0].Detail)
}

func testDeleteMDMAppleProfilesForHost(t *testing.T, ds *Datastore) {
	ctx := context.Background()
	h, err := ds.NewHost(ctx, &fleet.Host{
		DetailUpdatedAt: time.Now(),
		LabelUpdatedAt:  time.Now(),
		PolicyUpdatedAt: time.Now(),
		SeenTime:        time.Now(),
		OsqueryHostID:   ptr.String("host0-osquery-id"),
		NodeKey:         ptr.String("host0-node-key"),
		UUID:            "host0-test-mdm-profiles",
		Hostname:        "hostname0",
	})
	require.NoError(t, err)

	require.NoError(t, ds.BulkUpsertMDMAppleHostProfiles(ctx, []*fleet.MDMAppleBulkUpsertHostProfilePayload{{
		ProfileUUID:       "a" + uuid.NewString(),
		ProfileIdentifier: "p1",
		ProfileName:       "name1",
		HostUUID:          h.UUID,
		CommandUUID:       "c1",
		OperationType:     fleet.MDMOperationTypeRemove,
		Status:            &fleet.MDMDeliveryPending,
		Checksum:          []byte("csum"),
	}}))

	gotProfs, err := ds.GetHostMDMAppleProfiles(ctx, h.UUID)
	require.NoError(t, err)
	require.Len(t, gotProfs, 1)

	tx, err := ds.writer(ctx).BeginTxx(ctx, nil)
	require.NoError(t, err)
	require.NoError(t, ds.deleteMDMOSCustomSettingsForHost(ctx, tx, h.UUID, "darwin"))
	require.NoError(t, tx.Commit())
	require.NoError(t, err)
	gotProfs, err = ds.GetHostMDMAppleProfiles(ctx, h.UUID)
	require.NoError(t, err)
	require.Nil(t, gotProfs)
}

func createDiskEncryptionRecord(ctx context.Context, ds *Datastore, t *testing.T, hostId uint, key string, decryptable bool, threshold time.Time) {
	err := ds.SetOrUpdateHostDiskEncryptionKey(ctx, hostId, key, "", nil)
	require.NoError(t, err)
	err = ds.SetHostsDiskEncryptionKeyStatus(ctx, []uint{hostId}, decryptable, threshold)
	require.NoError(t, err)
}

func TestMDMAppleFileVaultSummary(t *testing.T) {
	ds := CreateMySQLDS(t)
	ctx := context.Background()

	// 10 new hosts
	var hosts []*fleet.Host
	for i := 0; i < 7; i++ {
		h := test.NewHost(t, ds, fmt.Sprintf("foo.local.%d", i), "1.1.1.1",
			fmt.Sprintf("%d", i), fmt.Sprintf("%d", i), time.Now())
		hosts = append(hosts, h)
	}

	// no teams tests =====
	noTeamFVProfile, err := ds.NewMDMAppleConfigProfile(ctx, *generateCP(fleetmdm.FleetFileVaultProfileName, mobileconfig.FleetFileVaultPayloadIdentifier, 0))
	require.NoError(t, err)

	// verifying status
	verifyingHost := hosts[0]
	upsertHostCPs(
		[]*fleet.Host{verifyingHost},
		[]*fleet.MDMAppleConfigProfile{noTeamFVProfile},
		fleet.MDMOperationTypeInstall,
		&fleet.MDMDeliveryVerifying,
		ctx, ds, t,
	)
	oneMinuteAfterThreshold := time.Now().Add(+1 * time.Minute)
	createDiskEncryptionRecord(ctx, ds, t, verifyingHost.ID, "key-1", true, oneMinuteAfterThreshold)

	fvProfileSummary, err := ds.GetMDMAppleFileVaultSummary(ctx, nil)
	require.NoError(t, err)
	require.NotNil(t, fvProfileSummary)
	require.Equal(t, uint(1), fvProfileSummary.Verifying)
	require.Equal(t, uint(0), fvProfileSummary.Verified)
	require.Equal(t, uint(0), fvProfileSummary.ActionRequired)
	require.Equal(t, uint(0), fvProfileSummary.Enforcing)
	require.Equal(t, uint(0), fvProfileSummary.Failed)
	require.Equal(t, uint(0), fvProfileSummary.RemovingEnforcement)

	allProfilesSummary, err := ds.GetMDMAppleProfilesSummary(ctx, nil)
	require.NoError(t, err)
	require.NotNil(t, fvProfileSummary)
	require.Equal(t, uint(0), allProfilesSummary.Pending)
	require.Equal(t, uint(0), allProfilesSummary.Failed)
	require.Equal(t, uint(1), allProfilesSummary.Verifying)
	require.Equal(t, uint(0), allProfilesSummary.Verified)

	// action required status
	requiredActionHost := hosts[1]
	upsertHostCPs(
		[]*fleet.Host{requiredActionHost},
		[]*fleet.MDMAppleConfigProfile{noTeamFVProfile},
		fleet.MDMOperationTypeInstall,
		&fleet.MDMDeliveryVerifying, ctx, ds, t,
	)
	err = ds.SetHostsDiskEncryptionKeyStatus(ctx, []uint{requiredActionHost.ID}, false, oneMinuteAfterThreshold)
	require.NoError(t, err)

	fvProfileSummary, err = ds.GetMDMAppleFileVaultSummary(ctx, nil)
	require.NoError(t, err)
	require.NotNil(t, fvProfileSummary)
	require.Equal(t, uint(1), fvProfileSummary.Verifying)
	require.Equal(t, uint(0), fvProfileSummary.Verified)
	require.Equal(t, uint(1), fvProfileSummary.ActionRequired)
	require.Equal(t, uint(0), fvProfileSummary.Enforcing)
	require.Equal(t, uint(0), fvProfileSummary.Failed)
	require.Equal(t, uint(0), fvProfileSummary.RemovingEnforcement)

	allProfilesSummary, err = ds.GetMDMAppleProfilesSummary(ctx, nil)
	require.NoError(t, err)
	require.NotNil(t, fvProfileSummary)
	require.Equal(t, uint(1), allProfilesSummary.Pending)
	require.Equal(t, uint(0), allProfilesSummary.Failed)
	require.Equal(t, uint(1), allProfilesSummary.Verifying)
	require.Equal(t, uint(0), allProfilesSummary.Verified)

	// enforcing status
	enforcingHost := hosts[2]

	// host profile status is `pending`
	upsertHostCPs(
		[]*fleet.Host{enforcingHost},
		[]*fleet.MDMAppleConfigProfile{noTeamFVProfile},
		fleet.MDMOperationTypeInstall,
		&fleet.MDMDeliveryPending, ctx, ds, t,
	)

	fvProfileSummary, err = ds.GetMDMAppleFileVaultSummary(ctx, nil)
	require.NoError(t, err)
	require.NotNil(t, fvProfileSummary)
	require.Equal(t, uint(1), fvProfileSummary.Verifying)
	require.Equal(t, uint(0), fvProfileSummary.Verified)
	require.Equal(t, uint(1), fvProfileSummary.ActionRequired)
	require.Equal(t, uint(1), fvProfileSummary.Enforcing)
	require.Equal(t, uint(0), fvProfileSummary.Failed)
	require.Equal(t, uint(0), fvProfileSummary.RemovingEnforcement)

	allProfilesSummary, err = ds.GetMDMAppleProfilesSummary(ctx, nil)
	require.NoError(t, err)
	require.NotNil(t, allProfilesSummary)
	require.Equal(t, uint(2), allProfilesSummary.Pending)
	require.Equal(t, uint(0), allProfilesSummary.Failed)
	require.Equal(t, uint(1), allProfilesSummary.Verifying)
	require.Equal(t, uint(0), allProfilesSummary.Verified)

	// host profile status does not exist
	upsertHostCPs(
		[]*fleet.Host{enforcingHost},
		[]*fleet.MDMAppleConfigProfile{noTeamFVProfile},
		fleet.MDMOperationTypeInstall,
		nil, ctx, ds, t,
	)

	fvProfileSummary, err = ds.GetMDMAppleFileVaultSummary(ctx, nil)
	require.NoError(t, err)
	require.NotNil(t, fvProfileSummary)
	require.Equal(t, uint(1), fvProfileSummary.Verifying)
	require.Equal(t, uint(0), fvProfileSummary.Verified)
	require.Equal(t, uint(1), fvProfileSummary.ActionRequired)
	require.Equal(t, uint(1), fvProfileSummary.Enforcing)
	require.Equal(t, uint(0), fvProfileSummary.Failed)
	require.Equal(t, uint(0), fvProfileSummary.RemovingEnforcement)

	allProfilesSummary, err = ds.GetMDMAppleProfilesSummary(ctx, nil)
	require.NoError(t, err)
	require.NotNil(t, allProfilesSummary)
	require.Equal(t, uint(2), allProfilesSummary.Pending)
	require.Equal(t, uint(0), allProfilesSummary.Failed)
	require.Equal(t, uint(1), allProfilesSummary.Verifying)
	require.Equal(t, uint(0), allProfilesSummary.Verified)

	// host profile status is verifying but decryptable key field does not exist
	upsertHostCPs(
		[]*fleet.Host{enforcingHost},
		[]*fleet.MDMAppleConfigProfile{noTeamFVProfile},
		fleet.MDMOperationTypeInstall,
		&fleet.MDMDeliveryPending, ctx, ds, t,
	)
	err = ds.SetHostsDiskEncryptionKeyStatus(ctx, []uint{enforcingHost.ID}, false, oneMinuteAfterThreshold)
	require.NoError(t, err)

	fvProfileSummary, err = ds.GetMDMAppleFileVaultSummary(ctx, nil)
	require.NoError(t, err)
	require.NotNil(t, fvProfileSummary)
	require.Equal(t, uint(1), fvProfileSummary.Verifying)
	require.Equal(t, uint(0), fvProfileSummary.Verified)
	require.Equal(t, uint(1), fvProfileSummary.ActionRequired)
	require.Equal(t, uint(1), fvProfileSummary.Enforcing)
	require.Equal(t, uint(0), fvProfileSummary.Failed)
	require.Equal(t, uint(0), fvProfileSummary.RemovingEnforcement)

	allProfilesSummary, err = ds.GetMDMAppleProfilesSummary(ctx, nil)
	require.NoError(t, err)
	require.NotNil(t, allProfilesSummary)
	require.Equal(t, uint(2), allProfilesSummary.Pending)
	require.Equal(t, uint(0), allProfilesSummary.Failed)
	require.Equal(t, uint(1), allProfilesSummary.Verifying)
	require.Equal(t, uint(0), allProfilesSummary.Verified)

	// failed status
	failedHost := hosts[3]
	upsertHostCPs([]*fleet.Host{failedHost}, []*fleet.MDMAppleConfigProfile{noTeamFVProfile}, fleet.MDMOperationTypeInstall, &fleet.MDMDeliveryFailed, ctx, ds, t)

	fvProfileSummary, err = ds.GetMDMAppleFileVaultSummary(ctx, nil)
	require.NoError(t, err)
	require.NotNil(t, fvProfileSummary)
	require.Equal(t, uint(1), fvProfileSummary.Verifying)
	require.Equal(t, uint(0), fvProfileSummary.Verified)
	require.Equal(t, uint(1), fvProfileSummary.ActionRequired)
	require.Equal(t, uint(1), fvProfileSummary.Enforcing)
	require.Equal(t, uint(1), fvProfileSummary.Failed)
	require.Equal(t, uint(0), fvProfileSummary.RemovingEnforcement)

	allProfilesSummary, err = ds.GetMDMAppleProfilesSummary(ctx, nil)
	require.NoError(t, err)
	require.NotNil(t, allProfilesSummary)
	require.Equal(t, uint(2), allProfilesSummary.Pending)
	require.Equal(t, uint(1), allProfilesSummary.Failed)
	require.Equal(t, uint(1), allProfilesSummary.Verifying)
	require.Equal(t, uint(0), allProfilesSummary.Verified)

	// removing enforcement status
	removingEnforcementHost := hosts[4]
	upsertHostCPs([]*fleet.Host{removingEnforcementHost}, []*fleet.MDMAppleConfigProfile{noTeamFVProfile}, fleet.MDMOperationTypeRemove, &fleet.MDMDeliveryPending, ctx, ds, t)
	fvProfileSummary, err = ds.GetMDMAppleFileVaultSummary(ctx, nil)

	require.NoError(t, err)
	require.NotNil(t, fvProfileSummary)
	require.Equal(t, uint(1), fvProfileSummary.Verifying)
	require.Equal(t, uint(0), fvProfileSummary.Verified)
	require.Equal(t, uint(1), fvProfileSummary.ActionRequired)
	require.Equal(t, uint(1), fvProfileSummary.Enforcing)
	require.Equal(t, uint(1), fvProfileSummary.Failed)
	require.Equal(t, uint(1), fvProfileSummary.RemovingEnforcement)

	allProfilesSummary, err = ds.GetMDMAppleProfilesSummary(ctx, nil)
	require.NoError(t, err)
	require.NotNil(t, allProfilesSummary)
	require.Equal(t, uint(3), allProfilesSummary.Pending)
	require.Equal(t, uint(1), allProfilesSummary.Failed)
	require.Equal(t, uint(1), allProfilesSummary.Verifying)
	require.Equal(t, uint(0), allProfilesSummary.Verified)

	// teams filter tests =====
	verifyingTeam1Host := hosts[6]
	tm, err := ds.NewTeam(ctx, &fleet.Team{Name: "team-1"})
	require.NoError(t, err)
	team1FVProfile, err := ds.NewMDMAppleConfigProfile(ctx, *generateCP(fleetmdm.FleetFileVaultProfileName, mobileconfig.FleetFileVaultPayloadIdentifier, tm.ID))
	require.NoError(t, err)
	err = ds.AddHostsToTeam(ctx, &tm.ID, []uint{verifyingTeam1Host.ID})
	require.NoError(t, err)

	upsertHostCPs([]*fleet.Host{verifyingTeam1Host}, []*fleet.MDMAppleConfigProfile{team1FVProfile}, fleet.MDMOperationTypeInstall, &fleet.MDMDeliveryVerifying, ctx, ds, t)
	createDiskEncryptionRecord(ctx, ds, t, verifyingTeam1Host.ID, "key-2", true, oneMinuteAfterThreshold)

	fvProfileSummary, err = ds.GetMDMAppleFileVaultSummary(ctx, &tm.ID)
	require.NoError(t, err)
	require.NotNil(t, fvProfileSummary)
	require.Equal(t, uint(1), fvProfileSummary.Verifying)
	require.Equal(t, uint(0), fvProfileSummary.Verified)
	require.Equal(t, uint(0), fvProfileSummary.ActionRequired)
	require.Equal(t, uint(0), fvProfileSummary.Enforcing)
	require.Equal(t, uint(0), fvProfileSummary.Failed)
	require.Equal(t, uint(0), fvProfileSummary.RemovingEnforcement)

	allProfilesSummary, err = ds.GetMDMAppleProfilesSummary(ctx, &tm.ID)
	require.NoError(t, err)
	require.NotNil(t, allProfilesSummary)
	require.Equal(t, uint(0), allProfilesSummary.Pending)
	require.Equal(t, uint(0), allProfilesSummary.Failed)
	require.Equal(t, uint(1), allProfilesSummary.Verifying)
	require.Equal(t, uint(0), allProfilesSummary.Verified)

	// verified status
	upsertHostCPs(
		[]*fleet.Host{verifyingTeam1Host},
		[]*fleet.MDMAppleConfigProfile{team1FVProfile},
		fleet.MDMOperationTypeInstall,
		&fleet.MDMDeliveryVerified,
		ctx, ds, t,
	)
	fvProfileSummary, err = ds.GetMDMAppleFileVaultSummary(ctx, &tm.ID)
	require.NoError(t, err)
	require.NotNil(t, fvProfileSummary)
	require.Equal(t, uint(0), fvProfileSummary.Verifying)
	require.Equal(t, uint(1), fvProfileSummary.Verified)
	require.Equal(t, uint(0), fvProfileSummary.ActionRequired)
	require.Equal(t, uint(0), fvProfileSummary.Enforcing)
	require.Equal(t, uint(0), fvProfileSummary.Failed)
	require.Equal(t, uint(0), fvProfileSummary.RemovingEnforcement)

	allProfilesSummary, err = ds.GetMDMAppleProfilesSummary(ctx, &tm.ID)
	require.NoError(t, err)
	require.NotNil(t, allProfilesSummary)
	require.Equal(t, uint(0), allProfilesSummary.Pending)
	require.Equal(t, uint(0), allProfilesSummary.Failed)
	require.Equal(t, uint(0), allProfilesSummary.Verifying)
	require.Equal(t, uint(1), allProfilesSummary.Verified)
}

func testGetMDMAppleCommandResults(t *testing.T, ds *Datastore) {
	ctx := context.Background()

	// no enrolled host, unknown command
	res, err := ds.GetMDMAppleCommandResults(ctx, uuid.New().String())
	require.NoError(t, err)
	require.Empty(t, res)

	p, err := ds.GetMDMCommandPlatform(ctx, uuid.New().String())
	require.True(t, fleet.IsNotFound(err))
	require.Empty(t, p)

	// create some hosts, all enrolled
	enrolledHosts := make([]*fleet.Host, 3)
	for i := 0; i < 3; i++ {
		h, err := ds.NewHost(ctx, &fleet.Host{
			Hostname:      fmt.Sprintf("test-host%d-name", i),
			OsqueryHostID: ptr.String(fmt.Sprintf("osquery-%d", i)),
			NodeKey:       ptr.String(fmt.Sprintf("nodekey-%d", i)),
			UUID:          fmt.Sprintf("test-uuid-%d", i),
			Platform:      "darwin",
		})
		require.NoError(t, err)
		nanoEnroll(t, ds, h, false)
		enrolledHosts[i] = h
		t.Logf("enrolled host [%d]: %s", i, h.UUID)
	}

	// create a non-enrolled host
	i := 3
	unenrolledHost, err := ds.NewHost(ctx, &fleet.Host{
		Hostname:      fmt.Sprintf("test-host%d-name", i),
		OsqueryHostID: ptr.String(fmt.Sprintf("osquery-%d", i)),
		NodeKey:       ptr.String(fmt.Sprintf("nodekey-%d", i)),
		UUID:          fmt.Sprintf("test-uuid-%d", i),
		Platform:      "darwin",
	})
	require.NoError(t, err)

	commander, storage := createMDMAppleCommanderAndStorage(t, ds)

	// enqueue a command for an unenrolled host fails with a foreign key error (no enrollment)
	uuid1 := uuid.New().String()
	err = commander.EnqueueCommand(ctx, []string{unenrolledHost.UUID}, createRawAppleCmd("ProfileList", uuid1))
	require.Error(t, err)
	var mysqlErr *mysql.MySQLError
	require.ErrorAs(t, err, &mysqlErr)
	require.Equal(t, uint16(mysqlerr.ER_NO_REFERENCED_ROW_2), mysqlErr.Number)

	// command has no results
	res, err = ds.GetMDMAppleCommandResults(ctx, uuid1)
	require.NoError(t, err)
	require.Empty(t, res)

	p, err = ds.GetMDMCommandPlatform(ctx, uuid1)
	require.True(t, fleet.IsNotFound(err))
	require.Empty(t, p)

	// enqueue a command for a couple of enrolled hosts
	uuid2 := uuid.New().String()
	rawCmd2 := createRawAppleCmd("ProfileList", uuid2)
	err = commander.EnqueueCommand(ctx, []string{enrolledHosts[0].UUID, enrolledHosts[1].UUID}, rawCmd2)
	require.NoError(t, err)

	// command has no results yet
	res, err = ds.GetMDMAppleCommandResults(ctx, uuid2)
	require.NoError(t, err)
	require.Empty(t, res)
	// but it's already enqueued
	p, err = ds.GetMDMCommandPlatform(ctx, uuid2)
	require.NoError(t, err)
	require.Equal(t, "darwin", p)

	// simulate a result for enrolledHosts[0]
	err = storage.StoreCommandReport(&mdm.Request{
		EnrollID: &mdm.EnrollID{ID: enrolledHosts[0].UUID},
		Context:  ctx,
	}, &mdm.CommandResults{
		CommandUUID: uuid2,
		Status:      "Acknowledged",
		RequestType: "ProfileList",
		Raw:         []byte(rawCmd2),
	})
	require.NoError(t, err)

	// command has a result for [0]
	res, err = ds.GetMDMAppleCommandResults(ctx, uuid2)
	require.NoError(t, err)
	require.Len(t, res, 1)
	require.NotZero(t, res[0].UpdatedAt)
	res[0].UpdatedAt = time.Time{}
	require.Equal(t, res[0], &fleet.MDMCommandResult{
		HostUUID:    enrolledHosts[0].UUID,
		CommandUUID: uuid2,
		Status:      "Acknowledged",
		RequestType: "ProfileList",
		Result:      []byte(rawCmd2),
		Payload:     []byte(rawCmd2),
	})
	p, err = ds.GetMDMCommandPlatform(ctx, uuid2)
	require.NoError(t, err)
	require.Equal(t, "darwin", p)

	// simulate a result for enrolledHosts[1]
	err = storage.StoreCommandReport(&mdm.Request{
		EnrollID: &mdm.EnrollID{ID: enrolledHosts[1].UUID},
		Context:  ctx,
	}, &mdm.CommandResults{
		CommandUUID: uuid2,
		Status:      "Error",
		RequestType: "ProfileList",
		Raw:         []byte(rawCmd2),
	})
	require.NoError(t, err)

	// command has both results
	res, err = ds.GetMDMAppleCommandResults(ctx, uuid2)
	require.NoError(t, err)
	require.Len(t, res, 2)

	require.NotZero(t, res[0].UpdatedAt)
	res[0].UpdatedAt = time.Time{}
	require.NotZero(t, res[1].UpdatedAt)
	res[1].UpdatedAt = time.Time{}

	require.ElementsMatch(t, res, []*fleet.MDMCommandResult{
		{
			HostUUID:    enrolledHosts[0].UUID,
			CommandUUID: uuid2,
			Status:      "Acknowledged",
			RequestType: "ProfileList",
			Result:      []byte(rawCmd2),
			Payload:     []byte(rawCmd2),
		},
		{
			HostUUID:    enrolledHosts[1].UUID,
			CommandUUID: uuid2,
			Status:      "Error",
			RequestType: "ProfileList",
			Result:      []byte(rawCmd2),
			Payload:     []byte(rawCmd2),
		},
	})

	p, err = ds.GetMDMCommandPlatform(ctx, uuid2)
	require.NoError(t, err)
	require.Equal(t, "darwin", p)

	// delete host [0] and verify that it didn't delete its command results
	err = ds.DeleteHost(ctx, enrolledHosts[0].ID)
	require.NoError(t, err)

	res, err = ds.GetMDMAppleCommandResults(ctx, uuid2)
	require.NoError(t, err)
	require.Len(t, res, 2)

	require.NotZero(t, res[0].UpdatedAt)
	res[0].UpdatedAt = time.Time{}
	require.NotZero(t, res[1].UpdatedAt)
	res[1].UpdatedAt = time.Time{}
	require.ElementsMatch(t, res, []*fleet.MDMCommandResult{
		{
			HostUUID:    enrolledHosts[0].UUID,
			CommandUUID: uuid2,
			Status:      "Acknowledged",
			RequestType: "ProfileList",
			Result:      []byte(rawCmd2),
			Payload:     []byte(rawCmd2),
		},
		{
			HostUUID:    enrolledHosts[1].UUID,
			CommandUUID: uuid2,
			Status:      "Error",
			RequestType: "ProfileList",
			Result:      []byte(rawCmd2),
			Payload:     []byte(rawCmd2),
		},
	})

	p, err = ds.GetMDMCommandPlatform(ctx, uuid2)
	require.NoError(t, err)
	require.Equal(t, "darwin", p)
}

func createMDMAppleCommanderAndStorage(t *testing.T, ds *Datastore) (*apple_mdm.MDMAppleCommander, *NanoMDMStorage) {
	testCert, testKey, err := apple_mdm.NewSCEPCACertKey()
	require.NoError(t, err)
	testCertPEM := tokenpki.PEMCertificate(testCert.Raw)
	testKeyPEM := tokenpki.PEMRSAPrivateKey(testKey)
	mdmStorage, err := ds.NewMDMAppleMDMStorage(testCertPEM, testKeyPEM)
	require.NoError(t, err)

	return apple_mdm.NewMDMAppleCommander(mdmStorage, pusherFunc(okPusherFunc), config.MDMConfig{}), mdmStorage
}

func okPusherFunc(ctx context.Context, ids []string) (map[string]*push.Response, error) {
	m := make(map[string]*push.Response, len(ids))
	for _, id := range ids {
		m[id] = &push.Response{Id: id}
	}
	return m, nil
}

type pusherFunc func(context.Context, []string) (map[string]*push.Response, error)

func (f pusherFunc) Push(ctx context.Context, ids []string) (map[string]*push.Response, error) {
	return f(ctx, ids)
}

func testBulkUpsertMDMAppleConfigProfile(t *testing.T, ds *Datastore) {
	ctx := context.Background()
	mc := mobileconfig.Mobileconfig([]byte("TestConfigProfile"))
	globalCP := &fleet.MDMAppleConfigProfile{
		Name:         "DummyTestName",
		Identifier:   "DummyTestIdentifier",
		Mobileconfig: mc,
		TeamID:       nil,
	}
	teamCP := &fleet.MDMAppleConfigProfile{
		Name:         "DummyTestName",
		Identifier:   "DummyTestIdentifier",
		Mobileconfig: mc,
		TeamID:       ptr.Uint(1),
	}
	allProfiles := []*fleet.MDMAppleConfigProfile{globalCP, teamCP}

	checkProfiles := func(uploadedAtMatch bool) {
		for _, p := range allProfiles {
			profiles, err := ds.ListMDMAppleConfigProfiles(ctx, p.TeamID)
			require.NoError(t, err)
			require.Len(t, profiles, 1)

			wantProf := *p
			if !uploadedAtMatch {
				require.True(t, profiles[0].UploadedAt.After(wantProf.UploadedAt))
				wantProf.UploadedAt = time.Time{}
			}
			checkConfigProfile(t, wantProf, *profiles[0])
		}
	}

	err := ds.BulkUpsertMDMAppleConfigProfiles(ctx, allProfiles)
	require.NoError(t, err)

	reloadUploadedAt := func() {
		// reload to get the uploaded_at timestamps
		profiles, err := ds.ListMDMAppleConfigProfiles(ctx, nil)
		require.NoError(t, err)
		require.Len(t, profiles, 1)
		globalCP.UploadedAt = profiles[0].UploadedAt
		profiles, err = ds.ListMDMAppleConfigProfiles(ctx, ptr.Uint(1))
		require.NoError(t, err)
		require.Len(t, profiles, 1)
		teamCP.UploadedAt = profiles[0].UploadedAt
	}
	reloadUploadedAt()

	checkProfiles(true)

	time.Sleep(time.Second) // ensure DB timestamps change

	newMc := mobileconfig.Mobileconfig([]byte("TestUpdatedConfigProfile"))
	globalCP.Mobileconfig = newMc
	teamCP.Mobileconfig = newMc
	err = ds.BulkUpsertMDMAppleConfigProfiles(ctx, allProfiles)
	require.NoError(t, err)

	// uploaded_at should be after the previously loaded timestamps
	checkProfiles(false)

	time.Sleep(time.Second) // ensure DB timestamps change

	// call it again with no changes, should not update timestamps
	reloadUploadedAt()
	err = ds.BulkUpsertMDMAppleConfigProfiles(ctx, allProfiles)
	require.NoError(t, err)
	checkProfiles(true)
}

func testMDMAppleBootstrapPackageCRUD(t *testing.T, ds *Datastore) {
	ctx := context.Background()
	var nfe fleet.NotFoundError
	var aerr fleet.AlreadyExistsError

	err := ds.InsertMDMAppleBootstrapPackage(ctx, &fleet.MDMAppleBootstrapPackage{})
	require.Error(t, err)

	bp1 := &fleet.MDMAppleBootstrapPackage{
		TeamID: uint(0),
		Name:   t.Name(),
		Sha256: sha256.New().Sum(nil),
		Bytes:  []byte("content"),
		Token:  uuid.New().String(),
	}
	err = ds.InsertMDMAppleBootstrapPackage(ctx, bp1)
	require.NoError(t, err)

	err = ds.InsertMDMAppleBootstrapPackage(ctx, bp1)
	require.ErrorAs(t, err, &aerr)

	bp2 := &fleet.MDMAppleBootstrapPackage{
		TeamID: uint(2),
		Name:   t.Name(),
		Sha256: sha256.New().Sum(nil),
		Bytes:  []byte("content"),
		Token:  uuid.New().String(),
	}
	err = ds.InsertMDMAppleBootstrapPackage(ctx, bp2)
	require.NoError(t, err)

	meta, err := ds.GetMDMAppleBootstrapPackageMeta(ctx, 0)
	require.NoError(t, err)
	require.Equal(t, bp1.TeamID, meta.TeamID)
	require.Equal(t, bp1.Name, meta.Name)
	require.Equal(t, bp1.Sha256, meta.Sha256)
	require.Equal(t, bp1.Token, meta.Token)

	meta, err = ds.GetMDMAppleBootstrapPackageMeta(ctx, 3)
	require.ErrorAs(t, err, &nfe)
	require.Nil(t, meta)

	bytes, err := ds.GetMDMAppleBootstrapPackageBytes(ctx, bp1.Token)
	require.NoError(t, err)
	require.Equal(t, bp1.Bytes, bytes.Bytes)

	bytes, err = ds.GetMDMAppleBootstrapPackageBytes(ctx, "fake")
	require.ErrorAs(t, err, &nfe)
	require.Nil(t, bytes)

	err = ds.DeleteMDMAppleBootstrapPackage(ctx, 0)
	require.NoError(t, err)

	meta, err = ds.GetMDMAppleBootstrapPackageMeta(ctx, 0)
	require.ErrorAs(t, err, &nfe)
	require.Nil(t, meta)

	err = ds.DeleteMDMAppleBootstrapPackage(ctx, 0)
	require.ErrorAs(t, err, &nfe)
	require.Nil(t, meta)
}

func testListMDMAppleCommands(t *testing.T, ds *Datastore) {
	ctx := context.Background()

	// create some enrolled hosts
	enrolledHosts := make([]*fleet.Host, 3)
	for i := 0; i < 3; i++ {
		h, err := ds.NewHost(ctx, &fleet.Host{
			Hostname:      fmt.Sprintf("test-host%d-name", i),
			OsqueryHostID: ptr.String(fmt.Sprintf("osquery-%d", i)),
			NodeKey:       ptr.String(fmt.Sprintf("nodekey-%d", i)),
			UUID:          fmt.Sprintf("test-uuid-%d", i),
			Platform:      "darwin",
		})
		require.NoError(t, err)
		nanoEnroll(t, ds, h, false)
		enrolledHosts[i] = h
		t.Logf("enrolled host [%d]: %s", i, h.UUID)
	}
	// create a team
	tm1, err := ds.NewTeam(ctx, &fleet.Team{Name: "team1"})
	require.NoError(t, err)
	// assign enrolledHosts[2] to tm1
	err = ds.AddHostsToTeam(ctx, &tm1.ID, []uint{enrolledHosts[2].ID})
	require.NoError(t, err)

	commander, storage := createMDMAppleCommanderAndStorage(t, ds)

	// no commands yet
	res, err := ds.ListMDMAppleCommands(ctx, fleet.TeamFilter{User: test.UserAdmin}, &fleet.MDMCommandListOptions{})
	require.NoError(t, err)
	require.Empty(t, res)

	// enqueue a command for enrolled hosts [0] and [1]
	uuid1 := uuid.New().String()
	rawCmd1 := createRawAppleCmd("ListApps", uuid1)
	err = commander.EnqueueCommand(ctx, []string{enrolledHosts[0].UUID, enrolledHosts[1].UUID}, rawCmd1)
	require.NoError(t, err)

	// command has no results yet, so the status is empty
	res, err = ds.ListMDMAppleCommands(ctx, fleet.TeamFilter{User: test.UserAdmin}, &fleet.MDMCommandListOptions{})
	require.NoError(t, err)
	require.Len(t, res, 2)

	require.NotZero(t, res[0].UpdatedAt)
	res[0].UpdatedAt = time.Time{}
	require.NotZero(t, res[1].UpdatedAt)
	res[1].UpdatedAt = time.Time{}

	require.ElementsMatch(t, res, []*fleet.MDMAppleCommand{
		{
			DeviceID:    enrolledHosts[0].UUID,
			CommandUUID: uuid1,
			Status:      "Pending",
			RequestType: "ListApps",
			Hostname:    enrolledHosts[0].Hostname,
			TeamID:      nil,
		},
		{
			DeviceID:    enrolledHosts[1].UUID,
			CommandUUID: uuid1,
			Status:      "Pending",
			RequestType: "ListApps",
			Hostname:    enrolledHosts[1].Hostname,
			TeamID:      nil,
		},
	})

	// simulate a result for enrolledHosts[0]
	err = storage.StoreCommandReport(&mdm.Request{
		EnrollID: &mdm.EnrollID{ID: enrolledHosts[0].UUID},
		Context:  ctx,
	}, &mdm.CommandResults{
		CommandUUID: uuid1,
		Status:      "Acknowledged",
		RequestType: "ListApps",
		Raw:         []byte(rawCmd1),
	})
	require.NoError(t, err)

	// command is now listed with a status for this result
	res, err = ds.ListMDMAppleCommands(ctx, fleet.TeamFilter{User: test.UserAdmin}, &fleet.MDMCommandListOptions{})
	require.NoError(t, err)
	require.Len(t, res, 2)

	require.NotZero(t, res[0].UpdatedAt)
	res[0].UpdatedAt = time.Time{}
	require.NotZero(t, res[1].UpdatedAt)
	res[1].UpdatedAt = time.Time{}

	require.ElementsMatch(t, res, []*fleet.MDMAppleCommand{
		{
			DeviceID:    enrolledHosts[0].UUID,
			CommandUUID: uuid1,
			Status:      "Acknowledged",
			RequestType: "ListApps",
			Hostname:    enrolledHosts[0].Hostname,
			TeamID:      nil,
		},
		{
			DeviceID:    enrolledHosts[1].UUID,
			CommandUUID: uuid1,
			Status:      "Pending",
			RequestType: "ListApps",
			Hostname:    enrolledHosts[1].Hostname,
			TeamID:      nil,
		},
	})

	// simulate a result for enrolledHosts[1]
	err = storage.StoreCommandReport(&mdm.Request{
		EnrollID: &mdm.EnrollID{ID: enrolledHosts[1].UUID},
		Context:  ctx,
	}, &mdm.CommandResults{
		CommandUUID: uuid1,
		Status:      "Error",
		RequestType: "ListApps",
		Raw:         []byte(rawCmd1),
	})
	require.NoError(t, err)

	// both results are now listed
	res, err = ds.ListMDMAppleCommands(ctx, fleet.TeamFilter{User: test.UserAdmin}, &fleet.MDMCommandListOptions{})
	require.NoError(t, err)
	require.Len(t, res, 2)

	require.NotZero(t, res[0].UpdatedAt)
	res[0].UpdatedAt = time.Time{}
	require.NotZero(t, res[1].UpdatedAt)
	res[1].UpdatedAt = time.Time{}

	require.ElementsMatch(t, res, []*fleet.MDMAppleCommand{
		{
			DeviceID:    enrolledHosts[0].UUID,
			CommandUUID: uuid1,
			Status:      "Acknowledged",
			RequestType: "ListApps",
			Hostname:    enrolledHosts[0].Hostname,
			TeamID:      nil,
		},
		{
			DeviceID:    enrolledHosts[1].UUID,
			CommandUUID: uuid1,
			Status:      "Error",
			RequestType: "ListApps",
			Hostname:    enrolledHosts[1].Hostname,
			TeamID:      nil,
		},
	})

	// enqueue another command for enrolled hosts [1] and [2]
	uuid2 := uuid.New().String()
	rawCmd2 := createRawAppleCmd("InstallApp", uuid2)
	err = commander.EnqueueCommand(ctx, []string{enrolledHosts[1].UUID, enrolledHosts[2].UUID}, rawCmd2)
	require.NoError(t, err)

	// simulate a result for enrolledHosts[1] and [2]
	err = storage.StoreCommandReport(&mdm.Request{
		EnrollID: &mdm.EnrollID{ID: enrolledHosts[1].UUID},
		Context:  ctx,
	}, &mdm.CommandResults{
		CommandUUID: uuid2,
		Status:      "Acknowledged",
		RequestType: "InstallApp",
		Raw:         []byte(rawCmd2),
	})
	require.NoError(t, err)
	err = storage.StoreCommandReport(&mdm.Request{
		EnrollID: &mdm.EnrollID{ID: enrolledHosts[2].UUID},
		Context:  ctx,
	}, &mdm.CommandResults{
		CommandUUID: uuid2,
		Status:      "Acknowledged",
		RequestType: "InstallApp",
		Raw:         []byte(rawCmd2),
	})
	require.NoError(t, err)

	// results are listed
	res, err = ds.ListMDMAppleCommands(ctx, fleet.TeamFilter{User: test.UserAdmin}, &fleet.MDMCommandListOptions{})
	require.NoError(t, err)
	require.Len(t, res, 4)

	// page-by-page: first page
	res, err = ds.ListMDMAppleCommands(ctx, fleet.TeamFilter{User: test.UserAdmin}, &fleet.MDMCommandListOptions{
		ListOptions: fleet.ListOptions{Page: 0, PerPage: 3, OrderKey: "device_id", OrderDirection: fleet.OrderDescending},
	})
	require.NoError(t, err)
	require.Len(t, res, 3)

	// page-by-page: second page
	res, err = ds.ListMDMAppleCommands(ctx, fleet.TeamFilter{User: test.UserAdmin}, &fleet.MDMCommandListOptions{
		ListOptions: fleet.ListOptions{Page: 1, PerPage: 3, OrderKey: "device_id", OrderDirection: fleet.OrderDescending},
	})
	require.NoError(t, err)
	require.Len(t, res, 1)

	// filter by a user from team tm1, can only see that team's host
	u1, err := ds.NewUser(ctx, &fleet.User{
		Password:   []byte("garbage"),
		Salt:       "garbage",
		Name:       "user1",
		Email:      "user1@example.com",
		GlobalRole: nil,
		Teams: []fleet.UserTeam{
			{Team: *tm1, Role: fleet.RoleObserver},
		},
	})
	require.NoError(t, err)
	u1, err = ds.UserByID(ctx, u1.ID)
	require.NoError(t, err)

	// u1 is an observer, so if IncludeObserver is not set, returns nothing
	res, err = ds.ListMDMAppleCommands(ctx, fleet.TeamFilter{User: u1}, &fleet.MDMCommandListOptions{
		ListOptions: fleet.ListOptions{PerPage: 3},
	})
	require.NoError(t, err)
	require.Len(t, res, 0)

	// now with IncludeObserver set to true
	res, err = ds.ListMDMAppleCommands(ctx, fleet.TeamFilter{User: u1, IncludeObserver: true}, &fleet.MDMCommandListOptions{
		ListOptions: fleet.ListOptions{PerPage: 3, OrderKey: "updated_at", OrderDirection: fleet.OrderDescending},
	})
	require.NoError(t, err)
	require.Len(t, res, 1)
	require.NotZero(t, res[0].UpdatedAt)
	res[0].UpdatedAt = time.Time{}
	require.ElementsMatch(t, res, []*fleet.MDMAppleCommand{
		{
			DeviceID:    enrolledHosts[2].UUID,
			CommandUUID: uuid2,
			Status:      "Acknowledged",
			RequestType: "InstallApp",
			Hostname:    enrolledHosts[2].Hostname,
			TeamID:      &tm1.ID,
		},
	})

	// randomly set two commadns as inactive
	ExecAdhocSQL(t, ds, func(tx sqlx.ExtContext) error {
		_, err := tx.ExecContext(ctx, `UPDATE nano_enrollment_queue SET active = 0 LIMIT 2`)
		return err
	})
	// only two results are listed
	res, err = ds.ListMDMAppleCommands(ctx, fleet.TeamFilter{User: test.UserAdmin}, &fleet.MDMCommandListOptions{})
	require.NoError(t, err)
	require.Len(t, res, 2)
}

func testMDMAppleSetupAssistant(t *testing.T, ds *Datastore) {
	ctx := context.Background()

	// get non-existing
	_, err := ds.GetMDMAppleSetupAssistant(ctx, nil)
	require.Error(t, err)
	require.ErrorIs(t, err, sql.ErrNoRows)
	require.True(t, fleet.IsNotFound(err))

	// create for no team
	noTeamAsst, err := ds.SetOrUpdateMDMAppleSetupAssistant(ctx, &fleet.MDMAppleSetupAssistant{Name: "test", Profile: json.RawMessage("{}")})
	require.NoError(t, err)
	require.NotZero(t, noTeamAsst.ID)
	require.NotZero(t, noTeamAsst.UploadedAt)
	require.Nil(t, noTeamAsst.TeamID)
	require.Equal(t, "test", noTeamAsst.Name)
	require.Equal(t, "{}", string(noTeamAsst.Profile))

	// get for no team returns the same data
	getAsst, err := ds.GetMDMAppleSetupAssistant(ctx, nil)
	require.NoError(t, err)
	require.Equal(t, noTeamAsst, getAsst)

	// create for non-existing team fails
	_, err = ds.SetOrUpdateMDMAppleSetupAssistant(ctx, &fleet.MDMAppleSetupAssistant{TeamID: ptr.Uint(123), Name: "test", Profile: json.RawMessage("{}")})
	require.Error(t, err)
	require.ErrorContains(t, err, "foreign key constraint fails")

	// create a team
	tm, err := ds.NewTeam(ctx, &fleet.Team{Name: "tm"})
	require.NoError(t, err)

	// create for existing team
	tmAsst, err := ds.SetOrUpdateMDMAppleSetupAssistant(ctx, &fleet.MDMAppleSetupAssistant{TeamID: &tm.ID, Name: "test", Profile: json.RawMessage("{}")})
	require.NoError(t, err)
	require.NotZero(t, tmAsst.ID)
	require.NotZero(t, tmAsst.UploadedAt)
	require.NotNil(t, tmAsst.TeamID)
	require.Equal(t, tm.ID, *tmAsst.TeamID)
	require.Equal(t, "test", tmAsst.Name)
	require.Equal(t, "{}", string(tmAsst.Profile))

	// get for team returns the same data
	getAsst, err = ds.GetMDMAppleSetupAssistant(ctx, &tm.ID)
	require.NoError(t, err)
	require.Equal(t, tmAsst, getAsst)

	// upsert team
	tmAsst2, err := ds.SetOrUpdateMDMAppleSetupAssistant(ctx, &fleet.MDMAppleSetupAssistant{TeamID: &tm.ID, Name: "test2", Profile: json.RawMessage(`{"x":2}`)})
	require.NoError(t, err)
	require.Equal(t, tmAsst2.ID, tmAsst.ID)
	require.False(t, tmAsst2.UploadedAt.Before(tmAsst.UploadedAt)) // after or equal
	require.Equal(t, tmAsst.TeamID, tmAsst2.TeamID)
	require.Equal(t, "test2", tmAsst2.Name)
	require.JSONEq(t, `{"x": 2}`, string(tmAsst2.Profile))

	// upsert no team
	noTeamAsst2, err := ds.SetOrUpdateMDMAppleSetupAssistant(ctx, &fleet.MDMAppleSetupAssistant{Name: "test3", Profile: json.RawMessage(`{"x": 3}`)})
	require.NoError(t, err)
	require.Equal(t, noTeamAsst2.ID, noTeamAsst.ID)
	require.False(t, noTeamAsst2.UploadedAt.Before(noTeamAsst.UploadedAt)) // after or equal
	require.Nil(t, noTeamAsst2.TeamID)
	require.Equal(t, "test3", noTeamAsst2.Name)
	require.JSONEq(t, `{"x": 3}`, string(noTeamAsst2.Profile))

	time.Sleep(time.Second) // ensures the timestamp checks are not by chance

	// upsert team no change, uploaded at timestamp does not change
	tmAsst3, err := ds.SetOrUpdateMDMAppleSetupAssistant(ctx, &fleet.MDMAppleSetupAssistant{TeamID: &tm.ID, Name: "test2", Profile: json.RawMessage(`{"x":2}`)})
	require.NoError(t, err)
	require.Equal(t, tmAsst2, tmAsst3)

	// set a profile uuid for the team assistant
	err = ds.SetMDMAppleSetupAssistantProfileUUID(ctx, &tm.ID, "abcd")
	require.NoError(t, err)

	// get for team returns the same data, but now with a profile uuid
	getAsst, err = ds.GetMDMAppleSetupAssistant(ctx, &tm.ID)
	require.NoError(t, err)
	require.Equal(t, "abcd", getAsst.ProfileUUID)
	getAsst.ProfileUUID = ""
	require.Equal(t, tmAsst3, getAsst)

	time.Sleep(time.Second) // ensures the timestamp checks are not by chance

	// upsert again the team with no change, uploaded at timestamp does not change nor does the profile uuid
	tmAsst4, err := ds.SetOrUpdateMDMAppleSetupAssistant(ctx, &fleet.MDMAppleSetupAssistant{TeamID: &tm.ID, Name: "test2", Profile: json.RawMessage(`{"x":2}`)})
	require.NoError(t, err)
	require.Equal(t, "abcd", tmAsst4.ProfileUUID)
	tmAsst4.ProfileUUID = ""
	require.Equal(t, tmAsst3, tmAsst4)

	time.Sleep(time.Second) // ensures the timestamp checks are not by chance

	// upsert team with a change, clears the profile uuid and updates the uploaded at timestamp
	tmAsst5, err := ds.SetOrUpdateMDMAppleSetupAssistant(ctx, &fleet.MDMAppleSetupAssistant{TeamID: &tm.ID, Name: "test2", Profile: json.RawMessage(`{"x":3}`)})
	require.NoError(t, err)
	require.Equal(t, tmAsst4.ID, tmAsst5.ID)
	require.True(t, tmAsst5.UploadedAt.After(tmAsst4.UploadedAt))
	require.Equal(t, tmAsst4.TeamID, tmAsst5.TeamID)
	require.Equal(t, "test2", tmAsst5.Name)
	require.Empty(t, tmAsst5.ProfileUUID)
	require.JSONEq(t, `{"x": 3}`, string(tmAsst5.Profile))

	// set a profile uuid for the team assistant
	err = ds.SetMDMAppleSetupAssistantProfileUUID(ctx, &tm.ID, "efgh")
	require.NoError(t, err)

	time.Sleep(time.Second) // ensures the timestamp checks are not by chance

	// upsert again the team with no change
	tmAsst6, err := ds.SetOrUpdateMDMAppleSetupAssistant(ctx, &fleet.MDMAppleSetupAssistant{TeamID: &tm.ID, Name: "test2", Profile: json.RawMessage(`{"x":3}`)})
	require.NoError(t, err)
	require.Equal(t, "efgh", tmAsst6.ProfileUUID)
	tmAsst6.ProfileUUID = ""
	require.Equal(t, tmAsst5, tmAsst6)

	time.Sleep(time.Second) // ensures the timestamp checks are not by chance

	// upsert team with a name change
	tmAsst7, err := ds.SetOrUpdateMDMAppleSetupAssistant(ctx, &fleet.MDMAppleSetupAssistant{TeamID: &tm.ID, Name: "test3", Profile: json.RawMessage(`{"x":3}`)})
	require.NoError(t, err)
	require.Equal(t, tmAsst6.ID, tmAsst7.ID)
	require.True(t, tmAsst7.UploadedAt.After(tmAsst6.UploadedAt))
	require.Equal(t, tmAsst6.TeamID, tmAsst7.TeamID)
	require.Equal(t, "test3", tmAsst7.Name)
	require.Empty(t, tmAsst7.ProfileUUID)
	require.JSONEq(t, `{"x": 3}`, string(tmAsst7.Profile))

	// delete no team
	err = ds.DeleteMDMAppleSetupAssistant(ctx, nil)
	require.NoError(t, err)

	// delete the team, which will cascade delete the setup assistant
	err = ds.DeleteTeam(ctx, tm.ID)
	require.NoError(t, err)

	// get the team assistant
	_, err = ds.GetMDMAppleSetupAssistant(ctx, &tm.ID)
	require.Error(t, err)
	require.ErrorIs(t, err, sql.ErrNoRows)

	// delete the team assistant, no error if it doesn't exist
	err = ds.DeleteMDMAppleSetupAssistant(ctx, &tm.ID)
	require.NoError(t, err)
}

func testMDMAppleEnrollmentProfile(t *testing.T, ds *Datastore) {
	ctx := context.Background()

	_, err := ds.GetMDMAppleEnrollmentProfileByType(ctx, fleet.MDMAppleEnrollmentTypeAutomatic)
	require.Error(t, err)
	require.ErrorIs(t, err, sql.ErrNoRows)

	_, err = ds.GetMDMAppleEnrollmentProfileByToken(ctx, "abcd")
	require.Error(t, err)
	require.ErrorIs(t, err, sql.ErrNoRows)

	// add a new automatic enrollment profile
	rawMsg := json.RawMessage(`{"allow_pairing": true}`)
	profAuto, err := ds.NewMDMAppleEnrollmentProfile(ctx, fleet.MDMAppleEnrollmentProfilePayload{
		Type:       "automatic",
		DEPProfile: &rawMsg,
		Token:      "abcd",
	})
	require.NoError(t, err)
	require.NotZero(t, profAuto.ID)

	// add a new manual enrollment profile
	profMan, err := ds.NewMDMAppleEnrollmentProfile(ctx, fleet.MDMAppleEnrollmentProfilePayload{
		Type:       "manual",
		DEPProfile: &rawMsg,
		Token:      "efgh",
	})
	require.NoError(t, err)
	require.NotZero(t, profMan.ID)

	profs, err := ds.ListMDMAppleEnrollmentProfiles(ctx)
	require.NoError(t, err)
	require.Len(t, profs, 2)

	tokens := make([]string, 2)
	for i, p := range profs {
		tokens[i] = p.Token
	}
	require.ElementsMatch(t, []string{"abcd", "efgh"}, tokens)

	// get the automatic profile by type
	getProf, err := ds.GetMDMAppleEnrollmentProfileByType(ctx, fleet.MDMAppleEnrollmentTypeAutomatic)
	require.NoError(t, err)
	getProf.UpdateCreateTimestamps = fleet.UpdateCreateTimestamps{}
	require.Equal(t, profAuto, getProf)

	// get the manual profile by token
	getProf, err = ds.GetMDMAppleEnrollmentProfileByToken(ctx, "efgh")
	require.NoError(t, err)
	getProf.UpdateCreateTimestamps = fleet.UpdateCreateTimestamps{}
	require.Equal(t, profMan, getProf)
}

func testListMDMAppleSerials(t *testing.T, ds *Datastore) {
	ctx := context.Background()

	// create a mix of DEP-enrolled hosts, non-Fleet-MDM, pending DEP-enrollment
	hosts := make([]*fleet.Host, 7)
	for i := 0; i < len(hosts); i++ {
		serial := fmt.Sprintf("serial-%d", i)
		if i == 6 {
			serial = ""
		}
		h, err := ds.NewHost(ctx, &fleet.Host{
			Hostname:       fmt.Sprintf("test-host%d-name", i),
			OsqueryHostID:  ptr.String(fmt.Sprintf("osquery-%d", i)),
			NodeKey:        ptr.String(fmt.Sprintf("nodekey-%d", i)),
			UUID:           fmt.Sprintf("test-uuid-%d", i),
			Platform:       "darwin",
			HardwareSerial: serial,
		})
		require.NoError(t, err)
		switch {
		case i <= 3:
			// assigned in ABM to Fleet
			err = ds.UpsertMDMAppleHostDEPAssignments(ctx, []fleet.Host{*h})
			require.NoError(t, err)
		case i == 4:
			// not ABM assigned
		case i == 5:
			// ABM assignment was deleted
			err = ds.UpsertMDMAppleHostDEPAssignments(ctx, []fleet.Host{*h})
			require.NoError(t, err)
			err = ds.DeleteHostDEPAssignments(ctx, []string{h.HardwareSerial})
			require.NoError(t, err)
		case i == 6:
			// assigned in ABM, but we don't have a serial
			err = ds.UpsertMDMAppleHostDEPAssignments(ctx, []fleet.Host{*h})
			require.NoError(t, err)
		}
		hosts[i] = h
		t.Logf("host [%d]: %s - %s", i, h.UUID, h.HardwareSerial)
	}

	// create teams
	tm1, err := ds.NewTeam(ctx, &fleet.Team{Name: "team1"})
	require.NoError(t, err)
	tm2, err := ds.NewTeam(ctx, &fleet.Team{Name: "team2"})
	require.NoError(t, err)

	// assign hosts[2,4,5] to tm1
	err = ds.AddHostsToTeam(ctx, &tm1.ID, []uint{hosts[2].ID, hosts[4].ID, hosts[5].ID})
	require.NoError(t, err)

	// list serials in team 2, has none
	serials, err := ds.ListMDMAppleDEPSerialsInTeam(ctx, &tm2.ID)
	require.NoError(t, err)
	require.Empty(t, serials)

	// list serials in team 1, has one (hosts[2])
	serials, err = ds.ListMDMAppleDEPSerialsInTeam(ctx, &tm1.ID)
	require.NoError(t, err)
	require.ElementsMatch(t, []string{"serial-2"}, serials)

	// list serials in no-team, has 3 (hosts[0,1,3]), hosts[6] doesn't have a serial number
	serials, err = ds.ListMDMAppleDEPSerialsInTeam(ctx, nil)
	require.NoError(t, err)
	require.ElementsMatch(t, []string{"serial-0", "serial-1", "serial-3"}, serials)

	// list serials with no host IDs returns empty
	serials, err = ds.ListMDMAppleDEPSerialsInHostIDs(ctx, nil)
	require.NoError(t, err)
	require.Empty(t, serials)

	// list serials in hosts[0,1,2,3] returns all of them
	serials, err = ds.ListMDMAppleDEPSerialsInHostIDs(ctx, []uint{hosts[0].ID, hosts[1].ID, hosts[2].ID, hosts[3].ID})
	require.NoError(t, err)
	require.ElementsMatch(t, []string{"serial-0", "serial-1", "serial-2", "serial-3"}, serials)

	// list serials in hosts[4,5,6] returns none
	serials, err = ds.ListMDMAppleDEPSerialsInHostIDs(ctx, []uint{hosts[4].ID, hosts[5].ID, hosts[6].ID})
	require.NoError(t, err)
	require.Empty(t, serials)

	// list serials in all hosts returns [0-3]
	serials, err = ds.ListMDMAppleDEPSerialsInHostIDs(ctx, []uint{
		hosts[0].ID, hosts[1].ID, hosts[2].ID, hosts[3].ID, hosts[4].ID,
		hosts[5].ID, hosts[6].ID,
	})
	require.NoError(t, err)
	require.ElementsMatch(t, []string{"serial-0", "serial-1", "serial-2", "serial-3"}, serials)
}

func testMDMAppleDefaultSetupAssistant(t *testing.T, ds *Datastore) {
	ctx := context.Background()

	// get non-existing
	_, _, err := ds.GetMDMAppleDefaultSetupAssistant(ctx, nil)
	require.ErrorIs(t, err, sql.ErrNoRows)
	require.True(t, fleet.IsNotFound(err))

	// set for no team
	err = ds.SetMDMAppleDefaultSetupAssistantProfileUUID(ctx, nil, "no-team")
	require.NoError(t, err)

	// get for no team returns the same data
	uuid, ts, err := ds.GetMDMAppleDefaultSetupAssistant(ctx, nil)
	require.NoError(t, err)
	require.Equal(t, "no-team", uuid)
	require.NotZero(t, ts)

	// set for non-existing team fails
	err = ds.SetMDMAppleDefaultSetupAssistantProfileUUID(ctx, ptr.Uint(123), "xyz")
	require.Error(t, err)
	require.ErrorContains(t, err, "foreign key constraint fails")

	// get for non-existing team fails
	_, _, err = ds.GetMDMAppleDefaultSetupAssistant(ctx, ptr.Uint(123))
	require.ErrorIs(t, err, sql.ErrNoRows)
	require.True(t, fleet.IsNotFound(err))

	// create a team
	tm, err := ds.NewTeam(ctx, &fleet.Team{Name: "tm"})
	require.NoError(t, err)

	// set for existing team
	err = ds.SetMDMAppleDefaultSetupAssistantProfileUUID(ctx, &tm.ID, "tm")
	require.NoError(t, err)

	// get for existing team
	uuid, ts, err = ds.GetMDMAppleDefaultSetupAssistant(ctx, &tm.ID)
	require.NoError(t, err)
	require.Equal(t, "tm", uuid)
	require.NotZero(t, ts)
}

func testSetVerifiedMacOSProfiles(t *testing.T, ds *Datastore) {
	ctx := context.Background()

	// map of host IDs to map of profile identifiers to delivery status
	expectedHostMDMStatus := make(map[uint]map[string]fleet.MDMDeliveryStatus)

	// create some config profiles for no team
	cp1, err := ds.NewMDMAppleConfigProfile(ctx, *configProfileForTest(t, "name1", "cp1", "uuid1"))
	require.NoError(t, err)
	cp2, err := ds.NewMDMAppleConfigProfile(ctx, *configProfileForTest(t, "name2", "cp2", "uuid2"))
	require.NoError(t, err)
	cp3, err := ds.NewMDMAppleConfigProfile(ctx, *configProfileForTest(t, "name3", "cp3", "uuid3"))
	require.NoError(t, err)
	cp4, err := ds.NewMDMAppleConfigProfile(ctx, *configProfileForTest(t, "name4", "cp4", "uuid4"))
	require.NoError(t, err)

	// list config profiles for no team
	cps, err := ds.ListMDMAppleConfigProfiles(ctx, nil)
	require.NoError(t, err)
	require.Len(t, cps, 4)
	storedByIdentifier := make(map[string]*fleet.MDMAppleConfigProfile)
	for _, cp := range cps {
		storedByIdentifier[cp.Identifier] = cp
	}

	// create test hosts
	var hosts []*fleet.Host
	for i := 0; i < 3; i++ {
		h := test.NewHost(t, ds, fmt.Sprintf("foo.local.%d", i), "1.1.1.1",
			fmt.Sprintf("%d", i), fmt.Sprintf("%d", i), time.Now().Add(-1*time.Hour))
		hosts = append(hosts, h)
		expectedHostMDMStatus[h.ID] = map[string]fleet.MDMDeliveryStatus{
			cp1.Identifier: fleet.MDMDeliveryPending,
			cp2.Identifier: fleet.MDMDeliveryVerifying,
			cp3.Identifier: fleet.MDMDeliveryVerified,
			cp4.Identifier: fleet.MDMDeliveryPending,
		}
	}

	// add a team config profile with the same name and identifer as one of the no-team profiles
	tm, err := ds.NewTeam(ctx, &fleet.Team{Name: "tm"})
	require.NoError(t, err)
	_, err = ds.NewMDMAppleConfigProfile(ctx, *teamConfigProfileForTest(t, cp2.Name, cp2.Identifier, "uuid2", tm.ID))
	require.NoError(t, err)

	checkHostMDMProfileStatuses := func() {
		for _, h := range hosts {
			gotProfs, err := ds.GetHostMDMAppleProfiles(ctx, h.UUID)
			require.NoError(t, err)
			require.Len(t, gotProfs, 4)
			for _, p := range gotProfs {
				s, ok := expectedHostMDMStatus[h.ID][p.Identifier]
				require.True(t, ok)
				require.NotNil(t, p.Status)
				require.Equalf(t, s, *p.Status, "profile identifier %s", p.Identifier)
			}
		}
	}

	adHocSetVerifying := func(hostUUID, profileIndentifier string) {
		ExecAdhocSQL(t, ds, func(tx sqlx.ExtContext) error {
			_, err := tx.ExecContext(ctx,
				`UPDATE host_mdm_apple_profiles SET status = ? WHERE host_uuid = ? AND profile_identifier = ?`,
				fleet.MDMDeliveryVerifying, hostUUID, profileIndentifier)
			return err
		})
	}

	// initialize the host MDM profile statuses
	upsertHostCPs(hosts, []*fleet.MDMAppleConfigProfile{storedByIdentifier[cp1.Identifier]}, fleet.MDMOperationTypeInstall, &fleet.MDMDeliveryPending, ctx, ds, t)
	upsertHostCPs(hosts, []*fleet.MDMAppleConfigProfile{storedByIdentifier[cp2.Identifier]}, fleet.MDMOperationTypeInstall, &fleet.MDMDeliveryVerifying, ctx, ds, t)
	upsertHostCPs(hosts, []*fleet.MDMAppleConfigProfile{storedByIdentifier[cp3.Identifier]}, fleet.MDMOperationTypeInstall, &fleet.MDMDeliveryVerified, ctx, ds, t)
	upsertHostCPs(hosts, []*fleet.MDMAppleConfigProfile{storedByIdentifier[cp4.Identifier]}, fleet.MDMOperationTypeInstall, &fleet.MDMDeliveryPending, ctx, ds, t)
	checkHostMDMProfileStatuses()

	// statuses don't change during the grace period if profiles are missing (i.e. not installed)
	require.NoError(t, apple_mdm.VerifyHostMDMProfiles(ctx, ds, hosts[0], map[string]*fleet.HostMacOSProfile{}))
	checkHostMDMProfileStatuses()

	// if install date is before the updated at timestamp of the profile, statuses don't change
	// during the grace period
	require.NoError(t, apple_mdm.VerifyHostMDMProfiles(ctx, ds, hosts[1], profilesByIdentifier([]*fleet.HostMacOSProfile{
		{
			Identifier:  cp1.Identifier,
			DisplayName: cp1.Name,
			InstallDate: storedByIdentifier[cp1.Identifier].UploadedAt.Add(-1 * time.Hour),
		},
		{
			Identifier:  cp2.Identifier,
			DisplayName: cp2.Name,
			InstallDate: storedByIdentifier[cp2.Identifier].UploadedAt.Add(-1 * time.Hour),
		},
		{
			Identifier:  cp3.Identifier,
			DisplayName: cp3.Name,
			InstallDate: storedByIdentifier[cp3.Identifier].UploadedAt.Add(-1 * time.Hour),
		},
		{
			Identifier:  cp4.Identifier,
			DisplayName: cp4.Name,
			InstallDate: storedByIdentifier[cp4.Identifier].UploadedAt.Add(-1 * time.Hour),
		},
	})))
	checkHostMDMProfileStatuses()

	// if install date is on or after the updated at timestamp of the profile, "verifying" or "pending" status
	// changes to "verified". Any "pending" profiles not reported are not changed
	require.NoError(t, apple_mdm.VerifyHostMDMProfiles(ctx, ds, hosts[2], profilesByIdentifier([]*fleet.HostMacOSProfile{
		{
			Identifier:  cp2.Identifier,
			DisplayName: cp2.Name,
			InstallDate: storedByIdentifier[cp2.Identifier].UploadedAt,
		},
		{
			Identifier:  cp3.Identifier,
			DisplayName: cp3.Name,
			InstallDate: storedByIdentifier[cp3.Identifier].UploadedAt,
		},
		{
			Identifier:  cp4.Identifier,
			DisplayName: cp4.Name,
			InstallDate: storedByIdentifier[cp4.Identifier].UploadedAt,
		},
	})))
	expectedHostMDMStatus[hosts[2].ID][cp2.Identifier] = fleet.MDMDeliveryVerified
	expectedHostMDMStatus[hosts[2].ID][cp4.Identifier] = fleet.MDMDeliveryVerified
	checkHostMDMProfileStatuses()

	// repeated call doesn't change statuses
	require.NoError(t, apple_mdm.VerifyHostMDMProfiles(ctx, ds, hosts[2], profilesByIdentifier([]*fleet.HostMacOSProfile{
		{
			Identifier:  cp2.Identifier,
			DisplayName: cp2.Name,
			InstallDate: storedByIdentifier[cp2.Identifier].UploadedAt,
		},
		{
			Identifier:  cp3.Identifier,
			DisplayName: cp3.Name,
			InstallDate: storedByIdentifier[cp3.Identifier].UploadedAt,
		},
		{
			Identifier:  cp4.Identifier,
			DisplayName: cp4.Name,
			InstallDate: storedByIdentifier[cp4.Identifier].UploadedAt,
		},
	})))
	checkHostMDMProfileStatuses()

	// simulate expired grace period by setting uploaded_at timestamp of profiles back by 24 hours
	ExecAdhocSQL(t, ds, func(tx sqlx.ExtContext) error {
		_, err := tx.ExecContext(ctx,
			`UPDATE mdm_apple_configuration_profiles SET uploaded_at = ? WHERE profile_uuid IN(?, ?, ?, ?)`,
			time.Now().Add(-24*time.Hour),
			cp1.ProfileUUID, cp2.ProfileUUID, cp3.ProfileUUID, cp4.ProfileUUID,
		)
		return err
	})

	// after the grace period and one retry attempt, status changes to "failed" if a profile is missing (i.e. not installed)
	require.NoError(t, apple_mdm.VerifyHostMDMProfiles(ctx, ds, hosts[2], profilesByIdentifier([]*fleet.HostMacOSProfile{
		{
			Identifier:  cp1.Identifier,
			DisplayName: cp1.Name,
			InstallDate: time.Now(),
		},
		{
			Identifier:  cp2.Identifier,
			DisplayName: cp2.Name,
			InstallDate: time.Now(),
		},
	})))
	expectedHostMDMStatus[hosts[2].ID][cp1.Identifier] = fleet.MDMDeliveryVerified // cp1 can go from pending to verified
	expectedHostMDMStatus[hosts[2].ID][cp3.Identifier] = fleet.MDMDeliveryPending  // first retry for cp3
	expectedHostMDMStatus[hosts[2].ID][cp4.Identifier] = fleet.MDMDeliveryPending  // first retry for cp4
	checkHostMDMProfileStatuses()
	// simulate retry command acknowledged by setting status to "verifying"
	adHocSetVerifying(hosts[2].UUID, cp3.Identifier)
	adHocSetVerifying(hosts[2].UUID, cp4.Identifier)
	// report osquery results again with cp3 and cp4 still missing
	require.NoError(t, apple_mdm.VerifyHostMDMProfiles(ctx, ds, hosts[2], profilesByIdentifier([]*fleet.HostMacOSProfile{
		{
			Identifier:  cp1.Identifier,
			DisplayName: cp1.Name,
			InstallDate: time.Now(),
		},
		{
			Identifier:  cp2.Identifier,
			DisplayName: cp2.Name,
			InstallDate: time.Now(),
		},
	})))
	expectedHostMDMStatus[hosts[2].ID][cp3.Identifier] = fleet.MDMDeliveryFailed // still missing after retry so expect cp3 to fail
	expectedHostMDMStatus[hosts[2].ID][cp4.Identifier] = fleet.MDMDeliveryFailed // still missing after retry so expect cp4 to fail
	checkHostMDMProfileStatuses()

	// after the grace period and one retry attempt, status changes to "failed" if a profile is outdated (i.e. installed
	// before the updated at timestamp of the profile)
	require.NoError(t, apple_mdm.VerifyHostMDMProfiles(ctx, ds, hosts[2], profilesByIdentifier([]*fleet.HostMacOSProfile{
		{
			Identifier:  cp1.Identifier,
			DisplayName: cp1.Name,
			InstallDate: time.Now(),
		},
		{
			Identifier:  cp2.Identifier,
			DisplayName: cp2.Name,
			InstallDate: time.Now().Add(-48 * time.Hour),
		},
	})))
	expectedHostMDMStatus[hosts[2].ID][cp2.Identifier] = fleet.MDMDeliveryPending // first retry for cp2
	checkHostMDMProfileStatuses()
	// simulate retry command acknowledged by setting status to "verifying"
	adHocSetVerifying(hosts[2].UUID, cp2.Identifier)
	// report osquery results again with cp2 still outdated
	require.NoError(t, apple_mdm.VerifyHostMDMProfiles(ctx, ds, hosts[2], profilesByIdentifier([]*fleet.HostMacOSProfile{
		{
			Identifier:  cp1.Identifier,
			DisplayName: cp1.Name,
			InstallDate: time.Now(),
		},
		{
			Identifier:  cp2.Identifier,
			DisplayName: cp2.Name,
			InstallDate: time.Now().Add(-48 * time.Hour),
		},
	})))
	expectedHostMDMStatus[hosts[2].ID][cp2.Identifier] = fleet.MDMDeliveryFailed // still outdated after retry so expect cp2 to fail
	checkHostMDMProfileStatuses()
}

func TestCopyDefaultMDMAppleBootstrapPackage(t *testing.T) {
	ds := CreateMySQLDS(t)
	defer ds.Close()

	ctx := context.Background()

	checkStoredBP := func(teamID uint, wantErr error, wantNewToken bool, wantBP *fleet.MDMAppleBootstrapPackage) {
		var gotBP fleet.MDMAppleBootstrapPackage
		err := sqlx.GetContext(ctx, ds.primary, &gotBP, "SELECT * FROM mdm_apple_bootstrap_packages WHERE team_id = ?", teamID)
		if wantErr != nil {
			require.EqualError(t, err, wantErr.Error())
			return
		}
		require.NoError(t, err)
		if wantNewToken {
			require.NotEqual(t, wantBP.Token, gotBP.Token)
		} else {
			require.Equal(t, wantBP.Token, gotBP.Token)
		}
		require.Equal(t, wantBP.Name, gotBP.Name)
		require.Equal(t, wantBP.Sha256[:32], gotBP.Sha256)
		require.Equal(t, wantBP.Bytes, gotBP.Bytes)
	}

	checkAppConfig := func(wantURL string) {
		ac, err := ds.AppConfig(ctx)
		require.NoError(t, err)
		require.Equal(t, wantURL, ac.MDM.MacOSSetup.BootstrapPackage.Value)
	}

	checkTeamConfig := func(teamID uint, wantURL string) {
		tm, err := ds.Team(ctx, teamID)
		require.NoError(t, err)
		require.Equal(t, wantURL, tm.Config.MDM.MacOSSetup.BootstrapPackage.Value)
	}

	tm, err := ds.NewTeam(ctx, &fleet.Team{Name: "test"})
	require.NoError(t, err)
	teamID := tm.ID
	noTeamID := uint(0)

	// confirm bootstrap package url is empty by default
	checkAppConfig("")
	checkTeamConfig(teamID, "")

	// create a default bootstrap package
	defaultBP := &fleet.MDMAppleBootstrapPackage{
		TeamID: noTeamID,
		Name:   "name",
		Sha256: sha256.New().Sum([]byte("content")),
		Bytes:  []byte("content"),
		Token:  uuid.New().String(),
	}
	err = ds.InsertMDMAppleBootstrapPackage(ctx, defaultBP)
	require.NoError(t, err)
	checkStoredBP(noTeamID, nil, false, defaultBP)   // default bootstrap package is stored
	checkStoredBP(teamID, sql.ErrNoRows, false, nil) // no bootstrap package yet for team

	ac, err := ds.AppConfig(ctx)
	require.NoError(t, err)
	require.Empty(t, ac.MDM.MacOSSetup.BootstrapPackage.Value)
	err = ds.CopyDefaultMDMAppleBootstrapPackage(ctx, ac, teamID)
	require.NoError(t, err)

	checkAppConfig("")                             // no bootstrap package url set in app config
	checkTeamConfig(teamID, "")                    // no bootstrap package url set in team config
	checkStoredBP(noTeamID, nil, false, defaultBP) // no change to default bootstrap package
	checkStoredBP(teamID, nil, true, defaultBP)    // copied default bootstrap package

	// delete and update the default bootstrap package
	err = ds.DeleteMDMAppleBootstrapPackage(ctx, noTeamID)
	require.NoError(t, err)
	checkStoredBP(noTeamID, sql.ErrNoRows, false, nil) // deleted
	checkStoredBP(teamID, nil, true, defaultBP)        // still exists

	// update the default bootstrap package
	defaultBP2 := &fleet.MDMAppleBootstrapPackage{
		TeamID: noTeamID,
		Name:   "new name",
		Sha256: sha256.New().Sum([]byte("new content")),
		Bytes:  []byte("new content"),
		Token:  uuid.New().String(),
	}
	err = ds.InsertMDMAppleBootstrapPackage(ctx, defaultBP2)
	require.NoError(t, err)
	checkStoredBP(noTeamID, nil, false, defaultBP2)
	// set bootstrap package url in app config
	ac.MDM.MacOSSetup.BootstrapPackage = optjson.SetString("https://example.com/bootstrap.pkg")
	err = ds.SaveAppConfig(ctx, ac)
	require.NoError(t, err)
	checkAppConfig("https://example.com/bootstrap.pkg")

	// copy default bootstrap package fails when there is already a team bootstrap package
	var wantErr error = &existsError{ResourceType: "BootstrapPackage", TeamID: &teamID}
	err = ds.CopyDefaultMDMAppleBootstrapPackage(ctx, ac, teamID)
	require.ErrorContains(t, err, wantErr.Error())
	// confirm team bootstrap package is unchanged
	checkStoredBP(teamID, nil, true, defaultBP)
	checkTeamConfig(teamID, "")

	// delete the team bootstrap package
	err = ds.DeleteMDMAppleBootstrapPackage(ctx, teamID)
	require.NoError(t, err)
	checkStoredBP(teamID, sql.ErrNoRows, false, nil)
	checkTeamConfig(teamID, "")

	// confirm no change to default bootstrap package
	checkStoredBP(noTeamID, nil, false, defaultBP2)
	checkAppConfig("https://example.com/bootstrap.pkg")

	// copy default bootstrap package succeeds when there is no team bootstrap package
	err = ds.CopyDefaultMDMAppleBootstrapPackage(ctx, ac, teamID)
	require.NoError(t, err)
	// confirm team bootstrap package gets new token and otherwise matches default bootstrap package
	checkStoredBP(teamID, nil, true, defaultBP2)
	// confirm bootstrap package url was set in team config to match app config
	checkTeamConfig(teamID, "https://example.com/bootstrap.pkg")

	// test some edge cases

	// delete the team bootstrap package doesn't affect the team config
	err = ds.DeleteMDMAppleBootstrapPackage(ctx, teamID)
	require.NoError(t, err)
	checkStoredBP(teamID, sql.ErrNoRows, false, nil)
	checkTeamConfig(teamID, "https://example.com/bootstrap.pkg")

	// set other team config values so we can confirm they are not affected by bootstrap package changes
	tc, err := ds.Team(ctx, teamID)
	require.NoError(t, err)
	tc.Config.MDM.MacOSSetup.MacOSSetupAssistant = optjson.SetString("/path/to/setupassistant")
	tc.Config.MDM.MacOSUpdates.Deadline = optjson.SetString("2024-01-01")
	tc.Config.MDM.MacOSUpdates.MinimumVersion = optjson.SetString("10.15.4")
	tc.Config.WebhookSettings.FailingPoliciesWebhook = fleet.FailingPoliciesWebhookSettings{
		Enable:         true,
		DestinationURL: "https://example.com/webhook",
	}
	tc.Config.Features.EnableHostUsers = false
	savedTeam, err := ds.SaveTeam(ctx, tc)
	require.NoError(t, err)
	require.Equal(t, tc.Config, savedTeam.Config)

	// change the default bootstrap package url
	ac.MDM.MacOSSetup.BootstrapPackage = optjson.SetString("https://example.com/bs.pkg")
	err = ds.SaveAppConfig(ctx, ac)
	require.NoError(t, err)
	checkAppConfig("https://example.com/bs.pkg")
	checkTeamConfig(teamID, "https://example.com/bootstrap.pkg") // team config is unchanged

	// copy default bootstrap package succeeds when there is no team bootstrap package
	err = ds.CopyDefaultMDMAppleBootstrapPackage(ctx, ac, teamID)
	require.NoError(t, err)
	// confirm team bootstrap package gets new token and otherwise matches default bootstrap package
	checkStoredBP(teamID, nil, true, defaultBP2)
	// confirm bootstrap package url was set in team config to match app config
	checkTeamConfig(teamID, "https://example.com/bs.pkg")

	// confirm other team config values are unchanged
	tc, err = ds.Team(ctx, teamID)
	require.NoError(t, err)
	require.Equal(t, tc.Config.MDM.MacOSSetup.MacOSSetupAssistant.Value, "/path/to/setupassistant")
	require.Equal(t, tc.Config.MDM.MacOSUpdates.Deadline.Value, "2024-01-01")
	require.Equal(t, tc.Config.MDM.MacOSUpdates.MinimumVersion.Value, "10.15.4")
	require.Equal(t, tc.Config.WebhookSettings.FailingPoliciesWebhook.DestinationURL, "https://example.com/webhook")
	require.Equal(t, tc.Config.WebhookSettings.FailingPoliciesWebhook.Enable, true)
	require.Equal(t, tc.Config.Features.EnableHostUsers, false)
}

func TestHostDEPAssignments(t *testing.T) {
	ds := CreateMySQLDS(t)
	defer ds.Close()

	ctx := context.Background()
	ac, err := ds.AppConfig(ctx)
	require.NoError(t, err)
	expectedMDMServerURL, err := apple_mdm.ResolveAppleEnrollMDMURL(ac.ServerSettings.ServerURL)
	require.NoError(t, err)

	t.Run("DEP enrollment", func(t *testing.T) {
		depSerial := "dep-serial"
		depUUID := "dep-uuid"
		depOrbitNodeKey := "dep-orbit-node-key"
		depDeviceTok := "dep-device-token"

		n, _, err := ds.IngestMDMAppleDevicesFromDEPSync(ctx, []godep.Device{{SerialNumber: depSerial}})
		require.NoError(t, err)
		require.Equal(t, int64(1), n)

		var depHostID uint
		err = sqlx.GetContext(ctx, ds.reader(ctx), &depHostID, "SELECT id FROM hosts WHERE hardware_serial = ?", depSerial)
		require.NoError(t, err)

		// host MDM row is created when DEP device is ingested
		getHostResp, err := ds.Host(ctx, depHostID)
		require.NoError(t, err)
		require.NotNil(t, getHostResp)
		require.Equal(t, depHostID, getHostResp.ID)
		require.Equal(t, "Pending", *getHostResp.MDM.EnrollmentStatus)
		require.Equal(t, fleet.WellKnownMDMFleet, getHostResp.MDM.Name)
		require.Nil(t, getHostResp.DEPAssignedToFleet) // always nil for get host

		// host DEP assignment is created when DEP device is ingested
		depAssignment, err := ds.GetHostDEPAssignment(ctx, depHostID)
		require.NoError(t, err)
		require.Equal(t, depHostID, depAssignment.HostID)
		require.Nil(t, depAssignment.DeletedAt)
		require.WithinDuration(t, time.Now(), depAssignment.AddedAt, 5*time.Second)

		// simulate initial osquery enrollment via Orbit
		testHost, err := ds.EnrollOrbit(ctx, true, fleet.OrbitHostInfo{HardwareSerial: depSerial, Platform: "darwin", HardwareUUID: depUUID, Hostname: "dep-host"}, depOrbitNodeKey, nil)
		require.NoError(t, err)
		require.NotNil(t, testHost)

		// create device auth token for host
		err = ds.SetOrUpdateDeviceAuthToken(context.Background(), depHostID, depDeviceTok)
		require.NoError(t, err)

		// host MDM doesn't change upon Orbit enrollment
		getHostResp, err = ds.Host(ctx, testHost.ID)
		require.NoError(t, err)
		require.NotNil(t, getHostResp)
		require.Equal(t, testHost.ID, getHostResp.ID)
		require.Equal(t, "Pending", *getHostResp.MDM.EnrollmentStatus)
		require.Equal(t, fleet.WellKnownMDMFleet, getHostResp.MDM.Name)
		require.Nil(t, getHostResp.DEPAssignedToFleet) // always nil for get host

		// host DEP assignment is reported for load host by Orbit node key and by device token
		h, err := ds.LoadHostByOrbitNodeKey(ctx, depOrbitNodeKey)
		require.NoError(t, err)
		require.True(t, *h.DEPAssignedToFleet)
		h, err = ds.LoadHostByDeviceAuthToken(ctx, depDeviceTok, 1*time.Hour)
		require.NoError(t, err)
		require.True(t, *h.DEPAssignedToFleet)

		// simulate osquery report of MDM detail query
		err = ds.SetOrUpdateMDMData(ctx, testHost.ID, false, true, expectedMDMServerURL, true, fleet.WellKnownMDMFleet, "")
		require.NoError(t, err)

		// enrollment status changes to "On (automatic)"
		getHostResp, err = ds.Host(ctx, testHost.ID)
		require.NoError(t, err)
		require.NotNil(t, getHostResp)
		require.Equal(t, testHost.ID, getHostResp.ID)
		require.Equal(t, "On (automatic)", *getHostResp.MDM.EnrollmentStatus)
		require.Equal(t, fleet.WellKnownMDMFleet, getHostResp.MDM.Name)
		require.Nil(t, getHostResp.DEPAssignedToFleet) // always nil for get host

		// host DEP assignment doesn't change
		h, err = ds.LoadHostByOrbitNodeKey(ctx, depOrbitNodeKey)
		require.NoError(t, err)
		require.True(t, *h.DEPAssignedToFleet)
		h, err = ds.LoadHostByDeviceAuthToken(ctx, depDeviceTok, 1*time.Hour)
		require.NoError(t, err)
		require.True(t, *h.DEPAssignedToFleet)

		// simulate MDM unenroll
		require.NoError(t, ds.MDMTurnOff(ctx, depUUID))

		// host MDM row is set to defaults on unenrollment
		getHostResp, err = ds.Host(ctx, testHost.ID)
		require.NoError(t, err)
		require.NotNil(t, getHostResp)
		require.Equal(t, testHost.ID, getHostResp.ID)
		require.NotNil(t, getHostResp.MDM.EnrollmentStatus)
		require.Equal(t, "Off", *getHostResp.MDM.EnrollmentStatus)
		require.Empty(t, getHostResp.MDM.ServerURL)
		require.Empty(t, getHostResp.MDM.Name)
		require.Nil(t, getHostResp.DEPAssignedToFleet) // always nil for get host

		// host DEP assignment doesn't change
		h, err = ds.LoadHostByOrbitNodeKey(ctx, depOrbitNodeKey)
		require.NoError(t, err)
		require.True(t, *h.DEPAssignedToFleet)
		h, err = ds.LoadHostByDeviceAuthToken(ctx, depDeviceTok, 1*time.Hour)
		require.NoError(t, err)
		require.True(t, *h.DEPAssignedToFleet)

		// simulate osquery report of MDM detail query reflecting re-enrollment to MDM
		err = ds.SetOrUpdateMDMData(ctx, testHost.ID, false, true, expectedMDMServerURL, true, fleet.WellKnownMDMFleet, "")
		require.NoError(t, err)

		// host MDM row is re-created when osquery reports MDM detail query
		getHostResp, err = ds.Host(ctx, testHost.ID)
		require.NoError(t, err)
		require.NotNil(t, getHostResp)
		require.Equal(t, testHost.ID, getHostResp.ID)
		require.Equal(t, "On (automatic)", *getHostResp.MDM.EnrollmentStatus)
		require.Equal(t, fleet.WellKnownMDMFleet, getHostResp.MDM.Name)
		require.Nil(t, getHostResp.DEPAssignedToFleet) // always nil for get host

		// DEP assignment doesn't change
		h, err = ds.LoadHostByOrbitNodeKey(ctx, depOrbitNodeKey)
		require.NoError(t, err)
		require.True(t, *h.DEPAssignedToFleet)
		h, err = ds.LoadHostByDeviceAuthToken(ctx, depDeviceTok, 1*time.Hour)
		require.NoError(t, err)
		require.True(t, *h.DEPAssignedToFleet)

		// simulate osquery report of MDM detail query with empty server URL (signals unenrollment
		// from MDM)
		err = ds.SetOrUpdateMDMData(ctx, testHost.ID, false, false, "", false, "", "")
		require.NoError(t, err)

		// host MDM row is reset to defaults when osquery reports MDM detail query with empty server URL
		getHostResp, err = ds.Host(ctx, testHost.ID)
		require.NoError(t, err)
		require.NotNil(t, getHostResp)
		require.Equal(t, testHost.ID, getHostResp.ID)
		require.NotNil(t, getHostResp.MDM.EnrollmentStatus)
		require.Equal(t, "Off", *getHostResp.MDM.EnrollmentStatus)
		require.Empty(t, getHostResp.MDM.ServerURL)
		require.Empty(t, getHostResp.MDM.Name)
		require.Nil(t, getHostResp.DEPAssignedToFleet) // always nil for get host

		// DEP assignment doesn't change
		h, err = ds.LoadHostByOrbitNodeKey(ctx, depOrbitNodeKey)
		require.NoError(t, err)
		require.True(t, *h.DEPAssignedToFleet)
		h, err = ds.LoadHostByDeviceAuthToken(ctx, depDeviceTok, 1*time.Hour)
		require.NoError(t, err)
		require.True(t, *h.DEPAssignedToFleet)

		hdepa, err := ds.GetHostDEPAssignment(ctx, depHostID)
		require.NoError(t, err)
		require.Equal(t, depHostID, hdepa.HostID)
		require.Nil(t, hdepa.DeletedAt)
		require.Equal(t, depAssignment.AddedAt, hdepa.AddedAt)
	})

	t.Run("manual enrollment", func(t *testing.T) {
		// create a non-DEP host
		manualSerial := "manual-serial"
		manualUUID := "manual-uuid"
		manualOrbitNodeKey := "manual-orbit-node-key"
		manualDeviceToken := "manual-device-token"

		err = ds.MDMAppleUpsertHost(ctx, &fleet.Host{HardwareSerial: manualSerial, UUID: manualUUID})
		require.NoError(t, err)

		var manualHostID uint
		err = sqlx.GetContext(ctx, ds.reader(ctx), &manualHostID, "SELECT id FROM hosts WHERE hardware_serial = ?", manualSerial)
		require.NoError(t, err)

		// host MDM is "On (manual)"
		getHostResp, err := ds.Host(ctx, manualHostID)
		require.NoError(t, err)
		require.NotNil(t, getHostResp)
		require.Equal(t, manualHostID, getHostResp.ID)
		require.Equal(t, "On (manual)", *getHostResp.MDM.EnrollmentStatus)
		require.Equal(t, fleet.WellKnownMDMFleet, getHostResp.MDM.Name)
		require.Nil(t, getHostResp.DEPAssignedToFleet) // always nil for get host

		// check host DEP assignment not created for non-DEP host
		hdepa, err := ds.GetHostDEPAssignment(ctx, manualHostID)
		require.ErrorIs(t, err, sql.ErrNoRows)
		require.Nil(t, hdepa)

		// simulate initial osquery enrollment via Orbit
		manualHost, err := ds.EnrollOrbit(ctx, true, fleet.OrbitHostInfo{HardwareSerial: manualSerial, Platform: "darwin", HardwareUUID: manualUUID, Hostname: "maunual-host"}, manualOrbitNodeKey, nil)
		require.NoError(t, err)
		require.Equal(t, manualHostID, manualHost.ID)

		// create device auth token for host
		err = ds.SetOrUpdateDeviceAuthToken(context.Background(), manualHostID, manualDeviceToken)
		require.NoError(t, err)

		// host MDM doesn't change upon Orbit enrollment
		getHostResp, err = ds.Host(ctx, manualHostID)
		require.NoError(t, err)
		require.NotNil(t, getHostResp)
		require.Equal(t, manualHostID, getHostResp.ID)
		require.Equal(t, "On (manual)", *getHostResp.MDM.EnrollmentStatus)
		require.Equal(t, fleet.WellKnownMDMFleet, getHostResp.MDM.Name)
		require.Nil(t, getHostResp.DEPAssignedToFleet) // always nil for get host

		h, err := ds.LoadHostByOrbitNodeKey(ctx, manualOrbitNodeKey)
		require.NoError(t, err)
		require.False(t, *h.DEPAssignedToFleet)
		h, err = ds.LoadHostByDeviceAuthToken(ctx, manualDeviceToken, 1*time.Hour)
		require.NoError(t, err)
		require.False(t, *h.DEPAssignedToFleet)
	})
}

func testMDMAppleConfigProfileHash(t *testing.T, ds *Datastore) {
	// test that the mysql md5 hash exactly matches the hash produced by Go in
	// the preassign profiles logic (no corner cases with extra whitespace, etc.)
	ctx := context.Background()

	// sprintf placeholders for prefix, content and suffix
	const base = `%s<?xml version="1.0" encoding="UTF-8"?>
<!DOCTYPE plist PUBLIC "-//Apple Inc//DTD PLIST 1.0//EN" "http://www.apple.com/DTDs/PropertyList-1.0.dtd">
<plist version="1.0">
%s
</plist>%s`

	cases := []struct {
		prefix, content, suffix string
	}{
		{"", "", ""},
		{" ", "", ""},
		{"", "", " "},
		{"\t\n ", "", "\t\n "},
		{"", `<dict>
      <key>PayloadVersion</key>
      <integer>1</integer>
      <key>PayloadUUID</key>
      <string>Ignored</string>
      <key>PayloadType</key>
      <string>Configuration</string>
      <key>PayloadIdentifier</key>
      <string>Ignored</string>
</dict>`, ""},
		{" ", `<dict>
      <key>PayloadVersion</key>
      <integer>1</integer>
      <key>PayloadUUID</key>
      <string>Ignored</string>
      <key>PayloadType</key>
      <string>Configuration</string>
      <key>PayloadIdentifier</key>
      <string>Ignored</string>
</dict>`, "\r\n"},
	}
	for i, c := range cases {
		t.Run(fmt.Sprintf("%q %q %q", c.prefix, c.content, c.suffix), func(t *testing.T) {
			mc := mobileconfig.Mobileconfig(fmt.Sprintf(base, c.prefix, c.content, c.suffix))

			prof, err := ds.NewMDMAppleConfigProfile(ctx, fleet.MDMAppleConfigProfile{
				Name:         fmt.Sprintf("profile-%d", i),
				Identifier:   fmt.Sprintf("profile-%d", i),
				TeamID:       nil,
				Mobileconfig: mc,
			})
			require.NoError(t, err)

			t.Cleanup(func() {
				err := ds.DeleteMDMAppleConfigProfile(ctx, prof.ProfileUUID)
				require.NoError(t, err)
			})

			goProf := fleet.MDMApplePreassignProfilePayload{Profile: mc}
			goHash := goProf.HexMD5Hash()
			require.NotEmpty(t, goHash)

			var uid string
			ExecAdhocSQL(t, ds, func(q sqlx.ExtContext) error {
				return sqlx.GetContext(ctx, q, &uid, `SELECT profile_uuid FROM mdm_apple_configuration_profiles WHERE checksum = UNHEX(?)`, goHash)
			})
			require.Equal(t, prof.ProfileUUID, uid)
		})
	}
}

func testMDMAppleResetEnrollment(t *testing.T, ds *Datastore) {
	ctx := context.Background()
	host, err := ds.NewHost(ctx, &fleet.Host{
		Hostname:      "test-host1-name",
		OsqueryHostID: ptr.String("1337"),
		NodeKey:       ptr.String("1337"),
		UUID:          "test-uuid-1",
		TeamID:        nil,
		Platform:      "darwin",
	})
	require.NoError(t, err)

	// try with a host that doesn't have a matching entry
	// in nano_enrollments
	err = ds.MDMResetEnrollment(ctx, host.UUID)
	require.NoError(t, err)

	// add a matching entry in the nano table
	nanoEnroll(t, ds, host, false)

	enrollment, err := ds.GetNanoMDMEnrollment(ctx, host.UUID)
	require.NoError(t, err)
	require.Equal(t, enrollment.TokenUpdateTally, 1)

	// add configuration profiles
	cp, err := ds.NewMDMAppleConfigProfile(ctx, *generateCP("name0", "identifier0", 0))
	require.NoError(t, err)
	upsertHostCPs([]*fleet.Host{host}, []*fleet.MDMAppleConfigProfile{cp}, fleet.MDMOperationTypeInstall, &fleet.MDMDeliveryVerified, ctx, ds, t)

	gotProfs, err := ds.GetHostMDMAppleProfiles(ctx, host.UUID)
	require.NoError(t, err)
	require.Len(t, gotProfs, 1)

	// add a record of the bootstrap package being installed
	_, err = ds.writer(ctx).Exec(`
          INSERT INTO nano_commands (command_uuid, request_type, command)
          VALUES ('command-uuid', 'foo', '<?xml')
	`)
	require.NoError(t, err)
	_, err = ds.writer(ctx).Exec(`
          INSERT INTO nano_command_results (id, command_uuid, status, result)
          VALUES (?, 'command-uuid', 'Acknowledged', '<?xml')
	`, host.UUID)
	require.NoError(t, err)
	err = ds.InsertMDMAppleBootstrapPackage(ctx, &fleet.MDMAppleBootstrapPackage{
		TeamID: uint(0),
		Name:   t.Name(),
		Sha256: sha256.New().Sum(nil),
		Bytes:  []byte("content"),
		Token:  uuid.New().String(),
	})
	require.NoError(t, err)
	err = ds.RecordHostBootstrapPackage(ctx, "command-uuid", host.UUID)
	require.NoError(t, err)
	// add a record of the host DEP assignment
	_, err = ds.writer(ctx).Exec(`
		INSERT INTO host_dep_assignments (host_id)
		VALUES (?)
		ON DUPLICATE KEY UPDATE added_at = CURRENT_TIMESTAMP, deleted_at = NULL
	`, host.ID)
	require.NoError(t, err)
	err = ds.SetOrUpdateMDMData(context.Background(), host.ID, false, true, "foo.mdm.example.com", true, "", "")
	require.NoError(t, err)

	sum, err := ds.GetMDMAppleBootstrapPackageSummary(ctx, uint(0))
	require.NoError(t, err)
	require.Zero(t, sum.Failed)
	require.Zero(t, sum.Pending)
	require.EqualValues(t, 1, sum.Installed)

	// reset the enrollment
	err = ds.MDMResetEnrollment(ctx, host.UUID)
	require.NoError(t, err)

	gotProfs, err = ds.GetHostMDMAppleProfiles(ctx, host.UUID)
	require.NoError(t, err)
	require.Empty(t, gotProfs)

	sum, err = ds.GetMDMAppleBootstrapPackageSummary(ctx, uint(0))
	require.NoError(t, err)
	require.Zero(t, sum.Failed)
	require.Zero(t, sum.Installed)
	require.EqualValues(t, 1, sum.Pending)
}

func testMDMAppleDeleteHostDEPAssignments(t *testing.T, ds *Datastore) {
	ctx := context.Background()

	cases := []struct {
		name string
		in   []string
		want []string
		err  string
	}{
		{"no serials provided", []string{}, []string{"foo", "bar", "baz"}, ""},
		{"no matching serials", []string{"oof", "rab"}, []string{"foo", "bar", "baz"}, ""},
		{"partial matches", []string{"foo", "rab"}, []string{"bar", "baz"}, ""},
		{"all matching", []string{"foo", "bar", "baz"}, []string{}, ""},
	}

	for _, tt := range cases {
		t.Run(tt.name, func(t *testing.T) {
			devices := []godep.Device{
				{SerialNumber: "foo"},
				{SerialNumber: "bar"},
				{SerialNumber: "baz"},
			}
			_, _, err := ds.IngestMDMAppleDevicesFromDEPSync(ctx, devices)
			require.NoError(t, err)

			err = ds.DeleteHostDEPAssignments(ctx, tt.in)
			if tt.err == "" {
				require.NoError(t, err)
			} else {
				require.ErrorContains(t, err, tt.err)
			}
			var got []string
			ExecAdhocSQL(t, ds, func(q sqlx.ExtContext) error {
				return sqlx.SelectContext(
					ctx, q, &got,
					`SELECT hardware_serial FROM hosts h
                                         JOIN host_dep_assignments hda ON hda.host_id = h.id
                                         WHERE hda.deleted_at IS NULL`,
				)
			})
			require.ElementsMatch(t, tt.want, got)
		})
	}
}

func testLockUnlockWipeMacOS(t *testing.T, ds *Datastore) {
	ctx := context.Background()

	host, err := ds.NewHost(ctx, &fleet.Host{
		Hostname:      "test-host1-name",
		OsqueryHostID: ptr.String("1337"),
		NodeKey:       ptr.String("1337"),
		UUID:          "test-uuid-1",
		TeamID:        nil,
		Platform:      "darwin",
	})
	require.NoError(t, err)
	nanoEnroll(t, ds, host, false)

	status, err := ds.GetHostLockWipeStatus(ctx, host)
	require.NoError(t, err)

	// default state
	checkLockWipeState(t, status, true, false, false, false, false, false)

	appleStore, err := ds.NewMDMAppleMDMStorage(nil, nil)
	require.NoError(t, err)

	// record a request to lock the host
	cmd := &mdm.Command{
		CommandUUID: "command-uuid",
		Raw:         []byte("<?xml"),
	}
	cmd.Command.RequestType = "DeviceLock"
	err = appleStore.EnqueueDeviceLockCommand(ctx, host, cmd, "123456")
	require.NoError(t, err)

	// it is now pending lock
	status, err = ds.GetHostLockWipeStatus(ctx, host)
	require.NoError(t, err)
	checkLockWipeState(t, status, true, false, false, false, true, false)

	// record a command result to simulate locked state
	err = appleStore.StoreCommandReport(&mdm.Request{
		EnrollID: &mdm.EnrollID{ID: host.UUID},
		Context:  ctx,
	}, &mdm.CommandResults{
		CommandUUID: cmd.CommandUUID,
		Status:      "Acknowledged",
		RequestType: "DeviceLock",
		Raw:         cmd.Raw,
	})
	require.NoError(t, err)

	err = ds.UpdateHostLockWipeStatusFromAppleMDMResult(ctx, host.UUID, cmd.CommandUUID, "DeviceLock", true)
	require.NoError(t, err)

	// it is now locked
	status, err = ds.GetHostLockWipeStatus(ctx, host)
	require.NoError(t, err)
	checkLockWipeState(t, status, false, true, false, false, false, false)

	// request an unlock, to make it pending unlock
	err = ds.UnlockHostManually(ctx, host.ID, host.FleetPlatform(), time.Now().UTC())
	require.NoError(t, err)

	// it is now locked pending unlock
	status, err = ds.GetHostLockWipeStatus(ctx, host)
	require.NoError(t, err)
	checkLockWipeState(t, status, false, true, false, true, false, false)

	// execute CleanMacOSMDMLock to simulate successful unlock
	err = ds.CleanMacOSMDMLock(ctx, host.UUID)
	require.NoError(t, err)

	// it is back to unlocked state
	status, err = ds.GetHostLockWipeStatus(ctx, host)
	require.NoError(t, err)
	checkLockWipeState(t, status, true, false, false, false, false, false)
	require.Empty(t, status.UnlockPIN)

	// record a request to wipe the host
	cmd = &mdm.Command{
		CommandUUID: uuid.NewString(),
		Raw:         []byte("<?xml"),
	}
	cmd.Command.RequestType = "EraseDevice"
	err = appleStore.EnqueueDeviceWipeCommand(ctx, host, cmd)
	require.NoError(t, err)

	// it is now pending wipe
	status, err = ds.GetHostLockWipeStatus(ctx, host)
	require.NoError(t, err)
	checkLockWipeState(t, status, true, false, false, false, false, true)

	// record a command result failure to simulate failed wipe (back to unlocked)
	err = appleStore.StoreCommandReport(&mdm.Request{
		EnrollID: &mdm.EnrollID{ID: host.UUID},
		Context:  ctx,
	}, &mdm.CommandResults{
		CommandUUID: cmd.CommandUUID,
		Status:      "Error",
		RequestType: cmd.Command.RequestType,
		Raw:         cmd.Raw,
	})
	require.NoError(t, err)

	err = ds.UpdateHostLockWipeStatusFromAppleMDMResult(ctx, host.UUID, cmd.CommandUUID, cmd.Command.RequestType, false)
	require.NoError(t, err)

	// it is back to unlocked
	status, err = ds.GetHostLockWipeStatus(ctx, host)
	require.NoError(t, err)
	checkLockWipeState(t, status, true, false, false, false, false, false)

	// record a new request to wipe the host
	cmd = &mdm.Command{
		CommandUUID: uuid.NewString(),
		Raw:         []byte("<?xml"),
	}
	cmd.Command.RequestType = "EraseDevice"
	err = appleStore.EnqueueDeviceWipeCommand(ctx, host, cmd)
	require.NoError(t, err)

	// it is back to pending wipe
	status, err = ds.GetHostLockWipeStatus(ctx, host)
	require.NoError(t, err)
	checkLockWipeState(t, status, true, false, false, false, false, true)

	// record a command result success to simulate wipe
	err = appleStore.StoreCommandReport(&mdm.Request{
		EnrollID: &mdm.EnrollID{ID: host.UUID},
		Context:  ctx,
	}, &mdm.CommandResults{
		CommandUUID: cmd.CommandUUID,
		Status:      "Acknowledged",
		RequestType: cmd.Command.RequestType,
		Raw:         cmd.Raw,
	})
	require.NoError(t, err)

	err = ds.UpdateHostLockWipeStatusFromAppleMDMResult(ctx, host.UUID, cmd.CommandUUID, cmd.Command.RequestType, true)
	require.NoError(t, err)

	// it is wiped
	status, err = ds.GetHostLockWipeStatus(ctx, host)
	require.NoError(t, err)
	checkLockWipeState(t, status, false, false, true, false, false, false)
}

func testScreenDEPAssignProfileSerialsForCooldown(t *testing.T, ds *Datastore) {
	ctx := context.Background()
	skip, assign, err := ds.ScreenDEPAssignProfileSerialsForCooldown(ctx, []string{})
	require.NoError(t, err)
	require.Empty(t, skip)
	require.Empty(t, assign)
}

func testMDMAppleDDMDeclarationsToken(t *testing.T, ds *Datastore) {
	ctx := context.Background()
	toks, err := ds.MDMAppleDDMDeclarationsToken(ctx, "not-exists")
	require.NoError(t, err)
	require.Empty(t, toks.DeclarationsToken)

	decl, err := ds.NewMDMAppleDeclaration(ctx, &fleet.MDMAppleDeclaration{
		Identifier: "decl-1",
		Name:       "decl-1",
	})
	require.NoError(t, err)
	err = ds.BulkSetPendingMDMHostProfiles(ctx, nil, nil, []string{decl.DeclarationUUID}, nil)
	require.NoError(t, err)

	toks, err = ds.MDMAppleDDMDeclarationsToken(ctx, "not-exists")
	require.NoError(t, err)
	require.Empty(t, toks.DeclarationsToken)
	require.NotZero(t, toks.Timestamp)

	host1, err := ds.NewHost(ctx, &fleet.Host{
		Hostname:      "test-host1-name",
		OsqueryHostID: ptr.String("1337"),
		NodeKey:       ptr.String("1337"),
		UUID:          "test-uuid-1",
		TeamID:        nil,
		Platform:      "darwin",
	})
	require.NoError(t, err)
	nanoEnroll(t, ds, host1, true)
	err = ds.BulkSetPendingMDMHostProfiles(ctx, nil, nil, []string{decl.DeclarationUUID}, nil)
	require.NoError(t, err)

	toks, err = ds.MDMAppleDDMDeclarationsToken(ctx, host1.UUID)
	require.NoError(t, err)
	require.NotEmpty(t, toks.DeclarationsToken)
	require.NotZero(t, toks.Timestamp)
	oldTok := toks.DeclarationsToken

	decl2, err := ds.NewMDMAppleDeclaration(ctx, &fleet.MDMAppleDeclaration{
		Identifier: "decl-2",
		Name:       "decl-2",
	})
	require.NoError(t, err)
	err = ds.BulkSetPendingMDMHostProfiles(ctx, nil, nil, []string{decl2.DeclarationUUID}, nil)
	require.NoError(t, err)

	toks, err = ds.MDMAppleDDMDeclarationsToken(ctx, host1.UUID)
	require.NoError(t, err)
	require.NotEmpty(t, toks.DeclarationsToken)
	require.NotZero(t, toks.Timestamp)
	require.NotEqual(t, oldTok, toks.DeclarationsToken)
	oldTok = toks.DeclarationsToken

	err = ds.DeleteMDMAppleConfigProfile(ctx, decl.DeclarationUUID)
	require.NoError(t, err)
	err = ds.BulkSetPendingMDMHostProfiles(ctx, nil, nil, []string{decl2.DeclarationUUID}, nil)
	require.NoError(t, err)

	toks, err = ds.MDMAppleDDMDeclarationsToken(ctx, host1.UUID)
	require.NoError(t, err)
	require.NotEmpty(t, toks.DeclarationsToken)
	require.NotZero(t, toks.Timestamp)
	require.NotEqual(t, oldTok, toks.DeclarationsToken)
}

func testMDMAppleSetPendingDeclarationsAs(t *testing.T, ds *Datastore) {
	ctx := context.Background()

	for i := 0; i < 10; i++ {
		_, err := ds.NewMDMAppleDeclaration(ctx, &fleet.MDMAppleDeclaration{
			Identifier: fmt.Sprintf("decl-%d", i),
			Name:       fmt.Sprintf("decl-%d", i),
		})
		require.NoError(t, err)
	}

	checkStatus := func(declarations []fleet.HostMDMAppleProfile, wantStatus fleet.MDMDeliveryStatus, wantDetail string) {
		for _, d := range declarations {
			require.Equal(t, &wantStatus, d.Status)
			require.Equal(t, wantDetail, d.Detail)
		}
	}

	h, err := ds.NewHost(ctx, &fleet.Host{
		Hostname:      "test-host1-name",
		OsqueryHostID: ptr.String("1337"),
		NodeKey:       ptr.String("1337"),
		UUID:          "test-uuid-1",
		TeamID:        nil,
		Platform:      "darwin",
	})
	require.NoError(t, err)
	nanoEnroll(t, ds, h, true)

	uuids, err := ds.MDMAppleBatchSetHostDeclarationState(ctx)
	require.NoError(t, err)
	require.Equal(t, h.UUID, uuids[0])

	profs, err := ds.GetHostMDMAppleProfiles(ctx, h.UUID)
	require.NoError(t, err)
	require.Len(t, profs, 10)
	checkStatus(profs, fleet.MDMDeliveryPending, "")

	err = ds.MDMAppleSetPendingDeclarationsAs(ctx, h.UUID, &fleet.MDMDeliveryFailed, "mock error")
	require.NoError(t, err)
	profs, err = ds.GetHostMDMAppleProfiles(ctx, h.UUID)
	require.NoError(t, err)
	checkStatus(profs, fleet.MDMDeliveryFailed, "mock error")
}

func testSetOrUpdateMDMAppleDDMDeclaration(t *testing.T, ds *Datastore) {
	ctx := context.Background()
	l1, err := ds.NewLabel(ctx, &fleet.Label{Name: "l1", Query: "select 1"})
	require.NoError(t, err)
	l2, err := ds.NewLabel(ctx, &fleet.Label{Name: "l2", Query: "select 2"})
	require.NoError(t, err)
	tm1, err := ds.NewTeam(ctx, &fleet.Team{Name: "tm1"})
	require.NoError(t, err)

	d1, err := ds.NewMDMAppleDeclaration(ctx, &fleet.MDMAppleDeclaration{
		Identifier: "i1",
		Name:       "d1",
		RawJSON:    json.RawMessage(`{"Identifier": "i1"}`),
	})
	require.NoError(t, err)

	// try to create same name, different identifier fails
	_, err = ds.NewMDMAppleDeclaration(ctx, &fleet.MDMAppleDeclaration{
		Identifier: "i1b",
		Name:       "d1",
		RawJSON:    json.RawMessage(`{"Identifier": "i1b"}`),
	})
	require.Error(t, err)
	var existsErr *existsError
	require.ErrorAs(t, err, &existsErr)

	// try to create different name, same identifier fails
	_, err = ds.NewMDMAppleDeclaration(ctx, &fleet.MDMAppleDeclaration{
		Identifier: "i1",
		Name:       "d1b",
		RawJSON:    json.RawMessage(`{"Identifier": "i1"}`),
	})
	require.Error(t, err)
	require.ErrorAs(t, err, &existsErr)

	// create same declaration for a different team works
	d1tm1, err := ds.SetOrUpdateMDMAppleDeclaration(ctx, &fleet.MDMAppleDeclaration{
		Identifier: "i1",
		Name:       "d1",
		TeamID:     &tm1.ID,
		RawJSON:    json.RawMessage(`{"Identifier": "i1"}`),
	})
	require.NoError(t, err)
	require.NotEqual(t, d1.DeclarationUUID, d1tm1.DeclarationUUID)

	d1Ori, err := ds.GetMDMAppleDeclaration(ctx, d1.DeclarationUUID)
	require.NoError(t, err)
	require.Empty(t, d1Ori.Labels)

	// update d1 with different identifier and labels
	d1, err = ds.SetOrUpdateMDMAppleDeclaration(ctx, &fleet.MDMAppleDeclaration{
		Identifier: "i1b",
		Name:       "d1",
		RawJSON:    json.RawMessage(`{"Identifier": "i1b"}`),
		Labels:     []fleet.ConfigurationProfileLabel{{LabelName: l1.Name, LabelID: l1.ID}},
	})
	require.NoError(t, err)
	require.Equal(t, d1.DeclarationUUID, d1Ori.DeclarationUUID)
	require.NotEqual(t, d1.DeclarationUUID, d1tm1.DeclarationUUID)

	d1B, err := ds.GetMDMAppleDeclaration(ctx, d1.DeclarationUUID)
	require.NoError(t, err)
	require.Len(t, d1B.Labels, 1)
	require.Equal(t, l1.ID, d1B.Labels[0].LabelID)

	// update d1 with different label
	d1, err = ds.SetOrUpdateMDMAppleDeclaration(ctx, &fleet.MDMAppleDeclaration{
		Identifier: "i1b",
		Name:       "d1",
		RawJSON:    json.RawMessage(`{"Identifier": "i1b"}`),
		Labels:     []fleet.ConfigurationProfileLabel{{LabelName: l2.Name, LabelID: l2.ID}},
	})
	require.NoError(t, err)
	require.Equal(t, d1.DeclarationUUID, d1Ori.DeclarationUUID)

	d1C, err := ds.GetMDMAppleDeclaration(ctx, d1.DeclarationUUID)
	require.NoError(t, err)
	require.Len(t, d1C.Labels, 1)
	require.Equal(t, l2.ID, d1C.Labels[0].LabelID)

	// update d1tm1 with different identifier and label
	d1tm1B, err := ds.SetOrUpdateMDMAppleDeclaration(ctx, &fleet.MDMAppleDeclaration{
		Identifier: "i1b",
		Name:       "d1",
		TeamID:     &tm1.ID,
		RawJSON:    json.RawMessage(`{"Identifier": "i1b"}`),
		Labels:     []fleet.ConfigurationProfileLabel{{LabelName: l1.Name, LabelID: l1.ID}},
	})
	require.NoError(t, err)
	require.Equal(t, d1tm1B.DeclarationUUID, d1tm1.DeclarationUUID)

	d1tm1B, err = ds.GetMDMAppleDeclaration(ctx, d1tm1B.DeclarationUUID)
	require.NoError(t, err)
	require.Len(t, d1tm1B.Labels, 1)
	require.Equal(t, l1.ID, d1tm1B.Labels[0].LabelID)

	// delete no-team d1
	err = ds.DeleteMDMAppleDeclarationByName(ctx, nil, "d1")
	require.NoError(t, err)

	// it does not exist anymore, but the tm1 one still does
	_, err = ds.GetMDMAppleDeclaration(ctx, d1.DeclarationUUID)
	require.Error(t, err)

	d1tm1B, err = ds.GetMDMAppleDeclaration(ctx, d1tm1B.DeclarationUUID)
	require.NoError(t, err)
	require.Equal(t, d1tm1B.DeclarationUUID, d1tm1.DeclarationUUID)
}

func TestMDMAppleProfileVerification(t *testing.T) {
	ds := CreateMySQLDS(t)
	ctx := context.Background()

	now := time.Now()
	twoMinutesAgo := now.Add(-2 * time.Minute)
	twoHoursAgo := now.Add(-2 * time.Hour)
	twoDaysAgo := now.Add(-2 * 24 * time.Hour)

	type testCase struct {
		name           string
		initialStatus  fleet.MDMDeliveryStatus
		expectedStatus fleet.MDMDeliveryStatus
		expectedDetail string
	}

	setupTestProfile := func(t *testing.T, suffix string) *fleet.MDMAppleConfigProfile {
		cp, err := ds.NewMDMAppleConfigProfile(ctx, *configProfileForTest(t,
			fmt.Sprintf("name-test-profile-%s", suffix),
			fmt.Sprintf("identifier-test-profile-%s", suffix),
			fmt.Sprintf("uuid-test-profile-%s", suffix)))
		require.NoError(t, err)
		return cp
	}

	setProfileUploadedAt := func(t *testing.T, cp *fleet.MDMAppleConfigProfile, ua time.Time) {
		ExecAdhocSQL(t, ds, func(tx sqlx.ExtContext) error {
			_, err := tx.ExecContext(ctx, `UPDATE mdm_apple_configuration_profiles SET uploaded_at = ? WHERE profile_uuid = ?`, ua, cp.ProfileUUID)
			return err
		})
	}

	setRetries := func(t *testing.T, hostUUID string, retries uint) {
		ExecAdhocSQL(t, ds, func(tx sqlx.ExtContext) error {
			_, err := tx.ExecContext(ctx, `UPDATE host_mdm_apple_profiles SET retries = ? WHERE host_uuid = ?`, retries, hostUUID)
			return err
		})
	}

	checkHostStatus := func(t *testing.T, h *fleet.Host, expectedStatus fleet.MDMDeliveryStatus, expectedDetail string) error {
		gotProfs, err := ds.GetHostMDMAppleProfiles(ctx, h.UUID)
		if err != nil {
			return err
		}
		if len(gotProfs) != 1 {
			return errors.New("expected exactly one profile")
		}
		if gotProfs[0].Status == nil {
			return errors.New("expected status to be non-nil")
		}
		if *gotProfs[0].Status != expectedStatus {
			return fmt.Errorf("expected status %s, got %s", expectedStatus, *gotProfs[0].Status)
		}
		if gotProfs[0].Detail != expectedDetail {
			return fmt.Errorf("expected detail %s, got %s", expectedDetail, gotProfs[0].Detail)
		}
		return nil
	}

	initializeProfile := func(t *testing.T, h *fleet.Host, cp *fleet.MDMAppleConfigProfile, status fleet.MDMDeliveryStatus, prevRetries uint) {
		upsertHostCPs([]*fleet.Host{h}, []*fleet.MDMAppleConfigProfile{cp}, fleet.MDMOperationTypeInstall, &status, ctx, ds, t)
		require.NoError(t, checkHostStatus(t, h, status, ""))
		setRetries(t, h.UUID, prevRetries)
	}

	cleanupProfiles := func(t *testing.T) {
		ExecAdhocSQL(t, ds, func(tx sqlx.ExtContext) error {
			_, err := tx.ExecContext(ctx, `DELETE FROM mdm_apple_configuration_profiles; DELETE FROM host_mdm_apple_profiles`)
			return err
		})
	}

	t.Run("MissingProfileWithRetry", func(t *testing.T) {
		defer cleanupProfiles(t)
		// missing profile, verifying and verified statuses should change to failed after the grace
		// period and one retry
		cases := []testCase{
			{
				name:           "PendingThenMissing",
				initialStatus:  fleet.MDMDeliveryPending,
				expectedStatus: fleet.MDMDeliveryPending, // no change
			},
			{
				name:           "VerifyingThenMissing",
				initialStatus:  fleet.MDMDeliveryVerifying,
				expectedStatus: fleet.MDMDeliveryFailed, // change to failed
			},
			{
				name:           "VerifiedThenMissing",
				initialStatus:  fleet.MDMDeliveryVerified,
				expectedStatus: fleet.MDMDeliveryFailed, // change to failed
			},
			{
				name:           "FailedThenMissing",
				initialStatus:  fleet.MDMDeliveryFailed,
				expectedStatus: fleet.MDMDeliveryFailed, // no change
			},
		}

		for i, tc := range cases {
			// setup
			h := test.NewHost(t, ds, tc.name, tc.name, tc.name, tc.name, twoMinutesAgo)
			cp := setupTestProfile(t, fmt.Sprintf("%s-%d", tc.name, i))
			var reportedProfiles []*fleet.HostMacOSProfile // no profiles reported for this test

			// initialize
			initializeProfile(t, h, cp, tc.initialStatus, 0)

			// within grace period
			setProfileUploadedAt(t, cp, twoMinutesAgo)
			require.NoError(t, apple_mdm.VerifyHostMDMProfiles(ctx, ds, h, profilesByIdentifier(reportedProfiles)))
			require.NoError(t, checkHostStatus(t, h, tc.initialStatus, "")) // if missing within grace period, no change

			// reinitialize
			initializeProfile(t, h, cp, tc.initialStatus, 0)

			// outside grace period
			setProfileUploadedAt(t, cp, twoHoursAgo)
			require.NoError(t, apple_mdm.VerifyHostMDMProfiles(ctx, ds, h, profilesByIdentifier(reportedProfiles)))
			if tc.expectedStatus == fleet.MDMDeliveryFailed {
				// grace period expired, first failure gets retried so status should be pending and empty detail
				require.NoError(t, checkHostStatus(t, h, fleet.MDMDeliveryPending, ""), tc.name)
			}

			if tc.initialStatus != fleet.MDMDeliveryPending {
				// after retry, assume successful install profile command so status should be verifying
				upsertHostCPs([]*fleet.Host{h}, []*fleet.MDMAppleConfigProfile{cp}, fleet.MDMOperationTypeInstall, &fleet.MDMDeliveryVerifying, ctx, ds, t)
				// report osquery results
				require.NoError(t, apple_mdm.VerifyHostMDMProfiles(ctx, ds, h, profilesByIdentifier(reportedProfiles)))
				// now we see the expected status
				require.NoError(t, checkHostStatus(t, h, tc.expectedStatus, string(fleet.HostMDMProfileDetailFailedWasVerifying)), tc.name) // grace period expired, max retries so check expected status
			}
		}
	})

	t.Run("OutdatedProfile", func(t *testing.T) {
		// found profile with the expected identifier, but it's outdated (i.e. the install date is
		// before the last update date) so treat it as missing the expected profile verifying and
		// verified statuses should change to failed after the grace period)
		cases := []testCase{
			{
				name:           "PendingThenFoundOutdated",
				initialStatus:  fleet.MDMDeliveryPending,
				expectedStatus: fleet.MDMDeliveryPending, // no change
				expectedDetail: "",
			},
			{
				name:           "VerifyingThenFoundOutdated",
				initialStatus:  fleet.MDMDeliveryVerifying,
				expectedStatus: fleet.MDMDeliveryFailed, // change to failed
				expectedDetail: string(fleet.HostMDMProfileDetailFailedWasVerifying),
			},
			{
				name:           "VerifiedThenFoundOutdated",
				initialStatus:  fleet.MDMDeliveryVerified,
				expectedStatus: fleet.MDMDeliveryFailed, // change to failed
				expectedDetail: string(fleet.HostMDMProfileDetailFailedWasVerified),
			},
			{
				name:           "FailedThenFoundOutdated",
				initialStatus:  fleet.MDMDeliveryFailed,
				expectedStatus: fleet.MDMDeliveryFailed, // no change
				expectedDetail: "",
			},
		}

		for i, tc := range cases {
			t.Run(tc.name, func(t *testing.T) {
				defer cleanupProfiles(t)

				// setup
				h := test.NewHost(t, ds, tc.name, tc.name, tc.name, tc.name, twoMinutesAgo)
				cp := setupTestProfile(t, fmt.Sprintf("%s-%d", tc.name, i))
				reportedProfiles := []*fleet.HostMacOSProfile{
					{
						DisplayName: cp.Name,
						Identifier:  cp.Identifier,
						InstallDate: twoDaysAgo,
					},
				}

				// initialize with no remaining retries
				initializeProfile(t, h, cp, tc.initialStatus, 1)

				// within grace period
				setProfileUploadedAt(t, cp, twoMinutesAgo)
				require.NoError(t, apple_mdm.VerifyHostMDMProfiles(ctx, ds, h, profilesByIdentifier(reportedProfiles)))
				require.NoError(t, checkHostStatus(t, h, tc.initialStatus, "")) // outdated profiles are treated similar to missing profiles so status doesn't change if within grace period

				// reinitalize with no remaining retries
				initializeProfile(t, h, cp, tc.initialStatus, 1)

				// outside grace period
				setProfileUploadedAt(t, cp, twoHoursAgo)
				require.NoError(t, apple_mdm.VerifyHostMDMProfiles(ctx, ds, h, profilesByIdentifier(reportedProfiles)))
				require.NoError(t, checkHostStatus(t, h, tc.expectedStatus, tc.expectedDetail)) // grace period expired, check expected status
			})
		}
	})

	t.Run("ExpectedProfile", func(t *testing.T) {
		// happy path, expected profile found so verifying should change to verified
		cases := []testCase{
			{
				name:           "PendingThenFoundExpected",
				initialStatus:  fleet.MDMDeliveryPending,
				expectedStatus: fleet.MDMDeliveryVerified, // pending can go to verified if found
				expectedDetail: "",
			},
			{
				name:           "VerifyingThenFoundExpected",
				initialStatus:  fleet.MDMDeliveryVerifying,
				expectedStatus: fleet.MDMDeliveryVerified, // change to verified
				expectedDetail: "",
			},
			{
				name:           "VerifiedThenFoundExpected",
				initialStatus:  fleet.MDMDeliveryVerified,
				expectedStatus: fleet.MDMDeliveryVerified, // no change
				expectedDetail: "",
			},
			{
				name:           "FailedThenFoundExpected",
				initialStatus:  fleet.MDMDeliveryFailed,
				expectedStatus: fleet.MDMDeliveryVerified, // failed can become verified if found later
				expectedDetail: "",
			},
		}

		for i, tc := range cases {
			t.Run(tc.name, func(t *testing.T) {
				defer cleanupProfiles(t)

				// setup
				h := test.NewHost(t, ds, tc.name, tc.name, tc.name, tc.name, twoMinutesAgo)
				cp := setupTestProfile(t, fmt.Sprintf("%s-%d", tc.name, i))
				reportedProfiles := []*fleet.HostMacOSProfile{
					{
						DisplayName: cp.Name,
						Identifier:  cp.Identifier,
						InstallDate: now,
					},
				}

				// initialize with no remaining retries
				initializeProfile(t, h, cp, tc.initialStatus, 1)

				// within grace period
				setProfileUploadedAt(t, cp, twoMinutesAgo)
				require.NoError(t, apple_mdm.VerifyHostMDMProfiles(ctx, ds, h, profilesByIdentifier(reportedProfiles)))
				require.NoError(t, checkHostStatus(t, h, tc.expectedStatus, tc.expectedDetail)) // if found within grace period, verifying status can become verified so check expected status

				// reinitializewith no remaining retries
				initializeProfile(t, h, cp, tc.initialStatus, 1)

				// outside grace period
				setProfileUploadedAt(t, cp, twoHoursAgo)
				require.NoError(t, apple_mdm.VerifyHostMDMProfiles(ctx, ds, h, profilesByIdentifier(reportedProfiles)))
				require.NoError(t, checkHostStatus(t, h, tc.expectedStatus, tc.expectedDetail)) // grace period expired, check expected status
			})
		}
	})

	t.Run("UnexpectedProfile", func(t *testing.T) {
		// unexpected profile is ignored and doesn't change status of existing profile
		cases := []testCase{
			{
				name:           "PendingThenFoundExpectedAndUnexpected",
				initialStatus:  fleet.MDMDeliveryPending,
				expectedStatus: fleet.MDMDeliveryVerified, // profile can go from pending to verified
				expectedDetail: "",
			},
			{
				name:           "VerifyingThenFoundExpectedAndUnexpected",
				initialStatus:  fleet.MDMDeliveryVerifying,
				expectedStatus: fleet.MDMDeliveryVerified, // no change
				expectedDetail: "",
			},
			{
				name:           "VerifiedThenFounExpectedAnddUnexpected",
				initialStatus:  fleet.MDMDeliveryVerified,
				expectedStatus: fleet.MDMDeliveryVerified, // no change
				expectedDetail: "",
			},
			{
				name:           "FailedThenFoundExpectedAndUnexpected",
				initialStatus:  fleet.MDMDeliveryFailed,
				expectedStatus: fleet.MDMDeliveryVerified, // failed can become verified if found later
				expectedDetail: "",
			},
		}

		for i, tc := range cases {
			t.Run(tc.name, func(t *testing.T) {
				defer cleanupProfiles(t)

				// setup
				h := test.NewHost(t, ds, tc.name, tc.name, tc.name, tc.name, twoMinutesAgo)
				cp := setupTestProfile(t, fmt.Sprintf("%s-%d", tc.name, i))
				reportedProfiles := []*fleet.HostMacOSProfile{
					{
						DisplayName: "unexpected-name",
						Identifier:  "unexpected-identifier",
						InstallDate: now,
					},
					{
						DisplayName: cp.Name,
						Identifier:  cp.Identifier,
						InstallDate: now,
					},
				}

				// initialize with no remaining retries
				initializeProfile(t, h, cp, tc.initialStatus, 1)

				// within grace period
				setProfileUploadedAt(t, cp, twoMinutesAgo)
				require.NoError(t, apple_mdm.VerifyHostMDMProfiles(ctx, ds, h, profilesByIdentifier(reportedProfiles)))
				require.NoError(t, checkHostStatus(t, h, tc.expectedStatus, tc.expectedDetail)) // if found within grace period, verifying status can become verified so check expected status

				// reinitialize with no remaining retries
				initializeProfile(t, h, cp, tc.initialStatus, 1)

				// outside grace period
				setProfileUploadedAt(t, cp, twoHoursAgo)
				require.NoError(t, apple_mdm.VerifyHostMDMProfiles(ctx, ds, h, profilesByIdentifier(reportedProfiles)))
				require.NoError(t, checkHostStatus(t, h, tc.expectedStatus, tc.expectedDetail)) // grace period expired, check expected status
			})
		}
	})

	t.Run("EarliestInstallDate", func(t *testing.T) {
		defer cleanupProfiles(t)

		hostString := "host-earliest-install-date"
		h := test.NewHost(t, ds, hostString, hostString, hostString, hostString, twoMinutesAgo)

		cp := configProfileForTest(t,
			fmt.Sprintf("name-test-profile-%s", hostString),
			fmt.Sprintf("identifier-test-profile-%s", hostString),
			fmt.Sprintf("uuid-test-profile-%s", hostString))

		// save the config profile to no team
		stored0, err := ds.NewMDMAppleConfigProfile(ctx, *cp)
		require.NoError(t, err)

		reportedProfiles := []*fleet.HostMacOSProfile{
			{
				DisplayName: cp.Name,
				Identifier:  cp.Identifier,
				InstallDate: twoDaysAgo,
			},
		}
		initialStatus := fleet.MDMDeliveryVerifying

		// initialize with no remaining retries
		initializeProfile(t, h, stored0, initialStatus, 1)

		// within grace period
		setProfileUploadedAt(t, stored0, twoMinutesAgo) // host is out of date but still within grace period
		require.NoError(t, apple_mdm.VerifyHostMDMProfiles(ctx, ds, h, profilesByIdentifier(reportedProfiles)))
		require.NoError(t, checkHostStatus(t, h, fleet.MDMDeliveryVerifying, "")) // no change

		// reinitialize with no remaining retries
		initializeProfile(t, h, stored0, initialStatus, 1)

		// outside grace period
		setProfileUploadedAt(t, stored0, twoHoursAgo) // host is out of date and grace period has passed
		require.NoError(t, apple_mdm.VerifyHostMDMProfiles(ctx, ds, h, profilesByIdentifier(reportedProfiles)))
		require.NoError(t, checkHostStatus(t, h, fleet.MDMDeliveryFailed, string(fleet.HostMDMProfileDetailFailedWasVerifying))) // set to failed

		// reinitialize with no remaining retries
		initializeProfile(t, h, stored0, initialStatus, 1)

		// save a copy of the config profile to team 1
		cp.TeamID = ptr.Uint(1)
		stored1, err := ds.NewMDMAppleConfigProfile(ctx, *cp)
		require.NoError(t, err)

		setProfileUploadedAt(t, stored0, twoHoursAgo)                  // host would be out of date based on this copy of the profile record
		setProfileUploadedAt(t, stored1, twoDaysAgo.Add(-1*time.Hour)) // BUT this record now establishes the earliest install date

		require.NoError(t, apple_mdm.VerifyHostMDMProfiles(ctx, ds, h, profilesByIdentifier(reportedProfiles)))
		require.NoError(t, checkHostStatus(t, h, fleet.MDMDeliveryVerified, "")) // set to verified based on earliest install date
	})
}

func profilesByIdentifier(profiles []*fleet.HostMacOSProfile) map[string]*fleet.HostMacOSProfile {
	byIdentifier := map[string]*fleet.HostMacOSProfile{}
	for _, p := range profiles {
		byIdentifier[p.Identifier] = p
	}
	return byIdentifier
}

func TestRestorePendingDEPHost(t *testing.T) {
	ds := CreateMySQLDS(t)
	defer ds.Close()

	ctx := context.Background()
	ac, err := ds.AppConfig(ctx)
	require.NoError(t, err)
	expectedMDMServerURL, err := apple_mdm.ResolveAppleEnrollMDMURL(ac.ServerSettings.ServerURL)
	require.NoError(t, err)

	t.Run("DEP enrollment", func(t *testing.T) {
		checkHostExistsInTable := func(t *testing.T, tableName string, hostID uint, expected bool, where ...string) {
			stmt := "SELECT 1 FROM " + tableName + " WHERE host_id = ?"
			if len(where) != 0 {
				stmt += " AND " + strings.Join(where, " AND ")
			}
			var exists bool
			err := sqlx.GetContext(ctx, ds.primary, &exists, stmt, hostID)
			if expected {
				require.NoError(t, err, tableName)
				require.True(t, exists, tableName)
			} else {
				require.ErrorIs(t, err, sql.ErrNoRows, tableName)
				require.False(t, exists, tableName)
			}
		}

		checkStoredHost := func(t *testing.T, hostID uint, expectedHost *fleet.Host) {
			h, err := ds.Host(ctx, hostID)
			if expectedHost != nil {
				require.NoError(t, err)
				require.NotNil(t, h)
				require.Equal(t, expectedHost.ID, h.ID)
				require.Equal(t, expectedHost.OrbitNodeKey, h.OrbitNodeKey)
				require.Equal(t, expectedHost.HardwareModel, h.HardwareModel)
				require.Equal(t, expectedHost.HardwareSerial, h.HardwareSerial)
				require.Equal(t, expectedHost.UUID, h.UUID)
				require.Equal(t, expectedHost.Platform, h.Platform)
				require.Equal(t, expectedHost.TeamID, h.TeamID)
			} else {
				nfe := &notFoundError{}
				require.ErrorAs(t, err, &nfe)
			}

			for _, table := range []string{
				"host_mdm",
				"host_display_names",
				// "label_membership", // TODO: uncomment this if/when we add the builtin labels to the mysql test setup
			} {
				checkHostExistsInTable(t, table, hostID, expectedHost != nil)
			}

			// host DEP assignment row is NEVER deleted
			checkHostExistsInTable(t, "host_dep_assignments", hostID, true, "deleted_at IS NULL")
		}

		setupTestHost := func(t *testing.T) (pendingHost, mdmEnrolledHost *fleet.Host) {
			depSerial := "dep-serial"
			depUUID := "dep-uuid"
			depOrbitNodeKey := "dep-orbit-node-key"

			n, _, err := ds.IngestMDMAppleDevicesFromDEPSync(ctx, []godep.Device{{SerialNumber: depSerial}})
			require.NoError(t, err)
			require.Equal(t, int64(1), n)

			var depHostID uint
			err = sqlx.GetContext(ctx, ds.reader(ctx), &depHostID, "SELECT id FROM hosts WHERE hardware_serial = ?", depSerial)
			require.NoError(t, err)

			// host MDM row is created when DEP device is ingested
			pendingHost, err = ds.Host(ctx, depHostID)
			require.NoError(t, err)
			require.NotNil(t, pendingHost)
			require.Equal(t, depHostID, pendingHost.ID)
			require.Equal(t, "Pending", *pendingHost.MDM.EnrollmentStatus)
			require.Equal(t, fleet.WellKnownMDMFleet, pendingHost.MDM.Name)
			require.Nil(t, pendingHost.OsqueryHostID)

			// host DEP assignment is created when DEP device is ingested
			depAssignment, err := ds.GetHostDEPAssignment(ctx, depHostID)
			require.NoError(t, err)
			require.Equal(t, depHostID, depAssignment.HostID)
			require.Nil(t, depAssignment.DeletedAt)
			require.WithinDuration(t, time.Now(), depAssignment.AddedAt, 5*time.Second)

			// simulate initial osquery enrollment via Orbit
			h, err := ds.EnrollOrbit(ctx, true, fleet.OrbitHostInfo{
				HardwareSerial: depSerial,
				Platform:       "darwin",
				HardwareUUID:   depUUID,
				Hostname:       "dep-host",
			}, depOrbitNodeKey, nil)
			require.NoError(t, err)
			require.NotNil(t, h)
			require.Equal(t, depHostID, h.ID)

			// simulate osquery report of MDM detail query
			err = ds.SetOrUpdateMDMData(ctx, depHostID, false, true, expectedMDMServerURL, true, fleet.WellKnownMDMFleet, "")
			require.NoError(t, err)

			// enrollment status changes to "On (automatic)"
			mdmEnrolledHost, err = ds.Host(ctx, depHostID)
			require.NoError(t, err)
			require.Equal(t, "On (automatic)", *mdmEnrolledHost.MDM.EnrollmentStatus)
			require.Equal(t, fleet.WellKnownMDMFleet, mdmEnrolledHost.MDM.Name)
			require.Equal(t, depUUID, *mdmEnrolledHost.OsqueryHostID)

			return pendingHost, mdmEnrolledHost
		}

		pendingHost, mdmEnrolledHost := setupTestHost(t)
		require.Equal(t, pendingHost.ID, mdmEnrolledHost.ID)
		checkStoredHost(t, mdmEnrolledHost.ID, mdmEnrolledHost)

		// delete the host from Fleet
		err = ds.DeleteHost(ctx, mdmEnrolledHost.ID)
		require.NoError(t, err)
		checkStoredHost(t, mdmEnrolledHost.ID, nil)

		// host is restored
		err = ds.RestoreMDMApplePendingDEPHost(ctx, mdmEnrolledHost)
		require.NoError(t, err)
		expectedHost := *pendingHost
		// host uuid is preserved for restored hosts. It isn't available via DEP so the original
		// pending host record did not include it so we add it to our expected host here.
		expectedHost.UUID = mdmEnrolledHost.UUID
		checkStoredHost(t, mdmEnrolledHost.ID, &expectedHost)
	})
}

func testMDMAppleDEPAssignmentUpdates(t *testing.T, ds *Datastore) {
	ctx := context.Background()
	n := t.Name()
	h, err := ds.NewHost(ctx, &fleet.Host{
		Hostname:       fmt.Sprintf("test-host%s-name", n),
		OsqueryHostID:  ptr.String(fmt.Sprintf("osquery-%s", n)),
		NodeKey:        ptr.String(fmt.Sprintf("nodekey-%s", n)),
		UUID:           fmt.Sprintf("test-uuid-%s", n),
		Platform:       "darwin",
		HardwareSerial: n,
	})
	require.NoError(t, err)

	_, err = ds.GetHostDEPAssignment(ctx, h.ID)
	require.ErrorIs(t, err, sql.ErrNoRows)

	err = ds.UpsertMDMAppleHostDEPAssignments(ctx, []fleet.Host{*h})
	require.NoError(t, err)

	assignment, err := ds.GetHostDEPAssignment(ctx, h.ID)
	require.NoError(t, err)
	require.Equal(t, h.ID, assignment.HostID)
	require.Nil(t, assignment.DeletedAt)

	err = ds.DeleteHostDEPAssignments(ctx, []string{h.HardwareSerial})
	require.NoError(t, err)

	assignment, err = ds.GetHostDEPAssignment(ctx, h.ID)
	require.NoError(t, err)
	require.Equal(t, h.ID, assignment.HostID)
	require.NotNil(t, assignment.DeletedAt)

	err = ds.UpsertMDMAppleHostDEPAssignments(ctx, []fleet.Host{*h})
	require.NoError(t, err)
	assignment, err = ds.GetHostDEPAssignment(ctx, h.ID)
	require.NoError(t, err)
	require.Equal(t, h.ID, assignment.HostID)
	require.Nil(t, assignment.DeletedAt)
}

func createRawAppleCmd(reqType, cmdUUID string) string {
	return fmt.Sprintf(`<?xml version="1.0" encoding="UTF-8"?>
<!DOCTYPE plist PUBLIC "-//Apple//DTD PLIST 1.0//EN" "http://www.apple.com/DTDs/PropertyList-1.0.dtd">
<plist version="1.0">
<dict>
    <key>Command</key>
    <dict>
        <key>ManagedOnly</key>
        <false/>
        <key>RequestType</key>
        <string>%s</string>
    </dict>
    <key>CommandUUID</key>
    <string>%s</string>
</dict>
</plist>`, reqType, cmdUUID)
}

func testMDMConfigAsset(t *testing.T, ds *Datastore) {
	ctx := context.Background()
	assets := []fleet.MDMConfigAsset{
		{
			Name:  fleet.MDMAssetCACert,
			Value: []byte("some bytes"),
		},
		{
			Name:  fleet.MDMAssetCAKey,
			Value: []byte("some other bytes"),
		},
	}
	wantAssets := map[fleet.MDMAssetName]fleet.MDMConfigAsset{}
	for _, a := range assets {
		wantAssets[a.Name] = a
	}

	err := ds.InsertMDMConfigAssets(ctx, assets)
	require.ErrorContains(t, err, "private key not found")

	testPK := strings.Repeat("a", 32)

	ds.serverPrivateKey = testPK

	err = ds.InsertMDMConfigAssets(ctx, assets)
	require.NoError(t, err)

	a, err := ds.GetAllMDMConfigAssetsByName(ctx, []fleet.MDMAssetName{fleet.MDMAssetCACert, fleet.MDMAssetCAKey})
	require.NoError(t, err)
	require.Equal(t, wantAssets, a)

	// try to fetch an asset that doesn't exist
	var nfe fleet.NotFoundError
	a, err = ds.GetAllMDMConfigAssetsByName(ctx, []fleet.MDMAssetName{fleet.MDMAssetABMCert})
	require.ErrorAs(t, err, &nfe)
	require.Nil(t, a)

	// try to fetch a mix of assets that exist and doesn't exist
	a, err = ds.GetAllMDMConfigAssetsByName(ctx, []fleet.MDMAssetName{fleet.MDMAssetCACert, fleet.MDMAssetABMCert})
	require.ErrorIs(t, err, ErrPartialResult)
	require.Len(t, a, 1)

	// Soft delete the assets

	err = ds.DeleteMDMConfigAssetsByName(ctx, []fleet.MDMAssetName{fleet.MDMAssetCACert, fleet.MDMAssetCAKey})
	require.NoError(t, err)

<<<<<<< HEAD
	ds.serverPrivateKey = ""

	a, err = ds.GetMDMConfigAssetsByName(ctx, []fleet.MDMAssetName{fleet.MDMAssetCACert, fleet.MDMAssetCAKey})
	require.ErrorContains(t, err, "private key not found")

	ds.serverPrivateKey = testPK

	a, err = ds.GetMDMConfigAssetsByName(ctx, []fleet.MDMAssetName{fleet.MDMAssetCACert, fleet.MDMAssetCAKey})
	require.NoError(t, err)
	require.Len(t, a, 0)
=======
	a, err = ds.GetAllMDMConfigAssetsByName(ctx, []fleet.MDMAssetName{fleet.MDMAssetCACert, fleet.MDMAssetCAKey})
	require.ErrorAs(t, err, &nfe)
	require.Nil(t, a)
>>>>>>> 741a83dd

	// Verify that they're still in the DB. Values should be encrypted.

	type assetRow struct {
		Name         string    `db:"name"`
		Value        []byte    `db:"value"`
		DeletionUUID string    `db:"deletion_uuid"`
		DeletedAt    time.Time `db:"deleted_at"`
	}

	var ar []assetRow

	err = sqlx.SelectContext(ctx, ds.reader(ctx), &ar, "SELECT name, value, deletion_uuid, deleted_at FROM mdm_config_assets WHERE name IN (?, ?) ORDER BY name", fleet.MDMAssetCACert, fleet.MDMAssetCAKey)
	require.NoError(t, err)

	require.Len(t, ar, 2)

	for i, a := range ar {
		require.Equal(t, assets[i].Name, fleet.MDMAssetName(a.Name))
		require.NotEmpty(t, a.Value)
		d, err := decrypt(a.Value, ds.serverPrivateKey)
		require.NoError(t, err)
		require.Equal(t, assets[i].Value, d)
		require.NotEmpty(t, a.DeletionUUID)
		require.NotEmpty(t, a.DeletedAt)
	}
}<|MERGE_RESOLUTION|>--- conflicted
+++ resolved
@@ -5517,13 +5517,6 @@
 	}
 
 	err := ds.InsertMDMConfigAssets(ctx, assets)
-	require.ErrorContains(t, err, "private key not found")
-
-	testPK := strings.Repeat("a", 32)
-
-	ds.serverPrivateKey = testPK
-
-	err = ds.InsertMDMConfigAssets(ctx, assets)
 	require.NoError(t, err)
 
 	a, err := ds.GetAllMDMConfigAssetsByName(ctx, []fleet.MDMAssetName{fleet.MDMAssetCACert, fleet.MDMAssetCAKey})
@@ -5546,22 +5539,9 @@
 	err = ds.DeleteMDMConfigAssetsByName(ctx, []fleet.MDMAssetName{fleet.MDMAssetCACert, fleet.MDMAssetCAKey})
 	require.NoError(t, err)
 
-<<<<<<< HEAD
-	ds.serverPrivateKey = ""
-
-	a, err = ds.GetMDMConfigAssetsByName(ctx, []fleet.MDMAssetName{fleet.MDMAssetCACert, fleet.MDMAssetCAKey})
-	require.ErrorContains(t, err, "private key not found")
-
-	ds.serverPrivateKey = testPK
-
-	a, err = ds.GetMDMConfigAssetsByName(ctx, []fleet.MDMAssetName{fleet.MDMAssetCACert, fleet.MDMAssetCAKey})
-	require.NoError(t, err)
-	require.Len(t, a, 0)
-=======
 	a, err = ds.GetAllMDMConfigAssetsByName(ctx, []fleet.MDMAssetName{fleet.MDMAssetCACert, fleet.MDMAssetCAKey})
 	require.ErrorAs(t, err, &nfe)
 	require.Nil(t, a)
->>>>>>> 741a83dd
 
 	// Verify that they're still in the DB. Values should be encrypted.
 
