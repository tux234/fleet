package mysql

import (
	"context"
	"fmt"
	"strings"
	"testing"
	"time"

	"github.com/fleetdm/fleet/v4/server/fleet"
	"github.com/fleetdm/fleet/v4/server/ptr"
	"github.com/fleetdm/fleet/v4/server/test"
	"github.com/stretchr/testify/require"
)

func TestQueryResults(t *testing.T) {
	ds := CreateMySQLDS(t)

	cases := []struct {
		name string
		fn   func(t *testing.T, ds *Datastore)
	}{
		{"Get", testGetQueryResultRows},
<<<<<<< HEAD
=======
		{"GetForHost", testGetQueryResultRowsForHost},
>>>>>>> 741c1eca
		{"CountForQuery", testCountResultsForQuery},
		{"CountForQueryAndHost", testCountResultsForQueryAndHost},
		{"Overwrite", testOverwriteQueryResultRows},
		{"MaxRows", testQueryResultRowsDoNotExceedMaxRows},
		{"QueryResultRows", testQueryResultRows},
	}
	for _, c := range cases {
		t.Run(c.name, func(t *testing.T) {
			defer TruncateTables(t, ds)
			c.fn(t, ds)
		})
	}
}

func testGetQueryResultRows(t *testing.T, ds *Datastore) {
	user := test.NewUser(t, ds, "Test User", "test@example.com", true)
	query := test.NewQuery(t, ds, nil, "New Query", "SELECT 1", user.ID, true)
	host := test.NewHost(t, ds, "hostname123", "192.168.1.100", "1234", "UI8XB1223", time.Now())

	mockTime := time.Now().UTC().Truncate(time.Second)

<<<<<<< HEAD
	// Insert 2 Result Rows for Query1 and 1 empty data row
	resultRows := []*fleet.ScheduledQueryResultRow{
=======
	// Insert Result Rows for Query1
	query1Rows := []*fleet.ScheduledQueryResultRow{
>>>>>>> 741c1eca
		{
			QueryID:     query.ID,
			HostID:      host.ID,
			LastFetched: mockTime,
			Data:        nil,
		},
		{
			QueryID:     query.ID,
			HostID:      host.ID,
			LastFetched: mockTime,
			Data: ptr.RawMessage([]byte(`{
				"model": "USB Keyboard",
				"vendor": "Apple Inc."
			}`)),
		},
<<<<<<< HEAD
=======
	}
	err := ds.SaveQueryResultRows(context.Background(), query1Rows)
	require.NoError(t, err)

	// Insert Result Row for different Scheduled Query
	query2 := test.NewQuery(t, ds, nil, "New Query 2", "SELECT 1", user.ID, true)
	query2Rows := []*fleet.ScheduledQueryResultRow{
		{
			QueryID:     query2.ID,
			HostID:      host.ID,
			LastFetched: mockTime,
			Data:        ptr.RawMessage([]byte(`{"model": "USB Hub","vendor": "Logitech"}`)),
		},
	}

	err = ds.SaveQueryResultRows(context.Background(), query2Rows)
	require.NoError(t, err)

	results, err := ds.QueryResultRows(context.Background(), query.ID)
	require.NoError(t, err)
	require.Len(t, results, 1) // Should not return rows with nil data
	require.Equal(t, query1Rows[1].QueryID, results[0].QueryID)
	require.Equal(t, query1Rows[1].HostID, results[0].HostID)
	require.Equal(t, query1Rows[1].LastFetched.Unix(), results[0].LastFetched.Unix())
	require.JSONEq(t, string(*query1Rows[1].Data), string(*results[0].Data))

	// Assert that Query2 returns 1 result
	results, err = ds.QueryResultRows(context.Background(), query2.ID)
	require.NoError(t, err)
	require.Len(t, results, 1)
	require.Equal(t, query2Rows[0].QueryID, results[0].QueryID)
	require.Equal(t, query2Rows[0].HostID, results[0].HostID)
	require.Equal(t, query2Rows[0].LastFetched.Unix(), results[0].LastFetched.Unix())
	require.JSONEq(t, string(*query2Rows[0].Data), string(*results[0].Data))

	// Assert that QueryResultRowsForHost returns empty slice when no results are found
	results, err = ds.QueryResultRowsForHost(context.Background(), 999, 999)
	require.NoError(t, err)
	require.Len(t, results, 0)
}

func testGetQueryResultRowsForHost(t *testing.T, ds *Datastore) {
	user := test.NewUser(t, ds, "Test User", "test@example.com", true)
	query := test.NewQuery(t, ds, nil, "New Query", "SELECT 1", user.ID, true)
	host1 := test.NewHost(t, ds, "hostname1", "192.168.1.100", "1111", "UI8XB1223", time.Now())
	host2 := test.NewHost(t, ds, "hostname2", "192.168.1.100", "2222", "UI8XB1223", time.Now())

	mockTime := time.Now().UTC().Truncate(time.Second)

	// Insert 2 Result Rows for Query1 Host1
	host1ResultRows := []*fleet.ScheduledQueryResultRow{
>>>>>>> 741c1eca
		{
			QueryID:     query.ID,
			HostID:      host1.ID,
			LastFetched: mockTime,
			Data:        nil,
<<<<<<< HEAD
=======
		},
		{
			QueryID:     query.ID,
			HostID:      host1.ID,
			LastFetched: mockTime,
			Data:        ptr.RawMessage([]byte(`{"model": "USB Mouse", "vendor": "Logitech"}`)),
>>>>>>> 741c1eca
		},
	}
	err := ds.OverwriteQueryResultRows(context.Background(), host1ResultRows)
	require.NoError(t, err)

	// Insert 1 Result Row for Query1 Host2
	host2ResultRows := []*fleet.ScheduledQueryResultRow{
		{
			QueryID:     query.ID,
			HostID:      host2.ID,
			LastFetched: mockTime,
			Data:        ptr.RawMessage([]byte(`{"model": "USB Mouse", "vendor": "Logitech"}`)),
		},
	}
	err = ds.OverwriteQueryResultRows(context.Background(), host2ResultRows)
	require.NoError(t, err)

	// Assert that Query1 returns 2 results for Host1
	results, err := ds.QueryResultRowsForHost(context.Background(), query.ID, host1.ID)
	require.NoError(t, err)
	require.Len(t, results, 2) // should return rows with nil data
	require.Equal(t, host1ResultRows[0].QueryID, results[0].QueryID)
	require.Equal(t, host1ResultRows[0].HostID, results[0].HostID)
	require.Equal(t, host1ResultRows[0].LastFetched.Unix(), results[0].LastFetched.Unix())
	require.Nil(t, results[0].Data)
	require.Equal(t, host1ResultRows[1].QueryID, results[1].QueryID)
	require.Equal(t, host1ResultRows[1].HostID, results[1].HostID)
	require.Equal(t, host1ResultRows[1].LastFetched.Unix(), results[1].LastFetched.Unix())
	require.JSONEq(t, string(*host1ResultRows[1].Data), string(*results[1].Data))

	// Assert that Query1 returns 1 result for Host2
	results, err = ds.QueryResultRowsForHost(context.Background(), query.ID, host2.ID)
	require.NoError(t, err)
	require.Len(t, results, 1)
	require.Equal(t, host2ResultRows[0].QueryID, results[0].QueryID)
	require.Equal(t, host2ResultRows[0].HostID, results[0].HostID)
	require.Equal(t, host2ResultRows[0].LastFetched.Unix(), results[0].LastFetched.Unix())
	require.JSONEq(t, string(*host2ResultRows[0].Data), string(*results[0].Data))
}

func testCountResultsForQuery(t *testing.T, ds *Datastore) {
	user := test.NewUser(t, ds, "Test User", "test@example.com", true)
	query1 := test.NewQuery(t, ds, nil, "New Query", "SELECT 1", user.ID, true)
	query2 := test.NewQuery(t, ds, nil, "New Query 2", "SELECT 1", user.ID, true)
	host := test.NewHost(t, ds, "hostname123", "192.168.1.100", "1234", "UI8XB1223", time.Now())

	mockTime := time.Now().UTC().Truncate(time.Second)

	// Insert 1 Result Row for Query1
	resultRow := []*fleet.ScheduledQueryResultRow{
		{
			QueryID:     query1.ID,
			HostID:      host.ID,
			LastFetched: mockTime,
			Data: ptr.RawMessage([]byte(`{
				"model": "USB Keyboard",
				"vendor": "Apple Inc."
			}`)),
		},
	}
	err := ds.SaveQueryResultRows(context.Background(), resultRow)
	require.NoError(t, err)

	// Insert 1 Result Row with nil Data for Query1
	// This should not be counted
	resultRowNilData := []*fleet.ScheduledQueryResultRow{
		{
			QueryID:     query1.ID,
			HostID:      host.ID,
			LastFetched: mockTime,
			Data:        nil,
		},
	}
	err = ds.SaveQueryResultRows(context.Background(), resultRowNilData)
	require.NoError(t, err)

	// Insert 5 Result Rows for Query2
	resultRow2 := []*fleet.ScheduledQueryResultRow{
		{
			QueryID:     query2.ID,
			HostID:      host.ID,
			LastFetched: mockTime,
			Data: ptr.RawMessage([]byte(`{
				"model": "USB Mouse",
				"vendor": "Apple Inc."
			}`)),
		},
	}
	for i := 0; i < 5; i++ {
		err = ds.SaveQueryResultRows(context.Background(), resultRow2)
		require.NoError(t, err)
	}

	// Assert that ResultCountForQuery returns 1
	count, err := ds.ResultCountForQuery(context.Background(), query1.ID)
	require.NoError(t, err)
	require.Equal(t, 1, count)

	// Assert that ResultCountForQuery returns 5
	count, err = ds.ResultCountForQuery(context.Background(), query2.ID)
	require.NoError(t, err)
	require.Equal(t, 5, count)

	// Returns 0 when no results are found
	count, err = ds.ResultCountForQuery(context.Background(), 999)
	require.NoError(t, err)
	require.Equal(t, 0, count)
}

func testCountResultsForQueryAndHost(t *testing.T, ds *Datastore) {
	user := test.NewUser(t, ds, "Test User", "test@example.com", true)
	query1 := test.NewQuery(t, ds, nil, "New Query", "SELECT 1", user.ID, true)
	query2 := test.NewQuery(t, ds, nil, "New Query 2", "SELECT 1", user.ID, true)
	host := test.NewHost(t, ds, "host1", "192.168.1.100", "1234", "UI8XB1223", time.Now())
	host2 := test.NewHost(t, ds, "host2", "192.168.1.101", "4567", "UI8XB1224", time.Now())

	mockTime := time.Now().UTC().Truncate(time.Second)

	resultRows := []*fleet.ScheduledQueryResultRow{
		{
			QueryID:     query1.ID,
			HostID:      host.ID,
			LastFetched: mockTime,
			Data: ptr.RawMessage([]byte(`{
				"model": "USB Keyboard",
				"vendor": "Apple Inc."
			}`)),
		},
		{
			QueryID:     query1.ID,
			HostID:      host.ID,
			LastFetched: mockTime,
			Data: ptr.RawMessage([]byte(`{
				"model": "USB Mouse",
				"vendor": "Logitech"
			}`)),
		},
		{
			QueryID:     query1.ID,
			HostID:      host2.ID,
			LastFetched: mockTime,
			Data: ptr.RawMessage([]byte(`{
				"model": "USB Mouse",
				"vendor": "Logitech"
			}`)),
		},
		{
			QueryID:     query2.ID,
			HostID:      host.ID,
			LastFetched: mockTime,
			Data: ptr.RawMessage([]byte(`{
				"model": "USB Mouse",
				"vendor": "Logitech"
			}`)),
		},
		{
			QueryID:     query2.ID, // This row should not be counted
			HostID:      host.ID,
			LastFetched: mockTime,
			Data:        nil,
		},
		{
			QueryID:     query2.ID, // This row should not be counted
			HostID:      host.ID,
			LastFetched: mockTime,
			Data:        nil,
		},
	}

	err := ds.SaveQueryResultRows(context.Background(), resultRows)
	require.NoError(t, err)

	// Assert that Query1 returns 2
	count, err := ds.ResultCountForQueryAndHost(context.Background(), query1.ID, host.ID)
	require.NoError(t, err)
	require.Equal(t, 2, count)

	// Assert that ResultCountForQuery returns 1
	count, err = ds.ResultCountForQueryAndHost(context.Background(), query2.ID, host.ID)
	require.NoError(t, err)
	require.Equal(t, 1, count)

	// Returns empty result when no results are found
	count, err = ds.ResultCountForQueryAndHost(context.Background(), 999, host.ID)
	require.NoError(t, err)
	require.Equal(t, 0, count)
}

func testOverwriteQueryResultRows(t *testing.T, ds *Datastore) {
	user := test.NewUser(t, ds, "Test User", "test@example.com", true)
	query := test.NewQuery(t, ds, nil, "Overwrite Test Query", "SELECT 1", user.ID, true)
	host := test.NewHost(t, ds, "hostname1234", "192.168.1.101", "12345", "UI8XB1224", time.Now())

	mockTime := time.Now().UTC().Truncate(time.Second)

	// Insert initial Result Rows
	initialRows := []*fleet.ScheduledQueryResultRow{
		{
			QueryID:     query.ID,
			HostID:      host.ID,
			LastFetched: mockTime,
			Data:        ptr.RawMessage([]byte(`{"model": "USB Keyboard", "vendor": "Apple Inc."}`)),
		},
	}

	err := ds.SaveQueryResultRows(context.Background(), initialRows)
	require.NoError(t, err)

	// Overwrite Result Rows with new data
	newMockTime := mockTime.Add(2 * time.Minute)
	overwriteRows := []*fleet.ScheduledQueryResultRow{
		{
			QueryID:     query.ID,
			HostID:      host.ID,
			LastFetched: newMockTime,
			Data:        ptr.RawMessage([]byte(`{"model": "USB Mouse", "vendor": "Logitech"}`)),
		},
	}

	err = ds.OverwriteQueryResultRows(context.Background(), overwriteRows)
	require.NoError(t, err)

	// Assert that we get the overwritten data (1 result with USB Mouse data)
	results, err := ds.QueryResultRowsForHost(context.Background(), overwriteRows[0].QueryID, overwriteRows[0].HostID)
	require.NoError(t, err)
	require.Len(t, results, 1)
	require.Equal(t, overwriteRows[0].QueryID, results[0].QueryID)
	require.Equal(t, overwriteRows[0].HostID, results[0].HostID)
	require.Equal(t, overwriteRows[0].LastFetched.Unix(), results[0].LastFetched.Unix())
	require.JSONEq(t, string(*overwriteRows[0].Data), string(*results[0].Data))

	// Test calling OverwriteQueryResultRows with a query that doesn't exist (e.g. a deleted query).
	overwriteRows = []*fleet.ScheduledQueryResultRow{
		{
			QueryID:     9999,
			HostID:      host.ID,
			LastFetched: newMockTime,
			Data:        ptr.RawMessage([]byte(`{"model": "USB Mouse", "vendor": "Logitech"}`)),
		},
	}
	err = ds.OverwriteQueryResultRows(context.Background(), overwriteRows)
	require.NoError(t, err)

	// Assert that the data has not changed
	results, err = ds.QueryResultRowsForHost(context.Background(), overwriteRows[0].QueryID, overwriteRows[0].HostID)
	require.NoError(t, err)
	require.Len(t, results, 1)
	require.Equal(t, overwriteRows[0].QueryID, results[0].QueryID)
	require.Equal(t, overwriteRows[0].HostID, results[0].HostID)
	require.Equal(t, overwriteRows[0].LastFetched.Unix(), results[0].LastFetched.Unix())
<<<<<<< HEAD
	require.JSONEq(t, string(overwriteRows[0].Data), string(results[0].Data))
=======
	require.JSONEq(t, string(*overwriteRows[0].Data), string(*results[0].Data))
>>>>>>> 741c1eca
}

func testQueryResultRowsDoNotExceedMaxRows(t *testing.T, ds *Datastore) {
	user := test.NewUser(t, ds, "Test User", "test@example.com", true)
	query := test.NewQuery(t, ds, nil, "Overwrite Test Query", "SELECT 1", user.ID, true)
	query2 := test.NewQuery(t, ds, nil, "Overwrite Test Query 2", "SELECT 1", user.ID, true)
	host1 := test.NewHost(t, ds, "hostname1", "192.168.1.101", "11111", "UI8XB1221", time.Now())
	host2 := test.NewHost(t, ds, "hostname2", "192.168.1.101", "22222", "UI8XB1222", time.Now())
	host3 := test.NewHost(t, ds, "hostname3", "192.168.1.101", "33333", "UI8XB1223", time.Now())
	host4 := test.NewHost(t, ds, "hostname4", "192.168.1.101", "44444", "UI8XB1224", time.Now())

	mockTime := time.Now().UTC().Truncate(time.Second)

	// Generate max rows -1
	maxRows := fleet.MaxQueryReportRows - 1
	maxMinusOneRows := make([]*fleet.ScheduledQueryResultRow, maxRows)
	for i := 0; i < maxRows; i++ {
		maxMinusOneRows[i] = &fleet.ScheduledQueryResultRow{
			QueryID:     query.ID,
			HostID:      host1.ID,
			LastFetched: mockTime,
<<<<<<< HEAD
			Data:        json.RawMessage(`{"model": "Bulk Mouse", "vendor": "BulkTech"}`),
=======
			Data:        ptr.RawMessage([]byte(`{"model": "USB Mouse", "vendor": "Logitech"}`)),
>>>>>>> 741c1eca
		}
	}
	err := ds.OverwriteQueryResultRows(context.Background(), maxMinusOneRows)
	require.NoError(t, err)

	// Add an empty data rows which do not count towards the max
	err = ds.OverwriteQueryResultRows(context.Background(), []*fleet.ScheduledQueryResultRow{
		{
			QueryID:     query.ID,
			HostID:      host2.ID,
			LastFetched: mockTime,
			Data:        nil,
		},
	})
	require.NoError(t, err)

	// Confirm that we can still add a row
	err = ds.OverwriteQueryResultRows(context.Background(), []*fleet.ScheduledQueryResultRow{
		{
			QueryID:     query.ID,
			HostID:      host3.ID,
			LastFetched: mockTime,
<<<<<<< HEAD
			Data:        json.RawMessage(`{"model": "USB Mouse", "vendor": "Logitech"}`),
=======
			Data:        ptr.RawMessage([]byte(`{"model": "USB Mouse", "vendor": "Logitech"}`)),
>>>>>>> 741c1eca
		},
	})
	require.NoError(t, err)

	// Assert that we now have max rows
	count, err := ds.ResultCountForQuery(context.Background(), query.ID)
	require.NoError(t, err)
	require.Equal(t, fleet.MaxQueryReportRows, count)

	// Attempt to add another row
	err = ds.OverwriteQueryResultRows(context.Background(), []*fleet.ScheduledQueryResultRow{
		{
			QueryID:     query.ID,
			HostID:      host4.ID,
			LastFetched: mockTime,
<<<<<<< HEAD
			Data:        json.RawMessage(`{"model": "USB Mouse", "vendor": "Logitech"}`),
=======
			Data:        ptr.RawMessage([]byte(`{"model": "USB Mouse", "vendor": "Logitech"}`)),
>>>>>>> 741c1eca
		},
	})
	require.NoError(t, err)

	// Assert that the last row was not added
	host4result, err := ds.QueryResultRowsForHost(context.Background(), query.ID, host4.ID)
	require.NoError(t, err)
	require.Len(t, host4result, 0)

	// Generate more than max rows in Query 2
	rows := fleet.MaxQueryReportRows + 50
	largeBatchRows := make([]*fleet.ScheduledQueryResultRow, rows)
	for i := 0; i < rows; i++ {
		largeBatchRows[i] = &fleet.ScheduledQueryResultRow{
			QueryID:     query2.ID,
			HostID:      host1.ID,
			LastFetched: mockTime,
			Data:        ptr.RawMessage([]byte(`{"model": "USB Mouse", "vendor": "Logitech"}`)),
		}
	}
	err = ds.OverwriteQueryResultRows(context.Background(), largeBatchRows)
	require.NoError(t, err)

	// Confirm only max rows are stored for the queryID
	allResults, err := ds.QueryResultRowsForHost(context.Background(), query2.ID, host1.ID)
	require.NoError(t, err)
	require.Len(t, allResults, fleet.MaxQueryReportRows)

	// Confirm that new rows are not added when the max is reached
	newMockTime := mockTime.Add(2 * time.Minute)
	overwriteRows := []*fleet.ScheduledQueryResultRow{
		{
			QueryID:     query2.ID,
			HostID:      host2.ID,
			LastFetched: newMockTime,
			Data:        ptr.RawMessage([]byte(`{"model": "USB Mouse", "vendor": "Logitech"}`)),
		},
	}

	err = ds.OverwriteQueryResultRows(context.Background(), overwriteRows)
	require.NoError(t, err)

	host2Results, err := ds.QueryResultRowsForHost(context.Background(), query2.ID, host2.ID)
	require.NoError(t, err)
	require.Len(t, host2Results, 0)
}

func testQueryResultRows(t *testing.T, ds *Datastore) {
	user := test.NewUser(t, ds, "Test User", "test@example.com", true)
	query := test.NewQuery(t, ds, nil, "Overwrite Test Query", "SELECT 1", user.ID, true)

	mockTime := time.Now().UTC().Truncate(time.Second)

	overwriteRows := []*fleet.ScheduledQueryResultRow{
		{
			QueryID:     query.ID,
			HostID:      9999,
			LastFetched: mockTime,
			Data:        ptr.RawMessage([]byte(`{"model": "USB Mouse", "vendor": "Logitech"}`)),
		},
	}
	err := ds.OverwriteQueryResultRows(context.Background(), overwriteRows)
	require.NoError(t, err)

	// Test calling QueryResultRows with a query that has an entry with a host that doesn't exist anymore.
	results, err := ds.QueryResultRows(context.Background(), query.ID)
	require.NoError(t, err)
	require.Len(t, results, 1)
}

func (ds *Datastore) SaveQueryResultRows(ctx context.Context, rows []*fleet.ScheduledQueryResultRow) error {
	if len(rows) == 0 {
		return nil // Nothing to insert
	}

	valueStrings := make([]string, 0, len(rows))
	valueArgs := make([]interface{}, 0, len(rows)*4)

	for _, row := range rows {
		valueStrings = append(valueStrings, "(?, ?, ?, ?)")
		valueArgs = append(valueArgs, row.QueryID, row.HostID, row.LastFetched, row.Data)
	}

	insertStmt := fmt.Sprintf(`
        INSERT INTO query_results (query_id, host_id, last_fetched, data)
            VALUES %s
    `, strings.Join(valueStrings, ","))

	_, err := ds.writer(ctx).ExecContext(ctx, insertStmt, valueArgs...)
	if err != nil {
		return err
	}

	return nil
<<<<<<< HEAD
}

func (ds *Datastore) QueryResultRowsForHost(ctx context.Context, queryID, hostID uint) ([]*fleet.ScheduledQueryResultRow, error) {
	selectStmt := `
               SELECT query_id, host_id, last_fetched, data FROM query_results
                       WHERE query_id = ? AND host_id = ? AND data IS NOT NULL
               `
	results := []*fleet.ScheduledQueryResultRow{}
	err := sqlx.SelectContext(ctx, ds.reader(ctx), &results, selectStmt, queryID, hostID)
	if err != nil {
		return nil, ctxerr.Wrap(ctx, err, "selecting query result rows for host")
	}

	return results, nil
=======
>>>>>>> 741c1eca
}<|MERGE_RESOLUTION|>--- conflicted
+++ resolved
@@ -21,10 +21,7 @@
 		fn   func(t *testing.T, ds *Datastore)
 	}{
 		{"Get", testGetQueryResultRows},
-<<<<<<< HEAD
-=======
 		{"GetForHost", testGetQueryResultRowsForHost},
->>>>>>> 741c1eca
 		{"CountForQuery", testCountResultsForQuery},
 		{"CountForQueryAndHost", testCountResultsForQueryAndHost},
 		{"Overwrite", testOverwriteQueryResultRows},
@@ -46,13 +43,8 @@
 
 	mockTime := time.Now().UTC().Truncate(time.Second)
 
-<<<<<<< HEAD
-	// Insert 2 Result Rows for Query1 and 1 empty data row
-	resultRows := []*fleet.ScheduledQueryResultRow{
-=======
 	// Insert Result Rows for Query1
 	query1Rows := []*fleet.ScheduledQueryResultRow{
->>>>>>> 741c1eca
 		{
 			QueryID:     query.ID,
 			HostID:      host.ID,
@@ -68,8 +60,6 @@
 				"vendor": "Apple Inc."
 			}`)),
 		},
-<<<<<<< HEAD
-=======
 	}
 	err := ds.SaveQueryResultRows(context.Background(), query1Rows)
 	require.NoError(t, err)
@@ -121,21 +111,17 @@
 
 	// Insert 2 Result Rows for Query1 Host1
 	host1ResultRows := []*fleet.ScheduledQueryResultRow{
->>>>>>> 741c1eca
 		{
 			QueryID:     query.ID,
 			HostID:      host1.ID,
 			LastFetched: mockTime,
 			Data:        nil,
-<<<<<<< HEAD
-=======
 		},
 		{
 			QueryID:     query.ID,
 			HostID:      host1.ID,
 			LastFetched: mockTime,
 			Data:        ptr.RawMessage([]byte(`{"model": "USB Mouse", "vendor": "Logitech"}`)),
->>>>>>> 741c1eca
 		},
 	}
 	err := ds.OverwriteQueryResultRows(context.Background(), host1ResultRows)
@@ -297,12 +283,6 @@
 			LastFetched: mockTime,
 			Data:        nil,
 		},
-		{
-			QueryID:     query2.ID, // This row should not be counted
-			HostID:      host.ID,
-			LastFetched: mockTime,
-			Data:        nil,
-		},
 	}
 
 	err := ds.SaveQueryResultRows(context.Background(), resultRows)
@@ -386,11 +366,7 @@
 	require.Equal(t, overwriteRows[0].QueryID, results[0].QueryID)
 	require.Equal(t, overwriteRows[0].HostID, results[0].HostID)
 	require.Equal(t, overwriteRows[0].LastFetched.Unix(), results[0].LastFetched.Unix())
-<<<<<<< HEAD
-	require.JSONEq(t, string(overwriteRows[0].Data), string(results[0].Data))
-=======
 	require.JSONEq(t, string(*overwriteRows[0].Data), string(*results[0].Data))
->>>>>>> 741c1eca
 }
 
 func testQueryResultRowsDoNotExceedMaxRows(t *testing.T, ds *Datastore) {
@@ -412,11 +388,7 @@
 			QueryID:     query.ID,
 			HostID:      host1.ID,
 			LastFetched: mockTime,
-<<<<<<< HEAD
-			Data:        json.RawMessage(`{"model": "Bulk Mouse", "vendor": "BulkTech"}`),
-=======
-			Data:        ptr.RawMessage([]byte(`{"model": "USB Mouse", "vendor": "Logitech"}`)),
->>>>>>> 741c1eca
+			Data:        ptr.RawMessage([]byte(`{"model": "USB Mouse", "vendor": "Logitech"}`)),
 		}
 	}
 	err := ds.OverwriteQueryResultRows(context.Background(), maxMinusOneRows)
@@ -439,11 +411,7 @@
 			QueryID:     query.ID,
 			HostID:      host3.ID,
 			LastFetched: mockTime,
-<<<<<<< HEAD
-			Data:        json.RawMessage(`{"model": "USB Mouse", "vendor": "Logitech"}`),
-=======
-			Data:        ptr.RawMessage([]byte(`{"model": "USB Mouse", "vendor": "Logitech"}`)),
->>>>>>> 741c1eca
+			Data:        ptr.RawMessage([]byte(`{"model": "USB Mouse", "vendor": "Logitech"}`)),
 		},
 	})
 	require.NoError(t, err)
@@ -459,11 +427,7 @@
 			QueryID:     query.ID,
 			HostID:      host4.ID,
 			LastFetched: mockTime,
-<<<<<<< HEAD
-			Data:        json.RawMessage(`{"model": "USB Mouse", "vendor": "Logitech"}`),
-=======
-			Data:        ptr.RawMessage([]byte(`{"model": "USB Mouse", "vendor": "Logitech"}`)),
->>>>>>> 741c1eca
+			Data:        ptr.RawMessage([]byte(`{"model": "USB Mouse", "vendor": "Logitech"}`)),
 		},
 	})
 	require.NoError(t, err)
@@ -558,21 +522,4 @@
 	}
 
 	return nil
-<<<<<<< HEAD
-}
-
-func (ds *Datastore) QueryResultRowsForHost(ctx context.Context, queryID, hostID uint) ([]*fleet.ScheduledQueryResultRow, error) {
-	selectStmt := `
-               SELECT query_id, host_id, last_fetched, data FROM query_results
-                       WHERE query_id = ? AND host_id = ? AND data IS NOT NULL
-               `
-	results := []*fleet.ScheduledQueryResultRow{}
-	err := sqlx.SelectContext(ctx, ds.reader(ctx), &results, selectStmt, queryID, hostID)
-	if err != nil {
-		return nil, ctxerr.Wrap(ctx, err, "selecting query result rows for host")
-	}
-
-	return results, nil
-=======
->>>>>>> 741c1eca
 }