--- conflicted
+++ resolved
@@ -7056,21 +7056,19 @@
 	require.NoError(t, err)
 	require.True(t, added)
 
-<<<<<<< HEAD
 	// Add a host certificate
 	require.NoError(t, ds.UpdateHostCertificates(ctx, host.ID, []*fleet.HostCertificateRecord{{
 		HostID:     host.ID,
 		CommonName: "foo",
 		SHA1Sum:    sha1.New().Sum([]byte("foo")),
 	}}))
-=======
+
 	// create an android device from this host
 	_, err = ds.writer(context.Background()).Exec(`
 	INSERT INTO android_devices (host_id, device_id)
 	VALUES (?, ?);
 	`, host.ID, uuid.NewString())
 	require.NoError(t, err)
->>>>>>> 4c244657
 
 	// Check there's an entry for the host in all the associated tables.
 	for _, hostRef := range hostRefs {
