--- conflicted
+++ resolved
@@ -6730,7 +6730,6 @@
 
 	// same key, provided decrypted status is ignored (stored one is kept)
 	err = ds.SetOrUpdateHostDiskEncryptionKey(context.Background(), host3.ID, "abc", "", ptr.Bool(false))
-<<<<<<< HEAD
 	require.NoError(t, err)
 	checkEncryptionKeyStatus(t, ds, host3.ID, "abc", ptr.Bool(true))
 
@@ -6747,24 +6746,6 @@
 	// different key, provided decrypted status is applied
 	err = ds.SetOrUpdateHostDiskEncryptionKey(context.Background(), host3.ID, "ghi", "", ptr.Bool(false))
 	require.NoError(t, err)
-=======
-	require.NoError(t, err)
-	checkEncryptionKeyStatus(t, ds, host3.ID, "abc", ptr.Bool(true))
-
-	// client error, key is removed and decrypted status is nulled
-	err = ds.SetOrUpdateHostDiskEncryptionKey(context.Background(), host3.ID, "", "fail", nil)
-	require.NoError(t, err)
-	checkEncryptionKeyStatus(t, ds, host3.ID, "", nil)
-
-	// new key, provided decrypted status is applied
-	err = ds.SetOrUpdateHostDiskEncryptionKey(context.Background(), host3.ID, "def", "", ptr.Bool(true))
-	require.NoError(t, err)
-	checkEncryptionKeyStatus(t, ds, host3.ID, "def", ptr.Bool(true))
-
-	// different key, provided decrypted status is applied
-	err = ds.SetOrUpdateHostDiskEncryptionKey(context.Background(), host3.ID, "ghi", "", ptr.Bool(false))
-	require.NoError(t, err)
->>>>>>> 8c01efd8
 	checkEncryptionKeyStatus(t, ds, host3.ID, "ghi", ptr.Bool(false))
 }
 
