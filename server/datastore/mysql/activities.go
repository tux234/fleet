--- conflicted
+++ resolved
@@ -359,10 +359,6 @@
 			host_display_names hdn ON hdn.host_id = hsi.host_id
 		WHERE
 			hsi.host_id = :host_id AND
-<<<<<<< HEAD
-			hsi.pre_install_query_output IS NULL AND
-			hsi.install_script_exit_code IS NULL
-=======
 			hsi.status = :software_status_install_pending
 		`),
 		// list pending software uninstalls
@@ -398,7 +394,6 @@
 		WHERE
 			hsi.host_id = :host_id AND
 			hsi.status = :software_status_uninstall_pending
->>>>>>> 78c534b4
 		`),
 		`
 SELECT
@@ -449,16 +444,6 @@
 			details
 		FROM ( ` + strings.Join(listStmts, " UNION ALL ") + ` ) AS upcoming `
 	listStmt, args, err = sqlx.Named(listStmt, map[string]any{
-<<<<<<< HEAD
-		"host_id":                      hostID,
-		"ran_script_type":              fleet.ActivityTypeRanScript{}.ActivityName(),
-		"installed_software_type":      fleet.ActivityTypeInstalledSoftware{}.ActivityName(),
-		"installed_app_store_app_type": fleet.ActivityInstalledAppStoreApp{}.ActivityName(),
-		"max_wait_time":                seconds,
-		"software_status_failed":       string(fleet.SoftwareInstallFailed),
-		"software_status_installed":    string(fleet.SoftwareInstalled),
-		"software_status_pending":      string(fleet.SoftwareInstallPending),
-=======
 		"host_id":                           hostID,
 		"ran_script_type":                   fleet.ActivityTypeRanScript{}.ActivityName(),
 		"installed_software_type":           fleet.ActivityTypeInstalledSoftware{}.ActivityName(),
@@ -467,7 +452,6 @@
 		"max_wait_time":                     seconds,
 		"software_status_install_pending":   fleet.SoftwareInstallPending,
 		"software_status_uninstall_pending": fleet.SoftwareUninstallPending,
->>>>>>> 78c534b4
 	})
 	if err != nil {
 		return nil, nil, ctxerr.Wrap(ctx, err, "build list query from named args")
