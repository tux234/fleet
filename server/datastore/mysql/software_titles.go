--- conflicted
+++ resolved
@@ -12,13 +12,8 @@
 	"github.com/jmoiron/sqlx"
 )
 
-<<<<<<< HEAD
-func (ds *Datastore) SoftwareTitleByID(ctx context.Context, id uint, teamID *uint) (*fleet.SoftwareTitle, error) {
-	const selectSoftwareTitleStmt = `
-=======
-func (ds *Datastore) SoftwareTitleByID(ctx context.Context, id uint, tmFilter fleet.TeamFilter) (*fleet.SoftwareTitle, error) {
+func (ds *Datastore) SoftwareTitleByID(ctx context.Context, id uint, teamID *uint, tmFilter fleet.TeamFilter) (*fleet.SoftwareTitle, error) {
 	selectSoftwareTitleStmt := fmt.Sprintf(`
->>>>>>> 03873f6d
 SELECT
 	st.id,
 	st.name,
@@ -28,24 +23,19 @@
 	MAX(sthc.updated_at)  as counts_updated_at
 FROM software_titles st
 JOIN software_titles_host_counts sthc ON sthc.software_title_id = st.id
-<<<<<<< HEAD
-WHERE st.id = ?
+WHERE st.id = ? AND %s
 AND sthc.team_id = ?
 AND sthc.hosts_count > 0
-	`
-	teamIDVal := uint(0)
-	if teamID != nil {
-		teamIDVal = *teamID
-	}
-=======
-WHERE st.id = ? AND %s
 GROUP BY
 	st.id,
 	st.name,
 	st.source,
 	st.browser
 	`, ds.whereFilterGlobalOrTeamIDByTeams(tmFilter, "sthc"))
->>>>>>> 03873f6d
+	teamIDVal := uint(0)
+	if teamID != nil {
+		teamIDVal = *teamID
+	}
 	var title fleet.SoftwareTitle
 	if err := sqlx.GetContext(ctx, ds.reader(ctx), &title, selectSoftwareTitleStmt, id, teamIDVal); err != nil {
 		if err == sql.ErrNoRows {
@@ -54,11 +44,7 @@
 		return nil, ctxerr.Wrap(ctx, err, "get software title")
 	}
 
-<<<<<<< HEAD
-	selectSoftwareVersionsStmt, args, err := selectSoftwareVersionsSQL([]uint{id}, teamIDVal, true)
-=======
 	selectSoftwareVersionsStmt, args, err := ds.selectSoftwareVersionsSQL([]uint{id}, tmFilter, true)
->>>>>>> 03873f6d
 	if err != nil {
 		return nil, ctxerr.Wrap(ctx, err, "building versions statement")
 	}
