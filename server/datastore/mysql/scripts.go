--- conflicted
+++ resolved
@@ -146,7 +146,6 @@
 		}
 		return nil
 	})
-
 	if err != nil {
 		return nil, err
 	}
@@ -822,11 +821,7 @@
 
 // WipeHostViaScript creates the script execution request and updates the
 // host_mdm_actions table in a single transaction.
-<<<<<<< HEAD
-func (ds *Datastore) WipeHostViaScript(ctx context.Context, request *fleet.HostScriptRequestPayload) error {
-=======
 func (ds *Datastore) WipeHostViaScript(ctx context.Context, request *fleet.HostScriptRequestPayload, hostFleetPlatform string) error {
->>>>>>> b692d7fa
 	var res *fleet.HostScriptResult
 	return ds.withRetryTxx(ctx, func(tx sqlx.ExtContext) error {
 		var err error
@@ -843,16 +838,10 @@
 	INSERT INTO host_mdm_actions
 	(
 		host_id,
-<<<<<<< HEAD
-		wipe_ref
-	)
-	VALUES (?,?)
-=======
 		wipe_ref,
 		fleet_platform
 	)
 	VALUES (?,?,?)
->>>>>>> b692d7fa
 	ON DUPLICATE KEY UPDATE
 		wipe_ref = VALUES(wipe_ref)
 	`
@@ -860,10 +849,7 @@
 		_, err = tx.ExecContext(ctx, stmt,
 			request.HostID,
 			res.ExecutionID,
-<<<<<<< HEAD
-=======
 			hostFleetPlatform,
->>>>>>> b692d7fa
 		)
 		if err != nil {
 			return ctxerr.Wrap(ctx, err, "wipe host via script update mdm actions")
@@ -873,11 +859,7 @@
 	})
 }
 
-<<<<<<< HEAD
-func (ds *Datastore) UnlockHostManually(ctx context.Context, hostID uint, ts time.Time) error {
-=======
 func (ds *Datastore) UnlockHostManually(ctx context.Context, hostID uint, hostFleetPlatform string, ts time.Time) error {
->>>>>>> b692d7fa
 	const stmt = `
 	INSERT INTO host_mdm_actions
 	(
@@ -926,13 +908,6 @@
 			// around once it's confirmed.
 			stmt += fmt.Sprintf("%slock_ref = NULL, %[1]sunlock_ref = NULL, %[1]sunlock_pin = NULL, %[1]swipe_ref = NULL", alias)
 		case "wipe_ref":
-<<<<<<< HEAD
-			// TODO(mna): can a wiped device still be locked? If so we'd need to keep
-			// the pin/lock_ref, but this would mean that both IsLocked and IsWiped
-			// would be true, we'd need to ensure we check wipe first (I think we
-			// always assumed those 3 states were exclusive).
-=======
->>>>>>> b692d7fa
 			stmt += fmt.Sprintf("%slock_ref = NULL, %[1]sunlock_ref = NULL, %[1]sunlock_pin = NULL", alias)
 		}
 	} else {
