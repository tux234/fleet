--- conflicted
+++ resolved
@@ -2,12 +2,8 @@
 
 import (
 	"context"
-<<<<<<< HEAD
- 	"fmt"
-=======
 	"database/sql"
 	"fmt"
->>>>>>> 75bdc05f
 	"strings"
 
 	"github.com/fleetdm/fleet/v4/server/contexts/ctxerr"
@@ -15,7 +11,6 @@
 	"github.com/jmoiron/sqlx"
 )
 
-<<<<<<< HEAD
 func (ds *Datastore) GetTeamAppleSerialNumbers(ctx context.Context, teamID uint) ([]string, error) {
 	stmt := `
 SELECT
@@ -34,7 +29,8 @@
 	}
 
 	return serialNumbers, nil
-=======
+}
+
 func (ds *Datastore) GetVPPAppMetadataByTeamAndTitleID(ctx context.Context, teamID *uint, titleID uint) (*fleet.VPPAppStoreApp, error) {
 	const query = `
 SELECT
@@ -151,7 +147,6 @@
 				ELSE
 					NULL -- not installed via VPP App
 			END %[3]s `, ncrAlias, hvsiAlias, colAlias)
->>>>>>> 75bdc05f
 }
 
 func (ds *Datastore) BatchInsertVPPApps(ctx context.Context, apps []*fleet.VPPApp) error {
