package mysql

import (
	"testing"

	"github.com/DATA-DOG/go-sqlmock"
	"github.com/VividCortex/mysqlerr"
	"github.com/fleetdm/fleet/v4/server/fleet"
	"github.com/fleetdm/fleet/v4/server/ptr"
	"github.com/go-kit/kit/log"
	"github.com/go-sql-driver/mysql"
	"github.com/jmoiron/sqlx"
	"github.com/pkg/errors"
	"github.com/stretchr/testify/assert"
	"github.com/stretchr/testify/require"
)

func TestSanitizeColumn(t *testing.T) {
	t.Parallel()

	testCases := []struct {
		input  string
		output string
	}{
		{"foobar-column", "foobar-column"},
		{"foobar_column", "foobar_column"},
		{"foobar;column", "foobarcolumn"},
		{"foobar#", "foobar"},
		{"foobar*baz", "foobarbaz"},
	}

	for _, tt := range testCases {
		t.Run(tt.input, func(t *testing.T) {
			t.Parallel()

			assert.Equal(t, tt.output, sanitizeColumn(tt.input))
		})
	}
}

func TestSearchLike(t *testing.T) {
	t.Parallel()

	testCases := []struct {
		inSQL     string
		inParams  []interface{}
		match     string
		columns   []string
		outSQL    string
		outParams []interface{}
	}{
		{
			inSQL:     "SELECT * FROM HOSTS WHERE TRUE",
			inParams:  []interface{}{},
			match:     "foobar",
			columns:   []string{"hostname"},
			outSQL:    "SELECT * FROM HOSTS WHERE TRUE AND (hostname LIKE ?)",
			outParams: []interface{}{"%foobar%"},
		},
		{
			inSQL:     "SELECT * FROM HOSTS WHERE TRUE",
			inParams:  []interface{}{3},
			match:     "foobar",
			columns:   []string{},
			outSQL:    "SELECT * FROM HOSTS WHERE TRUE",
			outParams: []interface{}{3},
		},
		{
			inSQL:     "SELECT * FROM HOSTS WHERE TRUE",
			inParams:  []interface{}{1},
			match:     "foobar",
			columns:   []string{"hostname"},
			outSQL:    "SELECT * FROM HOSTS WHERE TRUE AND (hostname LIKE ?)",
			outParams: []interface{}{1, "%foobar%"},
		},
		{
			inSQL:     "SELECT * FROM HOSTS WHERE TRUE",
			inParams:  []interface{}{1},
			match:     "foobar",
			columns:   []string{"hostname", "uuid"},
			outSQL:    "SELECT * FROM HOSTS WHERE TRUE AND (hostname LIKE ? OR uuid LIKE ?)",
			outParams: []interface{}{1, "%foobar%", "%foobar%"},
		},
		{
			inSQL:     "SELECT * FROM HOSTS WHERE TRUE",
			inParams:  []interface{}{1},
			match:     "foobar",
			columns:   []string{"hostname", "uuid"},
			outSQL:    "SELECT * FROM HOSTS WHERE TRUE AND (hostname LIKE ? OR uuid LIKE ?)",
			outParams: []interface{}{1, "%foobar%", "%foobar%"},
		},
		{
			inSQL:     "SELECT * FROM HOSTS WHERE 1=1",
			inParams:  []interface{}{1},
			match:     "forty_%",
			columns:   []string{"ipv4", "uuid"},
			outSQL:    "SELECT * FROM HOSTS WHERE 1=1 AND (ipv4 LIKE ? OR uuid LIKE ?)",
			outParams: []interface{}{1, "%forty\\_\\%%", "%forty\\_\\%%"},
		},
		{
			inSQL:     "SELECT * FROM HOSTS WHERE 1=1",
			inParams:  []interface{}{1},
			match:     "forty_%",
			columns:   []string{"ipv4", "uuid"},
			outSQL:    "SELECT * FROM HOSTS WHERE 1=1 AND (ipv4 LIKE ? OR uuid LIKE ?)",
			outParams: []interface{}{1, "%forty\\_\\%%", "%forty\\_\\%%"},
		},
	}

	for _, tt := range testCases {
		t.Run("", func(t *testing.T) {
			t.Parallel()

			sql, params := searchLike(tt.inSQL, tt.inParams, tt.match, tt.columns...)
			assert.Equal(t, tt.outSQL, sql)
			assert.Equal(t, tt.outParams, params)
		})
	}
}

func mockDatastore(t *testing.T) (sqlmock.Sqlmock, *Datastore) {
	db, mock, err := sqlmock.New()
	require.NoError(t, err)
	ds := &Datastore{
		db:     sqlx.NewDb(db, "sqlmock"),
		logger: log.NewNopLogger(),
	}

	return mock, ds
}

func TestWithRetryTxxSuccess(t *testing.T) {
	mock, ds := mockDatastore(t)
	defer ds.Close()

	mock.ExpectBegin()
	mock.ExpectExec("SELECT 1").WillReturnResult(sqlmock.NewResult(1, 1))
	mock.ExpectCommit()

	require.NoError(t, ds.withRetryTxx(func(tx *sqlx.Tx) error {
		_, err := tx.Exec("SELECT 1")
		return err
	}))

	require.NoError(t, mock.ExpectationsWereMet())
}

func TestWithRetryTxxRollbackSuccess(t *testing.T) {
	mock, ds := mockDatastore(t)
	defer ds.Close()

	mock.ExpectBegin()
	mock.ExpectExec("SELECT 1").WillReturnError(errors.New("fail"))
	mock.ExpectRollback()

	require.Error(t, ds.withRetryTxx(func(tx *sqlx.Tx) error {
		_, err := tx.Exec("SELECT 1")
		return err
	}))

	require.NoError(t, mock.ExpectationsWereMet())
}

func TestWithRetryTxxRollbackError(t *testing.T) {
	mock, ds := mockDatastore(t)
	defer ds.Close()

	mock.ExpectBegin()
	mock.ExpectExec("SELECT 1").WillReturnError(errors.New("fail"))
	mock.ExpectRollback().WillReturnError(errors.New("rollback failed"))

	require.Error(t, ds.withRetryTxx(func(tx *sqlx.Tx) error {
		_, err := tx.Exec("SELECT 1")
		return err
	}))

	require.NoError(t, mock.ExpectationsWereMet())
}

func TestWithRetryTxxRetrySuccess(t *testing.T) {
	mock, ds := mockDatastore(t)
	defer ds.Close()

	mock.ExpectBegin()
	// Return a retryable error
	mock.ExpectExec("SELECT 1").WillReturnError(&mysql.MySQLError{Number: mysqlerr.ER_LOCK_DEADLOCK})
	mock.ExpectRollback()
	mock.ExpectBegin()
	mock.ExpectExec("SELECT 1").WillReturnResult(sqlmock.NewResult(1, 1))
	mock.ExpectCommit()

	assert.NoError(t, ds.withRetryTxx(func(tx *sqlx.Tx) error {
		_, err := tx.Exec("SELECT 1")
		return err
	}))

	require.NoError(t, mock.ExpectationsWereMet())
}

func TestWithRetryTxxCommitRetrySuccess(t *testing.T) {
	mock, ds := mockDatastore(t)
	defer ds.Close()

	mock.ExpectBegin()
	mock.ExpectExec("SELECT 1").WillReturnResult(sqlmock.NewResult(1, 1))
	// Return a retryable error
	mock.ExpectCommit().WillReturnError(&mysql.MySQLError{Number: mysqlerr.ER_LOCK_DEADLOCK})
	mock.ExpectBegin()
	mock.ExpectExec("SELECT 1").WillReturnResult(sqlmock.NewResult(1, 1))
	mock.ExpectCommit()

	assert.NoError(t, ds.withRetryTxx(func(tx *sqlx.Tx) error {
		_, err := tx.Exec("SELECT 1")
		return err
	}))

	require.NoError(t, mock.ExpectationsWereMet())
}

func TestWithRetryTxxCommitError(t *testing.T) {
	mock, ds := mockDatastore(t)
	defer ds.Close()

	mock.ExpectBegin()
	mock.ExpectExec("SELECT 1").WillReturnResult(sqlmock.NewResult(1, 1))
	// Return a retryable error
	mock.ExpectCommit().WillReturnError(errors.New("fail"))

	assert.Error(t, ds.withRetryTxx(func(tx *sqlx.Tx) error {
		_, err := tx.Exec("SELECT 1")
		return err
	}))

	require.NoError(t, mock.ExpectationsWereMet())
}

func TestAppendListOptionsToSQL(t *testing.T) {
	sql := "SELECT * FROM app_configs"
	opts := fleet.ListOptions{
		OrderKey: "name",
	}

	actual := appendListOptionsToSQL(sql, opts)
	expected := "SELECT * FROM app_configs ORDER BY name ASC LIMIT 1000000"
	if actual != expected {
		t.Error("Expected", expected, "Actual", actual)
	}

	sql = "SELECT * FROM app_configs"
	opts.OrderDirection = fleet.OrderDescending
	actual = appendListOptionsToSQL(sql, opts)
	expected = "SELECT * FROM app_configs ORDER BY name DESC LIMIT 1000000"
	if actual != expected {
		t.Error("Expected", expected, "Actual", actual)
	}

	opts = fleet.ListOptions{
		PerPage: 10,
	}

	sql = "SELECT * FROM app_configs"
	actual = appendListOptionsToSQL(sql, opts)
	expected = "SELECT * FROM app_configs LIMIT 10"
	if actual != expected {
		t.Error("Expected", expected, "Actual", actual)
	}

	sql = "SELECT * FROM app_configs"
	opts.Page = 2
	actual = appendListOptionsToSQL(sql, opts)
	expected = "SELECT * FROM app_configs LIMIT 10 OFFSET 20"
	if actual != expected {
		t.Error("Expected", expected, "Actual", actual)
	}

	opts = fleet.ListOptions{}
	sql = "SELECT * FROM app_configs"
	actual = appendListOptionsToSQL(sql, opts)
	expected = "SELECT * FROM app_configs LIMIT 1000000"

	if actual != expected {
		t.Error("Expected", expected, "Actual", actual)
	}

}

func TestWhereFilterHostsByTeams(t *testing.T) {
	t.Parallel()

	testCases := []struct {
		filter   fleet.TeamFilter
		expected string
	}{
		// No teams or global role
		{
			filter: fleet.TeamFilter{
				User: &fleet.User{},
			},
			expected: "FALSE",
		},
		{
			filter: fleet.TeamFilter{
				User: &fleet.User{Teams: []fleet.UserTeam{}},
			},
			expected: "FALSE",
		},

		// Global role
		{
			filter: fleet.TeamFilter{
				User: &fleet.User{GlobalRole: ptr.String(fleet.RoleAdmin)},
			},
			expected: "TRUE",
		},
		{
			filter: fleet.TeamFilter{
				User: &fleet.User{GlobalRole: ptr.String(fleet.RoleMaintainer)},
			},
			expected: "TRUE",
		},
		{
			filter: fleet.TeamFilter{
				User: &fleet.User{GlobalRole: ptr.String(fleet.RoleObserver)},
			},
			expected: "FALSE",
		},
		{
			filter: fleet.TeamFilter{
				User:            &fleet.User{GlobalRole: ptr.String(fleet.RoleObserver)},
				IncludeObserver: true,
			},
			expected: "TRUE",
		},

		// Team roles
		{
			filter: fleet.TeamFilter{
				User: &fleet.User{
					Teams: []fleet.UserTeam{
						{Role: fleet.RoleObserver, Team: fleet.Team{ID: 1}},
					},
				},
			},
			expected: "FALSE",
		},
		{
			filter: fleet.TeamFilter{
				User: &fleet.User{
					Teams: []fleet.UserTeam{
						{Role: fleet.RoleObserver, Team: fleet.Team{ID: 1}},
					},
				},
				IncludeObserver: true,
			},
			expected: "hosts.team_id IN (1)",
		},
		{
			filter: fleet.TeamFilter{
				User: &fleet.User{
					Teams: []fleet.UserTeam{
						{Role: fleet.RoleObserver, Team: fleet.Team{ID: 1}},
						{Role: fleet.RoleObserver, Team: fleet.Team{ID: 2}},
					},
				},
			},
			expected: "FALSE",
		},
		{
			filter: fleet.TeamFilter{
				User: &fleet.User{
					Teams: []fleet.UserTeam{
						{Role: fleet.RoleObserver, Team: fleet.Team{ID: 1}},
						{Role: fleet.RoleMaintainer, Team: fleet.Team{ID: 2}},
					},
				},
			},
			expected: "hosts.team_id IN (2)",
		},
		{
			filter: fleet.TeamFilter{
				User: &fleet.User{
					Teams: []fleet.UserTeam{
						{Role: fleet.RoleObserver, Team: fleet.Team{ID: 1}},
						{Role: fleet.RoleMaintainer, Team: fleet.Team{ID: 2}},
					},
				},
				IncludeObserver: true,
			},
			expected: "hosts.team_id IN (1,2)",
		},
		{
			filter: fleet.TeamFilter{
				User: &fleet.User{
					Teams: []fleet.UserTeam{
						{Role: fleet.RoleObserver, Team: fleet.Team{ID: 1}},
						{Role: fleet.RoleMaintainer, Team: fleet.Team{ID: 2}},
						// Invalid role should be ignored
						{Role: "bad", Team: fleet.Team{ID: 37}},
					},
				},
			},
			expected: "hosts.team_id IN (2)",
		},
		{
			filter: fleet.TeamFilter{
				User: &fleet.User{
					Teams: []fleet.UserTeam{
						{Role: fleet.RoleObserver, Team: fleet.Team{ID: 1}},
						{Role: fleet.RoleMaintainer, Team: fleet.Team{ID: 2}},
						{Role: fleet.RoleAdmin, Team: fleet.Team{ID: 3}},
						// Invalid role should be ignored
					},
				},
			},
			expected: "hosts.team_id IN (2,3)",
		},
	}

	for _, tt := range testCases {
		tt := tt
		t.Run("", func(t *testing.T) {
			t.Parallel()
			ds := &Datastore{logger: log.NewNopLogger()}
			sql := ds.whereFilterHostsByTeams(tt.filter, "hosts")
			assert.Equal(t, tt.expected, sql)
		})
	}
}

func TestWhereOmitIDs(t *testing.T) {
	t.Parallel()

	testCases := []struct {
		omits    []uint
		expected string
	}{
		{
			omits:    nil,
			expected: "TRUE",
		},
		{
			omits:    []uint{},
			expected: "TRUE",
		},
		{
			omits:    []uint{1, 3, 4},
			expected: "id NOT IN (1,3,4)",
		},
		{
			omits:    []uint{42},
			expected: "id NOT IN (42)",
		},
	}

	for _, tt := range testCases {
		tt := tt
		t.Run("", func(t *testing.T) {
			t.Parallel()
			ds := &Datastore{logger: log.NewNopLogger()}
			sql := ds.whereOmitIDs("id", tt.omits)
			assert.Equal(t, tt.expected, sql)
		})
	}
<<<<<<< HEAD
}

func TestMigrations(t *testing.T) {
	// Create the database (must use raw MySQL client to do this)
	db, err := sql.Open(
		"mysql",
		fmt.Sprintf("%s:%s@tcp(%s)/?multiStatements=true", testUsername, testPassword, testAddress),
	)
	require.NoError(t, err)
	defer db.Close()
	_, err = db.Exec("DROP DATABASE IF EXISTS schemadb; CREATE DATABASE schemadb;")
	require.NoError(t, err)

	// Create a datastore client in order to run migrations as usual
	config := config.MysqlConfig{
		Username: testUsername,
		Password: testPassword,
		Address:  testAddress,
		Database: "schemadb",
	}
	ds, err := New(config, clock.NewMockClock(), Logger(log.NewNopLogger()), LimitAttempts(1))
	require.NoError(t, err)
	defer ds.Close()
	require.NoError(t, ds.MigrateTables())

	// Dump schema to dumpfile
	cmd := exec.Command(
		"docker-compose", "exec", "-T", "mysql_test",
		// Command run inside container
		"mysqldump", "-u"+testUsername, "-p"+testPassword, "schemadb", "--compact", "--skip-comments",
	)
	var stdoutBuf bytes.Buffer
	cmd.Stdout = &stdoutBuf
	require.NoError(t, cmd.Run())

	require.NoError(t, err)
	_, filename, _, _ := runtime.Caller(0)
	base := path.Dir(filename)
	require.NoError(t, ioutil.WriteFile(path.Join(base, "schema.sql"), stdoutBuf.Bytes(), 0o655))
}

func Test_generateConnectionString(t *testing.T) {
	type args struct {
		conf config.MysqlConfig
	}
	tests := []struct {
		name string
		args args
		want string
	}{
		{
			name: "default",
			args: args{conf: config.TestConfig().Mysql},
			want: ":@()/?charset=utf8mb4&parseTime=true&loc=UTC&time_zone=%27-00%3A00%27&clientFoundRows=true&allowNativePasswords=true",
		},
		{
			name: "db username & password",
			args: args{config.MysqlConfig{Username: "foo", Password: "bar", Database: "baz"}},
			want: "foo:bar@()/baz?charset=utf8mb4&parseTime=true&loc=UTC&time_zone=%27-00%3A00%27&clientFoundRows=true&allowNativePasswords=true",
		},
		{
			name: "with tls",
			args: args{config.MysqlConfig{Username: "foo", Password: "bar", Database: "baz", TLSConfig: "true"}},
			want: "foo:bar@()/baz?charset=utf8mb4&parseTime=true&loc=UTC&time_zone=%27-00%3A00%27&clientFoundRows=true&allowNativePasswords=true&tls=true",
		},
	}
		for _, tt := range tests {
		t.Run(tt.name, func(t *testing.T) {
			if got := generateConnectionString(tt.args.conf); got != tt.want {
				t.Errorf("generateConnectionString() = %v, want %v", got, tt.want)
			}
		})
	}
}

func Test_generateRDSConnectionString(t *testing.T) {
	type args struct {
		conf      config.MysqlConfig
		authToken string
	}
	tests := []struct {
		name string
		args args
		want string
	}{
		{
			name: "default",
			args: args{config.MysqlConfig{Username: "foo", Password: "bar", Database: "baz"}, "super_secure_signed_token"},
			want: "foo:super_secure_signed_token@tcp()/baz?tls=true&allowCleartextPasswords=true&charset=utf8mb4&parseTime=true&loc=UTC&time_zone=%27-00%3A00%27&clientFoundRows=true&allowNativePasswords=true",
		},
	}
	for _, tt := range tests {
		t.Run(tt.name, func(t *testing.T) {
			if got := generateRDSConnectionString(tt.args.conf, tt.args.authToken); got != tt.want {
				t.Errorf("generateRDSConnectionString() = %v, want %v", got, tt.want)
			}
		})
	}
=======
>>>>>>> 780a728f
}<|MERGE_RESOLUTION|>--- conflicted
+++ resolved
@@ -2,6 +2,8 @@
 
 import (
 	"testing"
+
+	"github.com/fleetdm/fleet/v4/server/config"
 
 	"github.com/DATA-DOG/go-sqlmock"
 	"github.com/VividCortex/mysqlerr"
@@ -461,46 +463,6 @@
 			assert.Equal(t, tt.expected, sql)
 		})
 	}
-<<<<<<< HEAD
-}
-
-func TestMigrations(t *testing.T) {
-	// Create the database (must use raw MySQL client to do this)
-	db, err := sql.Open(
-		"mysql",
-		fmt.Sprintf("%s:%s@tcp(%s)/?multiStatements=true", testUsername, testPassword, testAddress),
-	)
-	require.NoError(t, err)
-	defer db.Close()
-	_, err = db.Exec("DROP DATABASE IF EXISTS schemadb; CREATE DATABASE schemadb;")
-	require.NoError(t, err)
-
-	// Create a datastore client in order to run migrations as usual
-	config := config.MysqlConfig{
-		Username: testUsername,
-		Password: testPassword,
-		Address:  testAddress,
-		Database: "schemadb",
-	}
-	ds, err := New(config, clock.NewMockClock(), Logger(log.NewNopLogger()), LimitAttempts(1))
-	require.NoError(t, err)
-	defer ds.Close()
-	require.NoError(t, ds.MigrateTables())
-
-	// Dump schema to dumpfile
-	cmd := exec.Command(
-		"docker-compose", "exec", "-T", "mysql_test",
-		// Command run inside container
-		"mysqldump", "-u"+testUsername, "-p"+testPassword, "schemadb", "--compact", "--skip-comments",
-	)
-	var stdoutBuf bytes.Buffer
-	cmd.Stdout = &stdoutBuf
-	require.NoError(t, cmd.Run())
-
-	require.NoError(t, err)
-	_, filename, _, _ := runtime.Caller(0)
-	base := path.Dir(filename)
-	require.NoError(t, ioutil.WriteFile(path.Join(base, "schema.sql"), stdoutBuf.Bytes(), 0o655))
 }
 
 func Test_generateConnectionString(t *testing.T) {
@@ -528,7 +490,7 @@
 			want: "foo:bar@()/baz?charset=utf8mb4&parseTime=true&loc=UTC&time_zone=%27-00%3A00%27&clientFoundRows=true&allowNativePasswords=true&tls=true",
 		},
 	}
-		for _, tt := range tests {
+	for _, tt := range tests {
 		t.Run(tt.name, func(t *testing.T) {
 			if got := generateConnectionString(tt.args.conf); got != tt.want {
 				t.Errorf("generateConnectionString() = %v, want %v", got, tt.want)
@@ -560,6 +522,4 @@
 			}
 		})
 	}
-=======
->>>>>>> 780a728f
 }