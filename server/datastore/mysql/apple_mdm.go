--- conflicted
+++ resolved
@@ -3100,7 +3100,6 @@
 	return nil
 }
 
-<<<<<<< HEAD
 func (ds *Datastore) batchSetMDMAppleDeclarations(ctx context.Context, tx sqlx.ExtContext, tmID *uint, declarations []*fleet.MDMAppleDeclaration) ([]*fleet.MDMAppleDeclaration, error) {
 	const insertStmt = `
 INSERT INTO mdm_apple_declarations (
@@ -3371,7 +3370,8 @@
 	}
 
 	return nil
-=======
+}
+
 func (ds *Datastore) MDMAppleRecordDeclarativeCheckIn(ctx context.Context, hostUUID string, result []byte) error {
 	err := ds.withRetryTxx(ctx, func(tx sqlx.ExtContext) error {
 		res, err := tx.ExecContext(
@@ -3443,5 +3443,4 @@
 	})
 
 	return ctxerr.Wrap(ctx, err, "saving declarative management response")
->>>>>>> 93f040f7
 }