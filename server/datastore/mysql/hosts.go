--- conflicted
+++ resolved
@@ -2160,11 +2160,7 @@
     LEFT OUTER JOIN
       host_dep_assignments hdep
     ON
-<<<<<<< HEAD
-      hdep.host_hardware_serial = h.hardware_serial
-=======
-      hdep.host_id = h.id AND hdep.deleted_at IS NULL
->>>>>>> d89af249
+      hdep.host_hardware_serial = h.hardware_serial AND hdep.deleted_at IS NULL
     LEFT OUTER JOIN
       mobile_device_management_solutions mdms
     ON
@@ -2267,12 +2263,8 @@
       hm.mdm_id,
       COALESCE(hm.is_server, false) AS is_server,
       COALESCE(mdms.name, ?) AS name,
-<<<<<<< HEAD
-      IF(hdep.host_hardware_serial AND ISNULL(hdep.deleted_at), true, false) AS dep_assigned_to_fleet
-=======
-      IF(hdep.host_id AND ISNULL(hdep.deleted_at), true, false) AS dep_assigned_to_fleet,
+      IF(hdep.host_hardware_serial AND ISNULL(hdep.deleted_at), true, false) AS dep_assigned_to_fleet,
       hdep.assign_profile_response AS dep_profile_assign_status
->>>>>>> d89af249
     FROM
       host_device_auth hda
     INNER JOIN
@@ -2284,11 +2276,7 @@
     LEFT OUTER JOIN
       host_mdm hm  ON hm.host_id = h.id
     LEFT OUTER JOIN
-<<<<<<< HEAD
-      host_dep_assignments hdep ON hdep.host_hardware_serial = h.hardware_serial
-=======
-      host_dep_assignments hdep ON hdep.host_id = h.id AND hdep.deleted_at IS NULL
->>>>>>> d89af249
+      host_dep_assignments hdep ON hdep.host_hardware_serial = h.hardware_serial AND hdep.deleted_at IS NULL
     LEFT OUTER JOIN
       mobile_device_management_solutions mdms ON hm.mdm_id = mdms.id
     WHERE
