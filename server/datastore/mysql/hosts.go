--- conflicted
+++ resolved
@@ -88,12 +88,7 @@
 			distributed_interval = ?,
 			config_tls_refresh = ?,
 			logger_tls_period = ?,
-<<<<<<< HEAD
-			additional = COALESCE(?, additional),
 			team_id = ?,
-=======
-			enroll_secret_name = ?,
->>>>>>> 6f09fd53
 			primary_ip = ?,
 			primary_mac = ?,
 			refetch_requested = ?
@@ -127,12 +122,7 @@
 		host.DistributedInterval,
 		host.ConfigTLSRefresh,
 		host.LoggerTLSPeriod,
-<<<<<<< HEAD
-		host.Additional,
 		host.TeamID,
-=======
-		host.EnrollSecretName,
->>>>>>> 6f09fd53
 		host.PrimaryIP,
 		host.PrimaryMac,
 		host.RefetchRequested,
@@ -275,16 +265,10 @@
 
 func (d *Datastore) Host(id uint) (*kolide.Host, error) {
 	sqlStatement := `
-<<<<<<< HEAD
-		SELECT h.*, t.name AS team_name
+		SELECT h.*, t.name AS team_name, (SELECT additional FROM host_additional WHERE host_id = h.id) AS additional
 		FROM hosts h LEFT JOIN teams t ON (h.team_id = t.id)
-		WHERE h.id = ? LIMIT 1
-=======
-		SELECT h.*, (SELECT additional FROM host_additional WHERE host_id = h.id) AS additional
-		FROM hosts h
 		WHERE h.id = ?
 		LIMIT 1
->>>>>>> 6f09fd53
 	`
 	host := &kolide.Host{}
 	err := d.db.Get(host, sqlStatement, id)
@@ -334,14 +318,9 @@
 		h.primary_ip,
 		h.primary_mac,
 		h.label_update_time,
-<<<<<<< HEAD
 		h.team_id,
 		h.refetch_requested,
-		t.name AS team_name,
-=======
-		h.enroll_secret_name,
-		h.refetch_requested
->>>>>>> 6f09fd53
+		t.name AS team_name
 		`
 
 	var params []interface{}
@@ -366,11 +345,7 @@
 		    `
 	}
 
-<<<<<<< HEAD
 	sql += `FROM hosts h LEFT JOIN teams t ON (h.team_id = t.id)
-=======
-	sql += `FROM hosts h
->>>>>>> 6f09fd53
 WHERE TRUE
     `
 	switch opt.StatusFilter {
@@ -772,7 +747,6 @@
 	return host, nil
 }
 
-<<<<<<< HEAD
 func (d *Datastore) AddHostsToTeam(teamID *uint, hostIDs []uint) error {
 	if len(hostIDs) == 0 {
 		return nil
@@ -791,7 +765,9 @@
 		return errors.Wrap(err, "exec AddHostsToTeam")
 	}
 
-=======
+	return nil
+}
+
 func (d *Datastore) SaveHostAdditional(host *kolide.Host) error {
 	sql := `
 		INSERT INTO host_additional (host_id, additional)
@@ -801,6 +777,6 @@
 	if _, err := d.db.Exec(sql, host.ID, host.Additional); err != nil {
 		return errors.Wrap(err, "insert additional")
 	}
->>>>>>> 6f09fd53
+
 	return nil
 }