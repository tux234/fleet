--- conflicted
+++ resolved
@@ -179,11 +179,7 @@
 	// BundleIdentifier is used by Apple installers to uniquely identify
 	// the software installed. It's surfaced in software_titles to match
 	// with existing software entries.
-<<<<<<< HEAD
-	BundleIdentifier *string `json:"bundle_identifier" db:"bundle_identifier"`
-=======
 	BundleIdentifier *string `json:"bundle_identifier,omitempty" db:"bundle_identifier"`
->>>>>>> 635ecc3e
 }
 
 // This type is essentially the same as the above SoftwareTitle type. The only difference is that
@@ -206,7 +202,6 @@
 	// CountsUpdatedAt is the timestamp when the hosts count
 	// was last updated for that software title
 	CountsUpdatedAt *time.Time `json:"-" db:"counts_updated_at"`
-<<<<<<< HEAD
 
 	// SoftwarePackage provides software installer package information, it is
 	// only present if a software installer is available for the software title.
@@ -215,16 +210,10 @@
 	// AppStoreApp provides VPP app information, it is only present if a VPP app
 	// is available for the software title.
 	AppStoreApp *SoftwarePackageOrApp `json:"app_store_app"`
-=======
-	// SoftwarePackage is the filename of the installer for this software title.
-	SoftwarePackage *string `json:"software_package" db:"software_package"`
-	// SelfService indicates if the end user can initiate the installation
-	SelfService bool `json:"self_service" db:"self_service"`
 	// BundleIdentifier is used by Apple installers to uniquely identify
 	// the software installed. It's surfaced in software_titles to match
 	// with existing software entries.
 	BundleIdentifier *string `json:"bundle_identifier,omitempty" db:"bundle_identifier"`
->>>>>>> 635ecc3e
 }
 
 type SoftwareTitleListOptions struct {
