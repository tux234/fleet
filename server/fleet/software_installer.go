--- conflicted
+++ resolved
@@ -132,22 +132,16 @@
 	SoftwareInstalled        SoftwareInstallerStatus = "installed"
 	SoftwareUninstallPending SoftwareInstallerStatus = "pending_uninstall"
 	SoftwareUninstallFailed  SoftwareInstallerStatus = "failed_uninstall"
-<<<<<<< HEAD
-=======
 	// SoftwarePending and SoftwareFailed statuses are only used as filters in the API and are not stored in the database.
 	SoftwarePending SoftwareInstallerStatus = "pending" // either pending_install or pending_uninstall
 	SoftwareFailed  SoftwareInstallerStatus = "failed"  // either failed_install or failed_uninstall
->>>>>>> 78c534b4
 )
 
 func (s SoftwareInstallerStatus) IsValid() bool {
 	switch s {
 	case
-<<<<<<< HEAD
-=======
 		SoftwarePending,
 		SoftwareFailed,
->>>>>>> 78c534b4
 		SoftwareUninstallPending,
 		SoftwareUninstallFailed,
 		SoftwareInstallFailed,
