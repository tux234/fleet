package fleet

import (
	"context"
	"crypto/md5" // nolint: gosec
	"encoding/hex"
	"encoding/json"
	"fmt"
	"net/http"
	"strings"
	"time"

	"github.com/fleetdm/fleet/v4/server/mdm"
	"github.com/fleetdm/fleet/v4/server/mdm/apple/mobileconfig"
	"github.com/fleetdm/fleet/v4/server/mdm/nanodep/godep"
)

type MDMAppleCommandIssuer interface {
	InstallProfile(ctx context.Context, hostUUIDs []string, profile mobileconfig.Mobileconfig, uuid string) error
	RemoveProfile(ctx context.Context, hostUUIDs []string, identifier string, uuid string) error
	DeviceLock(ctx context.Context, host *Host, uuid string) error
	EraseDevice(ctx context.Context, host *Host, uuid string) error
	InstallEnterpriseApplication(ctx context.Context, hostUUIDs []string, uuid string, manifestURL string) error
}

// MDMAppleEnrollmentType is the type for Apple MDM enrollments.
type MDMAppleEnrollmentType string

const (
	// MDMAppleEnrollmentTypeAutomatic is the value for automatic enrollments.
	MDMAppleEnrollmentTypeAutomatic MDMAppleEnrollmentType = "automatic"
	// MDMAppleEnrollmentTypeManual is the value for manual enrollments.
	MDMAppleEnrollmentTypeManual MDMAppleEnrollmentType = "manual"
)

// Well-known status responses
const (
	MDMAppleStatusAcknowledged       = "Acknowledged"
	MDMAppleStatusError              = "Error"
	MDMAppleStatusCommandFormatError = "CommandFormatError"
	MDMAppleStatusIdle               = "Idle"
	MDMAppleStatusNotNow             = "NotNow"
)

// MDMAppleEnrollmentProfilePayload contains the data necessary to create
// an enrollment profile in Fleet.
type MDMAppleEnrollmentProfilePayload struct {
	// Type is the type of the enrollment.
	Type MDMAppleEnrollmentType `json:"type"`
	// DEPProfile is the JSON object with the following Apple-defined fields:
	// https://developer.apple.com/documentation/devicemanagement/profile
	//
	// DEPProfile is nil when Type is MDMAppleEnrollmentTypeManual.
	DEPProfile *json.RawMessage `json:"dep_profile"`
	// Token should be auto-generated.
	Token string `json:"-"`
}

// MDMAppleEnrollmentProfile represents an Apple MDM enrollment profile in Fleet.
// Such enrollment profiles are used to enroll Apple devices to Fleet.
type MDMAppleEnrollmentProfile struct {
	// ID is the unique identifier of the enrollment in Fleet.
	ID uint `json:"id" db:"id"`
	// Token is a random identifier for an enrollment. Currently as the authentication
	// token to protect access to the enrollment.
	Token string `json:"token" db:"token"`
	// Type is the type of the enrollment.
	Type MDMAppleEnrollmentType `json:"type" db:"type"`
	// DEPProfile is the JSON object with the following Apple-defined fields:
	// https://developer.apple.com/documentation/devicemanagement/profile
	//
	// DEPProfile is nil when Type is MDMAppleEnrollmentTypeManual.
	DEPProfile *json.RawMessage `json:"dep_profile" db:"dep_profile"`
	// EnrollmentURL is the URL where an enrollement is served.
	EnrollmentURL string `json:"enrollment_url" db:"-"`

	UpdateCreateTimestamps
}

// AuthzType implements authz.AuthzTyper.
func (m MDMAppleEnrollmentProfile) AuthzType() string {
	return "mdm_apple_enrollment_profile"
}

// MDMAppleManualEnrollmentProfile is used for authorization checks to get the standard Fleet manual
// enrollment profile. The actual data is returned as raw bytes.
type MDMAppleManualEnrollmentProfile struct{}

// AuthzType implements authz.AuthzTyper
func (m MDMAppleManualEnrollmentProfile) AuthzType() string {
	return "mdm_apple_manual_enrollment_profile"
}

// MDMAppleDEPKeyPair contains the DEP public key certificate and private key pair. Both are PEM encoded.
type MDMAppleDEPKeyPair struct {
	PublicKey  []byte `json:"public_key"`
	PrivateKey []byte `json:"private_key"`
}

// MDMAppleInstaller holds installer packages for Apple devices.
type MDMAppleInstaller struct {
	// ID is the unique identifier of the installer in Fleet.
	ID uint `json:"id" db:"id"`
	// Name is the name of the installer (usually the package file name).
	Name string `json:"name" db:"name"`
	// Size is the size of the installer package.
	Size int64 `json:"size" db:"size"`
	// Manifest is the manifest of the installer. Generated from the installer
	// contents and ready to use in `InstallEnterpriseApplication` commands.
	Manifest string `json:"manifest" db:"manifest"`
	// Installer is the actual installer contents.
	Installer []byte `json:"-" db:"installer"`
	// URLToken is a random token used for authentication to protect access to installers.
	// Applications deployede via InstallEnterpriseApplication must be publicly accessible,
	// this hard to guess token provides some protection.
	URLToken string `json:"url_token" db:"url_token"`
	// URL is the full URL where the installer is served.
	URL string `json:"url"`
}

// AuthzType implements authz.AuthzTyper.
func (m MDMAppleInstaller) AuthzType() string {
	return "mdm_apple_installer"
}

// MDMAppleDevice represents an MDM enrolled Apple device.
type MDMAppleDevice struct {
	// ID is the device hardware UUID.
	ID string `json:"id" db:"id"`
	// SerialNumber is the serial number of the Apple device.
	SerialNumber string `json:"serial_number" db:"serial_number"`
	// Enabled indicates whether the device is currently enrolled.
	// It's set to false when a device unenrolls from Fleet.
	Enabled bool `json:"enabled" db:"enabled"`
}

// AuthzType implements authz.AuthzTyper.
func (m MDMAppleDevice) AuthzType() string {
	return "mdm_apple_device"
}

// MDMAppleDEPDevice represents an Apple device in Apple Business Manager (ABM).
type MDMAppleDEPDevice struct {
	godep.Device
}

// AuthzType implements authz.AuthzTyper.
func (m MDMAppleDEPDevice) AuthzType() string {
	return "mdm_apple_dep_device"
}

// These following types are copied from nanomdm.

// EnrolledAPIResult is a per-enrollment API result.
type EnrolledAPIResult struct {
	PushError    string `json:"push_error,omitempty"`
	PushResult   string `json:"push_result,omitempty"`
	CommandError string `json:"command_error,omitempty"`
}

// EnrolledAPIResults is a map of enrollments to a per-enrollment API result.
type EnrolledAPIResults map[string]*EnrolledAPIResult

// MDMAppleHostDetails represents the device identifiers used to ingest an MDM device as a Fleet
// host pending enrollment.
// See also https://developer.apple.com/documentation/devicemanagement/authenticaterequest.
type MDMAppleHostDetails struct {
	SerialNumber string
	UDID         string
	Model        string
}

type MDMAppleCommandTimeoutError struct{}

func (e MDMAppleCommandTimeoutError) Error() string {
	return "Timeout waiting for MDM device to acknowledge command"
}

func (e MDMAppleCommandTimeoutError) StatusCode() int {
	return http.StatusGatewayTimeout
}

// MDMAppleConfigProfile represents an Apple MDM configuration profile in Fleet.
// Configuration profiles are used to configure Apple devices .
// See also https://developer.apple.com/documentation/devicemanagement/configuring_multiple_devices_using_profiles.
type MDMAppleConfigProfile struct {
	// ProfileUUID is the unique identifier of the configuration profile in
	// Fleet. For Apple profiles, it is the letter "a" followed by a uuid.
	ProfileUUID string `db:"profile_uuid" json:"profile_uuid"`
	// Deprecated: ProfileID is the old unique id of the configuration profile in
	// Fleet. It is still maintained and generated for new profiles, but only
	// used in legacy API endpoints.
	ProfileID uint `db:"profile_id" json:"profile_id"`
	// TeamID is the id of the team with which the configuration is associated. A nil team id
	// represents a configuration profile that is not associated with any team.
	TeamID *uint `db:"team_id" json:"team_id"`
	// Identifier corresponds to the payload identifier of the associated mobileconfig payload.
	// Fleet requires that Identifier must be unique in combination with the Name and TeamID.
	Identifier string `db:"identifier" json:"identifier"`
	// Name corresponds to the payload display name of the associated mobileconfig payload.
	// Fleet requires that Name must be unique in combination with the Identifier and TeamID.
	Name string `db:"name" json:"name"`
	// Mobileconfig is the byte slice corresponding to the XML property list (i.e. plist)
	// representation of the configuration profile. It must be XML or PKCS7 parseable.
	Mobileconfig mobileconfig.Mobileconfig `db:"mobileconfig" json:"-"`
	// Checksum is an MD5 hash of the Mobileconfig bytes
	Checksum []byte `db:"checksum" json:"checksum,omitempty"`
	// Labels are the associated labels for this profile
	Labels     []ConfigurationProfileLabel `db:"labels" json:"labels,omitempty"`
	CreatedAt  time.Time                   `db:"created_at" json:"created_at"`
	UploadedAt time.Time                   `db:"uploaded_at" json:"updated_at"` // NOTE: JSON field is still `updated_at` for historical reasons, would be an API breaking change
}

// ConfigurationProfileLabel represents the many-to-many relationship between
// profiles and labels.
//
// NOTE: json representation of the fields is a bit awkward to match the
// required API response, as this struct is returned within profile responses.
type ConfigurationProfileLabel struct {
	ProfileUUID string `db:"profile_uuid" json:"-"`
	LabelName   string `db:"label_name" json:"name"`
	LabelID     uint   `db:"label_id" json:"id,omitempty"`   // omitted if 0 (which is impossible if the label is not broken)
	Broken      bool   `db:"broken" json:"broken,omitempty"` // omitted (not rendered to JSON) if false
}

func NewMDMAppleConfigProfile(raw []byte, teamID *uint) (*MDMAppleConfigProfile, error) {
	mc := mobileconfig.Mobileconfig(raw)
	cp, err := mc.ParseConfigProfile()
	if err != nil {
		return nil, fmt.Errorf("new MDMAppleConfigProfile: %w", err)
	}
	return &MDMAppleConfigProfile{
		TeamID:       teamID,
		Identifier:   cp.PayloadIdentifier,
		Name:         cp.PayloadDisplayName,
		Mobileconfig: mc,
	}, nil
}

func (cp MDMAppleConfigProfile) ValidateUserProvided() error {
	// first screen the top-level object for reserved identifiers and names
	if _, ok := mobileconfig.FleetPayloadIdentifiers()[cp.Identifier]; ok {
		return fmt.Errorf("payload identifier %s is not allowed", cp.Identifier)
	}
	fleetNames := mdm.FleetReservedProfileNames()
	if _, ok := fleetNames[cp.Name]; ok {
		return fmt.Errorf("payload display name %s is not allowed", cp.Name)
	}

	// then screen the payload content for reserved identifiers, names, and types
	return cp.Mobileconfig.ScreenPayloads()
}

// HostMDMAppleProfile represents the status of an Apple MDM profile in a host.
type HostMDMAppleProfile struct {
	HostUUID      string             `db:"host_uuid" json:"-"`
	CommandUUID   string             `db:"command_uuid" json:"-"`
	ProfileUUID   string             `db:"profile_uuid" json:"profile_uuid"`
	Name          string             `db:"name" json:"name"`
	Identifier    string             `db:"identifier" json:"-"`
	Status        *MDMDeliveryStatus `db:"status" json:"status"`
	OperationType MDMOperationType   `db:"operation_type" json:"operation_type"`
	Detail        string             `db:"detail" json:"detail"`
}

// ToHostMDMProfile converts the HostMDMAppleProfile to a HostMDMProfile.
func (p HostMDMAppleProfile) ToHostMDMProfile() HostMDMProfile {
	return HostMDMProfile{
		HostUUID:      p.HostUUID,
		ProfileUUID:   p.ProfileUUID,
		Name:          p.Name,
		Identifier:    p.Identifier,
		Status:        p.Status,
		OperationType: p.OperationType,
		Detail:        p.Detail,
		Platform:      "darwin",
	}
}

type HostMDMProfileDetail string

const (
	HostMDMProfileDetailFailedWasVerified  HostMDMProfileDetail = "Failed, was verified"
	HostMDMProfileDetailFailedWasVerifying HostMDMProfileDetail = "Failed, was verifying"
)

// Message returns a human-friendly message for the detail.
func (d HostMDMProfileDetail) Message() string {
	switch d {
	case HostMDMProfileDetailFailedWasVerified:
		return "This setting had been verified by osquery, but has since been found missing on the host."
	case HostMDMProfileDetailFailedWasVerifying:
		return "The MDM protocol returned a success but the setting couldn’t be verified by osquery."
	default:
		return string(d)
	}
}

type MDMAppleProfilePayload struct {
	ProfileUUID       string             `db:"profile_uuid"`
	ProfileIdentifier string             `db:"profile_identifier"`
	ProfileName       string             `db:"profile_name"`
	HostUUID          string             `db:"host_uuid"`
	Checksum          []byte             `db:"checksum"`
	Status            *MDMDeliveryStatus `db:"status" json:"status"`
	OperationType     MDMOperationType   `db:"operation_type"`
	Detail            string             `db:"detail"`
	CommandUUID       string             `db:"command_uuid"`
}

type MDMAppleBulkUpsertHostProfilePayload struct {
	ProfileUUID       string
	ProfileIdentifier string
	ProfileName       string
	HostUUID          string
	CommandUUID       string
	OperationType     MDMOperationType
	Status            *MDMDeliveryStatus
	Detail            string
	Checksum          []byte
}

// MDMAppleFileVaultSummary reports the number of macOS hosts being managed with Apples disk
// encryption profiles. Each host may be counted in only one of six mutually-exclusive categories:
// Verified, Verifying, ActionRequired, Enforcing, Failed, RemovingEnforcement.
type MDMAppleFileVaultSummary struct {
	Verified            uint `json:"verified" db:"verified"`
	Verifying           uint `json:"verifying" db:"verifying"`
	ActionRequired      uint `json:"action_required" db:"action_required"`
	Enforcing           uint `json:"enforcing" db:"enforcing"`
	Failed              uint `json:"failed" db:"failed"`
	RemovingEnforcement uint `json:"removing_enforcement" db:"removing_enforcement"`
}

// MDMAppleBootstrapPackageSummary reports the number of hosts that are targeted to install the
// MDM bootstrap package. Each host may be counted in only one of three mutually-exclusive categories:
// Failed, Pending, or Installed.
type MDMAppleBootstrapPackageSummary struct {
	// Installed includes each host that has acknowledged the MDM command to install the bootstrap
	// package.
	Installed uint `json:"installed" db:"installed"`
	// Pending includes each host that has not acknowledged the MDM command to install the bootstrap
	// package or reported an error for such command.
	Pending uint `json:"pending" db:"pending"`
	// Failed includes each host that has reported an error for the MDM command to install the
	// bootstrap package.
	Failed uint `json:"failed" db:"failed"`
}

// MDMAppleFleetdConfig contains the fields used to configure
// `fleetd` in macOS devices via a configuration profile.
type MDMAppleFleetdConfig struct {
	FleetURL      string
	EnrollSecret  string
	EnableScripts bool
}

// MDMCustomEnrollmentProfileItem represents an MDM enrollment profile item that
// contains custom fields.
type MDMCustomEnrollmentProfileItem struct {
	EndUserEmail string
}

// MDMApplePreassignProfilePayload is the payload accepted by the endpoint that
// preassigns profiles to hosts before generating corresponding teams for each
// unique set of profiles and assigning hosts to those teams and profiles. For
// example, puppet scripts use this.
type MDMApplePreassignProfilePayload struct {
	ExternalHostIdentifier string `json:"external_host_identifier"`
	HostUUID               string `json:"host_uuid"`
	Profile                []byte `json:"profile"`
	Group                  string `json:"group"`
	Exclude                bool   `json:"exclude"`
}

// HexMD5Hash returns the hex-encoded MD5 hash of the profile. Note that MD5 is
// broken and we should consider moving to a better hash, but it needs to match
// the hashing algorithm used by the Mysql database for profiles (SHA2 would be
// an option: https://dev.mysql.com/doc/refman/5.7/en/encryption-functions.html#function_sha2).
func (p MDMApplePreassignProfilePayload) HexMD5Hash() string {
	sum := md5.Sum(p.Profile) //nolint: gosec

	// mysql's HEX function returns uppercase
	return strings.ToUpper(hex.EncodeToString(sum[:]))
}

// MDMApplePreassignHostProfiles represents the set of profiles that were
// pre-assigned to a given host identified by its UUID.
type MDMApplePreassignHostProfiles struct {
	HostUUID string
	Profiles []MDMApplePreassignProfile
}

// MDMApplePreassignProfile represents a single profile pre-assigned to a host.
type MDMApplePreassignProfile struct {
	Profile    []byte
	Group      string
	HexMD5Hash string
	Exclude    bool
}

// MDMAppleSettingsPayload describes the payload accepted by the endpoint to
// update specific MDM macos settings for a team (or no team).
type MDMAppleSettingsPayload struct {
	TeamID               *uint `json:"team_id"`
	EnableDiskEncryption *bool `json:"enable_disk_encryption"`
}

// AuthzType implements authz.AuthzTyper.
func (p MDMAppleSettingsPayload) AuthzType() string {
	return "mdm_apple_settings"
}

// MDMAppleSetupPayload describes the payload accepted by the endpoint to
// update specific MDM macos setup values for a team (or no team).
type MDMAppleSetupPayload struct {
	TeamID                      *uint `json:"team_id"`
	EnableEndUserAuthentication *bool `json:"enable_end_user_authentication"`
}

// AuthzType implements authz.AuthzTyper.
func (p MDMAppleSetupPayload) AuthzType() string {
	return "mdm_apple_settings"
}

// HostDEPAssignment represents a row in the host_dep_assignments table.
type HostDEPAssignment struct {
	// HostID is the id of the host in Fleet.
	HostID uint `db:"host_id"`
	// AddedAt is the timestamp when Fleet was notified that device was added to the Fleet MDM
	// server in Apple Busines Manager (ABM).
	AddedAt time.Time `db:"added_at"`
	// DeletedAt is the timestamp  when Fleet was notified that device was deleted from the Fleet
	// MDM server in Apple Busines Manager (ABM).
	DeletedAt *time.Time `db:"deleted_at"`
}

func (h *HostDEPAssignment) IsDEPAssignedToFleet() bool {
	if h == nil {
		return false
	}
	return h.HostID > 0 && !h.AddedAt.IsZero() && h.DeletedAt == nil
}

type DEPAssignProfileResponseStatus string

const (
	DEPAssignProfileResponseSuccess       DEPAssignProfileResponseStatus = "SUCCESS"
	DEPAssignProfileResponseNotAccessible DEPAssignProfileResponseStatus = "NOT_ACCESSIBLE"
	DEPAssignProfileResponseFailed        DEPAssignProfileResponseStatus = "FAILED"
)

// NanoEnrollment represents a row in the nano_enrollments table managed by
// nanomdm. It is meant to be used internally by the server, not to be returned
// as part of endpoints, and as a precaution its json-encoding is explicitly
// ignored.
type NanoEnrollment struct {
	ID               string `json:"-" db:"id"`
	DeviceID         string `json:"-" db:"device_id"`
	Type             string `json:"-" db:"type"`
	Enabled          bool   `json:"-" db:"enabled"`
	TokenUpdateTally int    `json:"-" db:"token_update_tally"`
}

// MDMAppleCommand represents an MDM Apple command that has been enqueued for
// execution. It is similar to MDMAppleCommandResult, but a separate struct is
// used as there are plans to evolve the `fleetctl get mdm-commands` command
// output in the future to list one row per command instead of one per
// command-host combination, and this fleetctl command is the only use of this
// struct at the moment. Also, it is filled a bit differently than what we do
// in MDMAppleCommandResult, since it needs to join with the hosts in the
// query to make authorization (retrieving the team id) manageable.
//
// https://github.com/fleetdm/fleet/issues/11008#issuecomment-1503466119
type MDMAppleCommand struct {
	// DeviceID is the MDM enrollment ID. This is the same as the host UUID.
	DeviceID string `json:"device_id" db:"device_id"`
	// CommandUUID is the unique identifier of the command.
	CommandUUID string `json:"command_uuid" db:"command_uuid"`
	// UpdatedAt is the last update timestamp of the command result.
	UpdatedAt time.Time `json:"updated_at" db:"updated_at"`
	// RequestType is the command's request type, which is basically the
	// command name.
	RequestType string `json:"request_type" db:"request_type"`
	// Status is the command status. One of Acknowledged, Error, or NotNow.
	Status string `json:"status" db:"status"`
	// Hostname is the hostname of the host that executed the command.
	Hostname string `json:"hostname" db:"hostname"`
	// TeamID is the host's team, null if the host is in no team. This is used
	// to authorize the user to see the command, it is not returned as part of
	// the response payload.
	TeamID *uint `json:"-" db:"team_id"`
}

// MDMAppleSetupAssistant represents the setup assistant set for a given team
// or no team.
type MDMAppleSetupAssistant struct {
	ID          uint            `json:"-" db:"id"`
	TeamID      *uint           `json:"team_id" db:"team_id"`
	Name        string          `json:"name" db:"name"`
	Profile     json.RawMessage `json:"enrollment_profile" db:"profile"`
	ProfileUUID string          `json:"-" db:"profile_uuid"`
	UploadedAt  time.Time       `json:"uploaded_at" db:"uploaded_at"`
}

// AuthzType implements authz.AuthzTyper.
func (a MDMAppleSetupAssistant) AuthzType() string {
	return "mdm_apple_setup_assistant"
}

// ProfileMatcher defines the methods required to preassign and retrieve MDM
// profiles for matching with teams and associating with hosts. A Redis-based
// implementation is used in production.
type ProfileMatcher interface {
	PreassignProfile(ctx context.Context, payload MDMApplePreassignProfilePayload) error
	RetrieveProfiles(ctx context.Context, externalHostIdentifier string) (MDMApplePreassignHostProfiles, error)
}

// SCEPIdentityCertificate represents a certificate issued during MDM
// enrollment.
type SCEPIdentityCertificate struct {
	Serial         string    `db:"serial"`
	NotValidAfter  time.Time `db:"not_valid_after"`
	CertificatePEM []byte    `db:"certificate_pem"`
}

// SCEPIdentityAssociation represents an association between an identity
// certificate an a specific host.
type SCEPIdentityAssociation struct {
	HostUUID         string `db:"host_uuid"`
	SHA256           string `db:"sha256"`
	EnrollReference  string `db:"enroll_reference"`
	RenewCommandUUID string `db:"renew_command_uuid"`
}

// MDMAppleDeclarationType is the type for the supported declaration types.
type MDMAppleDeclarationType string

const (
	// MDMAppleConfigurationDeclaration is the value for [configuration][1] declarations
	//
	// [1]: https://developer.apple.com/documentation/devicemanagement/declarations#3813088
	MDMAppleDeclarativeConfiguration MDMAppleDeclarationType = "com.apple.configuration"

	// MDMAppleActivationConfiguration is the value for [activation][1] declarations
	//
	// [1]: https://developer.apple.com/documentation/devicemanagement/declarations#3829708
	MDMAppleDeclarativeActivation MDMAppleDeclarationType = "com.apple.activation"
)

// MDMAppleDeclaration represents a DDM JSON declaration.
type MDMAppleDeclaration struct {
	// DeclarationUUID is the unique identifier of the declaration in
	// Fleet. Since we use the same endpoints for declarations and profiles:
	//    - This is marshalled as profile_uuid
	//    - The value has a prefix (TODO: @jahzielv to determine and document this)
	DeclarationUUID string `db:"declaration_uuid" json:"profile_uuid"`

	// TeamID is the id of the team with which the declaration is associated. A nil team id
	// represents a declaration that is not associated with any team.
	TeamID *uint `db:"team_id" json:"team_id"`

	// Identifier corresponds to the "Identifier" key of the associated declaration.
	// Fleet requires that Identifier must be unique in combination with the Name and TeamID.
	Identifier string `db:"identifier" json:"identifier"`

	// Name corresponds to the file name of the associated JSON declaration payload.
	// Fleet requires that Name must be unique in combination with the Identifier and TeamID.
	Name string `db:"name" json:"name"`

	// DeclarationType is the type of the declaration, at the moment we
	// only support configurations and activations.
	DeclarationType MDMAppleDeclarationType `db:"declaration_type"`

	// Declaration is the raw JSON content of the declaration
	Declaration json.RawMessage `db:"declaration" json:"-"`

	// MD5Checksum is a checksum of the JSON contents
	MD5Checksum string `db:"md5_checksum" json:"-"`

	// Labels are the labels associated with this Declaration
	Labels []DeclarationLabel `db:"labels" json:"labels,omitempty"`

	CreatedAt  time.Time `db:"created_at" json:"created_at"`
	UploadedAt time.Time `db:"uploaded_at" json:"uploaded_at"`
}

type MDMAppleRawDeclaration struct {
	// Type is the "Type" field on the raw declaration JSON.
	Type       string `json:"Type"`
	Identifier string `json:"Identifier"`
}

var ForbiddenDeclTypes = map[string]struct{}{
	"com.apple.configuration.account.caldav":               {},
	"com.apple.configuration.account.carddav":              {},
	"com.apple.configuration.account.exchange":             {},
	"com.apple.configuration.account.google":               {},
	"com.apple.configuration.account.ldap":                 {},
	"com.apple.configuration.account.mail":                 {},
	"com.apple.configuration.management.test":              {},
	"com.apple.configuration.screensharing.connection":     {},
	"com.apple.configuration.security.certificate":         {},
	"com.apple.configuration.security.identity":            {},
	"com.apple.configuration.security.passkey.attestation": {},
	"com.apple.configuration.services.configuration-files": {},
	"com.apple.configuration.watch.enrollment":             {},
}

func (r *MDMAppleRawDeclaration) ValidateUserProvided() error {
	var err error

	// Check against types we don't allow
	if r.Type == `com.apple.configuration.softwareupdate.enforcement.specific` {
		return NewInvalidArgumentError(r.Type, "Declaration profile can’t include OS updates settings. To control these settings, go to OS updates.")
	}

	if _, forbidden := ForbiddenDeclTypes[r.Type]; forbidden {
		return NewInvalidArgumentError(r.Type, "Only configuration declarations that don’t require an asset reference are supported.")
	}

	if r.Type == "com.apple.configuration.management.status-subscriptions" {
		return NewInvalidArgumentError(r.Type, "Declaration profile can’t include status subscription type. To get host’s vitals, please use queries and policies.")
	}

	if !strings.HasPrefix(r.Type, string(MDMAppleDeclarativeConfiguration)) {
		return NewInvalidArgumentError(r.Type, "Only configuration declarations (com.apple.configuration) are supported.")
	}

	return err
}

func GetRawDeclarationValues(raw []byte) (*MDMAppleRawDeclaration, error) {
	var rawDecl MDMAppleRawDeclaration
	if err := json.Unmarshal(raw, &rawDecl); err != nil {
		return nil, err
	}

	return &rawDecl, nil
}

// MDMAppleHostDeclaration represents the state of a declaration on a host
type MDMAppleHostDeclaration struct {
	// HostUUID is the uuid of the host affected by this declaration
	HostUUID string `db:"host_uuid" json:"-"`

	// DeclarationUUID is the unique identifier of the declaration in
	// Fleet. Since we use the same endpoints for declarations and profiles:
	//    - This is marshalled as profile_uuid
	//    - The value has a prefix (TODO: @jahzielv to determine and document this)
	DeclarationUUID string `db:"declaration_uuid" json:"profile_uuid"`

	// Name corresponds to the file name of the associated JSON declaration payload.
	Name string `db:"name" json:"name"`

	// Identifier corresponds to the "Identifier" key of the associated declaration.
	Identifier string `db:"identifier" json:"-"`

	// Status represent the current state of the declaration, as known by the Fleet server.
	Status *MDMDeliveryStatus `db:"status" json:"status"`

	// Operation type represents the operation being performed.
	OperationType MDMOperationType `db:"operation_type" json:"operation_type"`

	// Detail contains any messages that must be surfaced to the user,
	// either by the MDM protocol or the Fleet server.
	Detail string `db:"detail" json:"detail"`
}

<<<<<<< HEAD
// DeclarationLabel represents the many-to-many relationship between
// declarations and labels.
// TODO(JVE): I think we can remove this type altogether, but double check first (mainly when
// ingesting declarations).
type DeclarationLabel struct {
	DeclarationUUID string `db:"profile_uuid" json:"-"`
	LabelName       string `db:"label_name" json:"name"`
	LabelID         uint   `db:"label_id" json:"id,omitempty"`   // omitted if 0 (which is impossible if the label is not broken)
	Broken          bool   `db:"broken" json:"broken,omitempty"` // omitted (not rendered to JSON) if false
}

func NewMDMAppleDeclaration(raw []byte, teamID *uint, name string, declType, ident string) *MDMAppleDeclaration {
	var decl MDMAppleDeclaration

	decl.DeclarationType = MDMAppleDeclarationType(strings.Join(strings.Split(declType, ".")[:3], "."))
	decl.Identifier = ident
	decl.Name = name
	decl.Declaration = raw
	decl.TeamID = teamID

	return &decl
=======
// MDMAppleDDMTokensResponse is the response from the DDM tokens endpoint.
//
// https://developer.apple.com/documentation/devicemanagement/tokensresponse
type MDMAppleDDMTokensResponse struct {
	SyncTokens MDMAppleDDMSyncTokens
}

// MDMAppleDDMSyncTokens is dictionary describes the state of declarations on the server.
//
// https://developer.apple.com/documentation/devicemanagement/synchronizationtokens
type MDMAppleDDMSyncTokens struct {
	DeclarationsToken string    `db:"md5_checksum"`
	Timestamp         time.Time `db:"latest_created_timestamp"`
}

// MDMAppleDDMDeclarationItemsResponse is the response from the DDM declaration items endpoint.
//
// https://developer.apple.com/documentation/devicemanagement/declarationitemsresponse
type MDMAppleDDMDeclarationItemsResponse struct {
	Declarations      MDMAppleDDMManifestItems
	DeclarationsToken string
}

// MDMAppleDDMManifestItems is a dictionary that contains the lists of declarations available on the
// server.
//
// https://developer.apple.com/documentation/devicemanagement/declarationitemsresponse/manifestdeclarationitems
type MDMAppleDDMManifestItems struct {
	Activations    []MDMAppleDDMManifest
	Assets         []MDMAppleDDMManifest
	Configurations []MDMAppleDDMManifest
	Management     []MDMAppleDDMManifest
}

// MDMAppleDDMManifest is a dictionary that describes a declaration.
//
// https://developer.apple.com/documentation/devicemanagement/declarationitemsresponse/manifestdeclarationitems
type MDMAppleDDMManifest struct {
	Identifier  string
	ServerToken string
}

// MDMAppleDDMDeclarationItem represents a declaration item in the datastore. It is used to
// construct the DDM `declaration-items` endpoint response.
//
// https://developer.apple.com/documentation/devicemanagement/declarationitemsresponse
type MDMAppleDDMDeclarationItem struct {
	Identifier        string `db:"identifier"`
	DeclarationType   string `db:"declaration_type"`
	DeclarationsToken string `db:"declarations_token"`
	ServerToken       string `db:"server_token"`
}

// MDMAppleDDMDeclarationResponse represents a declaration in the datastore. It is used for the DDM
// `declaration/.../...` enpoint response.
//
// https://developer.apple.com/documentation/devicemanagement/declarationresponse
type MDMAppleDDMDeclarationResponse struct {
	Identifier  string          `db:"identifier"`
	Type        string          `db:"type"`
	Payload     json.RawMessage `db:"payload"`
	ServerToken string          `db:"server_token"`
>>>>>>> 8a137ffe
}<|MERGE_RESOLUTION|>--- conflicted
+++ resolved
@@ -667,7 +667,6 @@
 	Detail string `db:"detail" json:"detail"`
 }
 
-<<<<<<< HEAD
 // DeclarationLabel represents the many-to-many relationship between
 // declarations and labels.
 // TODO(JVE): I think we can remove this type altogether, but double check first (mainly when
@@ -689,7 +688,8 @@
 	decl.TeamID = teamID
 
 	return &decl
-=======
+}
+
 // MDMAppleDDMTokensResponse is the response from the DDM tokens endpoint.
 //
 // https://developer.apple.com/documentation/devicemanagement/tokensresponse
@@ -752,5 +752,4 @@
 	Type        string          `db:"type"`
 	Payload     json.RawMessage `db:"payload"`
 	ServerToken string          `db:"server_token"`
->>>>>>> 8a137ffe
 }