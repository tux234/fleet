package fleet

import (
	"fmt"
	"net/http"
	"sort"
	"strings"
	"time"
)

type CronScheduleName string

// List of recognized cron schedule names.
const (
	CronAppleMDMDEPProfileAssigner  CronScheduleName = "apple_mdm_dep_profile_assigner"
	CronCleanupsThenAggregation     CronScheduleName = "cleanups_then_aggregation"
	CronFrequentCleanups            CronScheduleName = "frequent_cleanups"
	CronUsageStatistics             CronScheduleName = "usage_statistics"
	CronVulnerabilities             CronScheduleName = "vulnerabilities"
	CronAutomations                 CronScheduleName = "automations"
	CronWorkerIntegrations          CronScheduleName = "integrations"
	CronActivitiesStreaming         CronScheduleName = "activities_streaming"
	CronMDMAppleProfileManager      CronScheduleName = "mdm_apple_profile_manager"
	CronAppleMDMIPhoneIPadRefetcher CronScheduleName = "apple_mdm_iphone_ipad_refetcher"
	CronAppleMDMAPNsPusher          CronScheduleName = "apple_mdm_apns_pusher"
	CronCalendar                    CronScheduleName = "calendar"
<<<<<<< HEAD
	CronMaintainedApps              CronScheduleName = "maintained_apps"
=======
	CronUninstallSoftwareMigration  CronScheduleName = "uninstall_software_migration"
>>>>>>> a2c6de65
)

type CronSchedulesService interface {
	// TriggerCronSchedule attempts to trigger an ad-hoc run of the named cron schedule.
	TriggerCronSchedule(name string) error
}

func NewCronSchedules() *CronSchedules {
	return &CronSchedules{Schedules: make(map[string]CronSchedule)}
}

type CronSchedule interface {
	Trigger() (*CronStats, error)
	Name() string
	Start()
}

type CronSchedules struct {
	Schedules map[string]CronSchedule
}

// AuthzType implements authz.AuthzTyper.
func (cs *CronSchedules) AuthzType() string {
	return "cron_schedules"
}

type NewCronScheduleFunc func() (CronSchedule, error)

// StartCronSchedules starts a new cron schedule and registers it with the cron schedules struct.
func (cs *CronSchedules) StartCronSchedule(fn NewCronScheduleFunc) error {
	sched, err := fn()
	if err != nil {
		return err
	}
	sched.Start()
	cs.Schedules[sched.Name()] = sched
	return nil
}

// TriggerCronSchedule attempts to trigger an ad-hoc run of the named cron schedule.
func (cs *CronSchedules) TriggerCronSchedule(name string) error {
	sched, ok := cs.Schedules[name]
	if !ok {
		return triggerNotFoundError{name: name, msg: cs.formatSupportedTriggerNames()}
	}
	stats, err := sched.Trigger()
	switch {
	case err != nil:
		return err
	case stats != nil:
		return triggerConflictError{name: name, stats: stats}
	default:
		return nil
	}
}

// ScheduleNames returns a list of the names of all cron schedules registered with the service.
func (cs *CronSchedules) ScheduleNames() []string {
	var res []string
	for _, sched := range cs.Schedules {
		res = append(res, sched.Name())
	}
	sort.Strings(res)
	return res
}

func (cs *CronSchedules) formatSupportedTriggerNames() string {
	names := cs.ScheduleNames()
	switch len(names) {
	case 0:
		return "no supported triggers"
	case 1:
		return fmt.Sprintf("supported trigger name is %s", names[0])
	default:
		return fmt.Sprintf("supported trigger names are %s, and %s", strings.Join(names[:len(names)-1], fmt.Sprint(", ")), names[len(names)-1])
	}
}

type triggerConflictError struct {
	name  string
	stats *CronStats
}

func (e triggerConflictError) Error() string {
	msg := "conflicts with current status of "
	if e.name != "" {
		msg += fmt.Sprintf("%s ", e.name)
	}
	msg += "schedule"
	if e.stats != nil {
		msg += fmt.Sprintf(": %s run started %v ago", e.stats.StatsType, time.Since(e.stats.CreatedAt).Round(time.Millisecond))
	}
	return msg
}

func (e triggerConflictError) IsConflict() bool {
	return true
}

func (e triggerConflictError) StatusCode() int {
	return http.StatusConflict
}

type triggerNotFoundError struct {
	name string
	msg  string
}

func (e triggerNotFoundError) Error() string {
	return fmt.Sprintf("invalid name; %s", e.msg)
}

func (e triggerNotFoundError) IsNotFound() bool {
	return true
}

func (e triggerNotFoundError) StatusCode() int {
	return http.StatusNotFound
}

// CronStats represents statistics recorded in connection with a named set of jobs (sometimes
// referred to as a "cron" or "schedule"). Each record represents a separate "run" of the named job set.
type CronStats struct {
	ID int `db:"id"`
	// StatsType denotes whether the stats are associated with a run of jobs that was "triggered"
	// (i.e. run on an ad-hoc basis) or "scheduled" (i.e. run on a regularly scheduled interval).
	StatsType CronStatsType `db:"stats_type"`
	// Name is the name of the set of jobs (i.e. the schedule name).
	Name string `db:"name"`
	// Instance is the unique id of the Fleet instance that performed the run of jobs represented by
	// the stats.
	Instance string `db:"instance"`
	// CreatedAt is the time the stats record was created. It is assumed to be the start of the run.
	CreatedAt time.Time `db:"created_at"`
	// UpdatedAt is the time the stats record was last updated. For a "completed" run, this assumed
	// to be the end of the run.
	UpdatedAt time.Time `db:"updated_at"`
	// Status is the current status of the run. Recognized statuses are "pending", "completed", and
	// "expired".
	Status CronStatsStatus `db:"status"`
}

// CronStatsType is one of two recognized types of cron stats (i.e. "scheduled" or "triggered")
type CronStatsType string

// List of recognized cron stats types.
const (
	CronStatsTypeScheduled CronStatsType = "scheduled"
	CronStatsTypeTriggered CronStatsType = "triggered"
)

// CronStatsStatus is one of four recognized statuses of cron stats (i.e. "pending", "expired", "canceled", or "completed")
type CronStatsStatus string

// List of recognized cron stats statuses.
const (
	CronStatsStatusPending   CronStatsStatus = "pending"
	CronStatsStatusExpired   CronStatsStatus = "expired"
	CronStatsStatusCompleted CronStatsStatus = "completed"
	CronStatsStatusCanceled  CronStatsStatus = "canceled"
)<|MERGE_RESOLUTION|>--- conflicted
+++ resolved
@@ -24,11 +24,8 @@
 	CronAppleMDMIPhoneIPadRefetcher CronScheduleName = "apple_mdm_iphone_ipad_refetcher"
 	CronAppleMDMAPNsPusher          CronScheduleName = "apple_mdm_apns_pusher"
 	CronCalendar                    CronScheduleName = "calendar"
-<<<<<<< HEAD
+	CronUninstallSoftwareMigration  CronScheduleName = "uninstall_software_migration"
 	CronMaintainedApps              CronScheduleName = "maintained_apps"
-=======
-	CronUninstallSoftwareMigration  CronScheduleName = "uninstall_software_migration"
->>>>>>> a2c6de65
 )
 
 type CronSchedulesService interface {
