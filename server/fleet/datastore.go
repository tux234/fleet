--- conflicted
+++ resolved
@@ -1066,12 +1066,9 @@
 	// GetMDMWindowsCommands returns the results of command
 	GetMDMWindowsCommandResults(ctx context.Context, commandUUID string) ([]*MDMCommandResult, error)
 
-<<<<<<< HEAD
-=======
 	// UpdateMDMWindowsEnrollmentsHostUUID updates the host UUID for a given MDM device ID.
 	UpdateMDMWindowsEnrollmentsHostUUID(ctx context.Context, hostUUID string, mdmDeviceID string) error
 
->>>>>>> f382fe35
 	///////////////////////////////////////////////////////////////////////////////
 	// MDM Commands
 
