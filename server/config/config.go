package config

import (
	"context"
	"crypto"
	"crypto/tls"
	"crypto/x509"
	"encoding/json"
	"errors"
	"fmt"
	"net"
	"net/http"
	"net/url"
	"os"
	"path/filepath"
	"runtime"
	"strconv"
	"strings"
	"testing"
	"time"

	"golang.org/x/net/http2"
	"golang.org/x/net/http2/h2c"

	nanodep_client "github.com/fleetdm/fleet/v4/server/mdm/nanodep/client"
	"github.com/fleetdm/fleet/v4/server/mdm/nanodep/tokenpki"
	"github.com/spf13/cast"
	"github.com/spf13/cobra"
	"github.com/spf13/viper"
)

const (
	envPrefix = "FLEET"
)

// MysqlConfig defines configs related to MySQL
type MysqlConfig struct {
	Protocol        string `yaml:"protocol"`
	Address         string `yaml:"address"`
	Username        string `yaml:"username"`
	Password        string `yaml:"password"`
	PasswordPath    string `yaml:"password_path"`
	Database        string `yaml:"database"`
	TLSCert         string `yaml:"tls_cert"`
	TLSKey          string `yaml:"tls_key"`
	TLSCA           string `yaml:"tls_ca"`
	TLSServerName   string `yaml:"tls_server_name"`
	TLSConfig       string `yaml:"tls_config"` // tls=customValue in DSN
	MaxOpenConns    int    `yaml:"max_open_conns"`
	MaxIdleConns    int    `yaml:"max_idle_conns"`
	ConnMaxLifetime int    `yaml:"conn_max_lifetime"`
	SQLMode         string `yaml:"sql_mode"`
}

// RedisConfig defines configs related to Redis
type RedisConfig struct {
	Address                   string
	Username                  string
	Password                  string
	Database                  int
	UseTLS                    bool          `yaml:"use_tls"`
	DuplicateResults          bool          `yaml:"duplicate_results"`
	ConnectTimeout            time.Duration `yaml:"connect_timeout"`
	KeepAlive                 time.Duration `yaml:"keep_alive"`
	ConnectRetryAttempts      int           `yaml:"connect_retry_attempts"`
	ClusterFollowRedirections bool          `yaml:"cluster_follow_redirections"`
	ClusterReadFromReplica    bool          `yaml:"cluster_read_from_replica"`
	TLSCert                   string        `yaml:"tls_cert"`
	TLSKey                    string        `yaml:"tls_key"`
	TLSCA                     string        `yaml:"tls_ca"`
	TLSServerName             string        `yaml:"tls_server_name"`
	TLSHandshakeTimeout       time.Duration `yaml:"tls_handshake_timeout"`
	MaxIdleConns              int           `yaml:"max_idle_conns"`
	MaxOpenConns              int           `yaml:"max_open_conns"`
	// this config is an int on MysqlConfig, but it should be a time.Duration.
	ConnMaxLifetime time.Duration `yaml:"conn_max_lifetime"`
	IdleTimeout     time.Duration `yaml:"idle_timeout"`
	ConnWaitTimeout time.Duration `yaml:"conn_wait_timeout"`
	WriteTimeout    time.Duration `yaml:"write_timeout"`
	ReadTimeout     time.Duration `yaml:"read_timeout"`
}

const (
	TLSProfileKey          = "server.tls_compatibility"
	TLSProfileModern       = "modern"
	TLSProfileIntermediate = "intermediate"
)

// ServerConfig defines configs related to the Fleet server
type ServerConfig struct {
	Address                     string
	Cert                        string
	Key                         string
	TLS                         bool
	TLSProfile                  string `yaml:"tls_compatibility"`
	URLPrefix                   string `yaml:"url_prefix"`
	Keepalive                   bool   `yaml:"keepalive"`
	SandboxEnabled              bool   `yaml:"sandbox_enabled"`
	WebsocketsAllowUnsafeOrigin bool   `yaml:"websockets_allow_unsafe_origin"`
	FrequentCleanupsEnabled     bool   `yaml:"frequent_cleanups_enabled"`
	ForceH2C                    bool   `yaml:"force_h2c"`
	PrivateKey                  string `yaml:"private_key"`
}

func (s *ServerConfig) DefaultHTTPServer(ctx context.Context, handler http.Handler) *http.Server {
	// Create the base server configuration
	server := &http.Server{
		Addr:        s.Address,
		ReadTimeout: 25 * time.Second,
		// WriteTimeout is set for security purposes.
		// If we don't set it, (bugy or malignant) clients making long running
		// requests could DDOS Fleet.
		WriteTimeout:      40 * time.Second,
		ReadHeaderTimeout: 5 * time.Second,
		IdleTimeout:       5 * time.Minute,
		MaxHeaderBytes:    1 << 18, // 0.25 MB (262144 bytes)
		BaseContext: func(l net.Listener) context.Context {
			return ctx
		},
	}

	// Check if H2C (HTTP/2 without TLS) is enabled
	if s.ForceH2C && !s.TLS {
		// Create an HTTP/2 server
		h2s := &http2.Server{}

		// Wrap the original handler with h2c handler
		// This allows both HTTP/1.1 and HTTP/2 requests without TLS
		server.Handler = h2c.NewHandler(handler, h2s)
	} else {
		// Use regular HTTP/1.1 handler
		server.Handler = handler
	}

	return server
}

// AuthConfig defines configs related to user authorization
type AuthConfig struct {
	BcryptCost  int `yaml:"bcrypt_cost"`
	SaltKeySize int `yaml:"salt_key_size"`
}

// AppConfig defines configs related to HTTP
type AppConfig struct {
	TokenKeySize              int           `yaml:"token_key_size"`
	InviteTokenValidityPeriod time.Duration `yaml:"invite_token_validity_period"`
	EnableScheduledQueryStats bool          `yaml:"enable_scheduled_query_stats"`
}

// SessionConfig defines configs related to user sessions
type SessionConfig struct {
	KeySize  int `yaml:"key_size"`
	Duration time.Duration
}

// OsqueryConfig defines configs related to osquery
type OsqueryConfig struct {
	NodeKeySize          int           `yaml:"node_key_size"`
	HostIdentifier       string        `yaml:"host_identifier"`
	EnrollCooldown       time.Duration `yaml:"enroll_cooldown"`
	StatusLogPlugin      string        `yaml:"status_log_plugin"`
	ResultLogPlugin      string        `yaml:"result_log_plugin"`
	LabelUpdateInterval  time.Duration `yaml:"label_update_interval"`
	PolicyUpdateInterval time.Duration `yaml:"policy_update_interval"`
	DetailUpdateInterval time.Duration `yaml:"detail_update_interval"`

	// StatusLogFile is deprecated. It was replaced by FilesystemConfig.StatusLogFile.
	//
	// TODO(lucas): We should at least add a warning if this field is populated.
	StatusLogFile string `yaml:"status_log_file"`
	// ResultLogFile is deprecated. It was replaced by FilesystemConfig.ResultLogFile.
	//
	// TODO(lucas): We should at least add a warning if this field is populated.
	ResultLogFile string `yaml:"result_log_file"`

	EnableLogRotation                bool          `yaml:"enable_log_rotation"`
	MaxJitterPercent                 int           `yaml:"max_jitter_percent"`
	EnableAsyncHostProcessing        string        `yaml:"enable_async_host_processing"` // true/false or per-task
	AsyncHostCollectInterval         string        `yaml:"async_host_collect_interval"`  // duration or per-task
	AsyncHostCollectMaxJitterPercent int           `yaml:"async_host_collect_max_jitter_percent"`
	AsyncHostCollectLockTimeout      string        `yaml:"async_host_collect_lock_timeout"` // duration or per-task
	AsyncHostCollectLogStatsInterval time.Duration `yaml:"async_host_collect_log_stats_interval"`
	AsyncHostInsertBatch             int           `yaml:"async_host_insert_batch"`
	AsyncHostDeleteBatch             int           `yaml:"async_host_delete_batch"`
	AsyncHostUpdateBatch             int           `yaml:"async_host_update_batch"`
	AsyncHostRedisPopCount           int           `yaml:"async_host_redis_pop_count"`
	AsyncHostRedisScanKeysCount      int           `yaml:"async_host_redis_scan_keys_count"`
	MinSoftwareLastOpenedAtDiff      time.Duration `yaml:"min_software_last_opened_at_diff"`
}

// AsyncTaskName is the type of names that identify tasks supporting
// asynchronous execution.
type AsyncTaskName string

// List of names for supported async tasks.
const (
	AsyncTaskLabelMembership     AsyncTaskName = "label_membership"
	AsyncTaskPolicyMembership    AsyncTaskName = "policy_membership"
	AsyncTaskHostLastSeen        AsyncTaskName = "host_last_seen"
	AsyncTaskScheduledQueryStats AsyncTaskName = "scheduled_query_stats"
)

var knownAsyncTasks = map[AsyncTaskName]struct{}{
	AsyncTaskLabelMembership:     {},
	AsyncTaskPolicyMembership:    {},
	AsyncTaskHostLastSeen:        {},
	AsyncTaskScheduledQueryStats: {},
}

// AsyncConfigForTask returns the applicable configuration for the specified
// async task.
func (o OsqueryConfig) AsyncConfigForTask(name AsyncTaskName) AsyncProcessingConfig {
	strName := string(name)
	return AsyncProcessingConfig{
		Enabled:                 configForKeyOrBool("osquery.enable_async_host_processing", strName, o.EnableAsyncHostProcessing, false),
		CollectInterval:         configForKeyOrDuration("osquery.async_host_collect_interval", strName, o.AsyncHostCollectInterval, 30*time.Second),
		CollectMaxJitterPercent: o.AsyncHostCollectMaxJitterPercent,
		CollectLockTimeout:      configForKeyOrDuration("osquery.async_host_collect_lock_timeout", strName, o.AsyncHostCollectLockTimeout, 1*time.Minute),
		CollectLogStatsInterval: o.AsyncHostCollectLogStatsInterval,
		InsertBatch:             o.AsyncHostInsertBatch,
		DeleteBatch:             o.AsyncHostDeleteBatch,
		UpdateBatch:             o.AsyncHostUpdateBatch,
		RedisPopCount:           o.AsyncHostRedisPopCount,
		RedisScanKeysCount:      o.AsyncHostRedisScanKeysCount,
	}
}

// AsyncProcessingConfig is the configuration for a specific async task.
type AsyncProcessingConfig struct {
	Enabled                 bool
	CollectInterval         time.Duration
	CollectMaxJitterPercent int
	CollectLockTimeout      time.Duration
	CollectLogStatsInterval time.Duration
	InsertBatch             int
	DeleteBatch             int
	UpdateBatch             int
	RedisPopCount           int
	RedisScanKeysCount      int
}

// LoggingConfig defines configs related to logging
type LoggingConfig struct {
	Debug                bool
	JSON                 bool
	DisableBanner        bool          `yaml:"disable_banner"`
	ErrorRetentionPeriod time.Duration `yaml:"error_retention_period"`
	TracingEnabled       bool          `yaml:"tracing_enabled"`
	// TracingType can either be opentelemetry or elasticapm for whichever type of tracing wanted
	TracingType string `yaml:"tracing_type"`
}

// ActivityConfig defines configs related to activities.
type ActivityConfig struct {
	// EnableAuditLog enables logging for audit activities.
	EnableAuditLog bool `yaml:"enable_audit_log"`
	// AuditLogPlugin sets the plugin to use to log activities.
	AuditLogPlugin string `yaml:"audit_log_plugin"`
}

// FirehoseConfig defines configs for the AWS Firehose logging plugin
type FirehoseConfig struct {
	Region           string
	EndpointURL      string `yaml:"endpoint_url"`
	AccessKeyID      string `yaml:"access_key_id"`
	SecretAccessKey  string `yaml:"secret_access_key"`
	StsAssumeRoleArn string `yaml:"sts_assume_role_arn"`
	StsExternalID    string `yaml:"sts_external_id"`
	StatusStream     string `yaml:"status_stream"`
	ResultStream     string `yaml:"result_stream"`
	AuditStream      string `yaml:"audit_stream"`
}

// KinesisConfig defines configs for the AWS Kinesis logging plugin
type KinesisConfig struct {
	Region           string
	EndpointURL      string `yaml:"endpoint_url"`
	AccessKeyID      string `yaml:"access_key_id"`
	SecretAccessKey  string `yaml:"secret_access_key"`
	StsAssumeRoleArn string `yaml:"sts_assume_role_arn"`
	StsExternalID    string `yaml:"sts_external_id"`
	StatusStream     string `yaml:"status_stream"`
	ResultStream     string `yaml:"result_stream"`
	AuditStream      string `yaml:"audit_stream"`
}

// SESConfig defines configs for the AWS SES service for emailing
type SESConfig struct {
	Region           string
	EndpointURL      string `yaml:"endpoint_url"`
	AccessKeyID      string `yaml:"access_key_id"`
	SecretAccessKey  string `yaml:"secret_access_key"`
	StsAssumeRoleArn string `yaml:"sts_assume_role_arn"`
	StsExternalID    string `yaml:"sts_external_id"`
	SourceArn        string `yaml:"source_arn"`
}

type EmailConfig struct {
	EmailBackend string `yaml:"backend"`
}

// LambdaConfig defines configs for the AWS Lambda logging plugin
type LambdaConfig struct {
	Region           string
	AccessKeyID      string `yaml:"access_key_id"`
	SecretAccessKey  string `yaml:"secret_access_key"`
	StsAssumeRoleArn string `yaml:"sts_assume_role_arn"`
	StsExternalID    string `yaml:"sts_external_id"`
	StatusFunction   string `yaml:"status_function"`
	ResultFunction   string `yaml:"result_function"`
	AuditFunction    string `yaml:"audit_function"`
}

// S3Config defines config to enable file carving storage to an S3 bucket
type S3Config struct {
	Bucket           string `yaml:"bucket"`
	Prefix           string `yaml:"prefix"`
	Region           string `yaml:"region"`
	EndpointURL      string `yaml:"endpoint_url"`
	AccessKeyID      string `yaml:"access_key_id"`
	SecretAccessKey  string `yaml:"secret_access_key"`
	StsAssumeRoleArn string `yaml:"sts_assume_role_arn"`
	StsExternalID    string `yaml:"sts_external_id"`
	DisableSSL       bool   `yaml:"disable_ssl"`
	ForceS3PathStyle bool   `yaml:"force_s3_path_style"`

	CarvesBucket           string `yaml:"carves_bucket"`
	CarvesPrefix           string `yaml:"carves_prefix"`
	CarvesRegion           string `yaml:"carves_region"`
	CarvesEndpointURL      string `yaml:"carves_endpoint_url"`
	CarvesAccessKeyID      string `yaml:"carves_access_key_id"`
	CarvesSecretAccessKey  string `yaml:"carves_secret_access_key"`
	CarvesStsAssumeRoleArn string `yaml:"carves_sts_assume_role_arn"`
	CarvesStsExternalID    string `yaml:"carves_sts_external_id"`
	CarvesDisableSSL       bool   `yaml:"carves_disable_ssl"`
	CarvesForceS3PathStyle bool   `yaml:"carves_force_s3_path_style"`

	SoftwareInstallersBucket                          string        `yaml:"software_installers_bucket"`
	SoftwareInstallersPrefix                          string        `yaml:"software_installers_prefix"`
	SoftwareInstallersRegion                          string        `yaml:"software_installers_region"`
	SoftwareInstallersEndpointURL                     string        `yaml:"software_installers_endpoint_url"`
	SoftwareInstallersAccessKeyID                     string        `yaml:"software_installers_access_key_id"`
	SoftwareInstallersSecretAccessKey                 string        `yaml:"software_installers_secret_access_key"`
	SoftwareInstallersStsAssumeRoleArn                string        `yaml:"software_installers_sts_assume_role_arn"`
	SoftwareInstallersStsExternalID                   string        `yaml:"software_installers_sts_external_id"`
	SoftwareInstallersDisableSSL                      bool          `yaml:"software_installers_disable_ssl"`
	SoftwareInstallersForceS3PathStyle                bool          `yaml:"software_installers_force_s3_path_style"`
	SoftwareInstallersCloudFrontURL                   string        `yaml:"software_installers_cloudfront_url"`
	SoftwareInstallersCloudFrontURLSigningPublicKeyID string        `yaml:"software_installers_cloudfront_url_signing_public_key_id"`
	SoftwareInstallersCloudFrontURLSigningPrivateKey  string        `yaml:"software_installers_cloudfront_url_signing_private_key"`
	SoftwareInstallersCloudFrontSigner                crypto.Signer `yaml:"-"`
}

func (s S3Config) ValidateCloudFrontURL(initFatal func(err error, msg string)) {
	if s.SoftwareInstallersCloudFrontURL != "" {
		cloudfrontURL, err := url.Parse(s.SoftwareInstallersCloudFrontURL)
		if err != nil {
			initFatal(err, "S3 software installers cloudfront URL")
			return
		}
		if cloudfrontURL.Scheme != "https" {
			initFatal(errors.New("cloudfront url scheme must be https"), "S3 software installers cloudfront URL")
			return
		}
		if s.SoftwareInstallersCloudFrontURLSigningPrivateKey != "" && s.SoftwareInstallersCloudFrontURLSigningPublicKeyID == "" ||
			s.SoftwareInstallersCloudFrontURLSigningPrivateKey == "" && s.SoftwareInstallersCloudFrontURLSigningPublicKeyID != "" {
			initFatal(errors.New("Couldn't configure. Both `s3_software_installers_cloudfront_url_signing_public_key_id` and `s3_software_installers_cloudfront_url_signing_private_key` must be set for URL signing."),
				"S3 software installers cloudfront URL")
			return
		}
		if s.SoftwareInstallersCloudFrontURLSigningPrivateKey == "" && s.SoftwareInstallersCloudFrontURLSigningPublicKeyID == "" {
			initFatal(errors.New("Couldn't configure. Both `s3_software_installers_cloudfront_url_signing_public_key_id` and `s3_software_installers_cloudfront_url_signing_private_key` must be set when CloudFront distribution URL is set."),
				"S3 software installers cloudfront URL")
			return
		}
	} else if s.SoftwareInstallersCloudFrontURLSigningPrivateKey != "" || s.SoftwareInstallersCloudFrontURLSigningPublicKeyID != "" {
		initFatal(errors.New("Couldn't configure. `s3_software_installers_cloudfront_url` must be set to use `s3_software_installers_cloudfront_url_signing_public_key_id` and `s3_software_installers_cloudfront_url_signing_private_key`."),
			"S3 software installers cloudfront URL")
		return
	}
}

func (s S3Config) BucketsAndPrefixesMatch() bool {
	cb := s.CarvesBucket
	if cb == "" {
		cb = s.Bucket
	}

	cp := s.CarvesPrefix
	if cp == "" {
		cp = s.Prefix
	}

	return s.SoftwareInstallersBucket == cb && s.SoftwareInstallersPrefix == cp
}

func (s S3Config) SoftwareInstallersToInternalCfg() S3ConfigInternal {
	configInternal := S3ConfigInternal{
		Bucket:           s.SoftwareInstallersBucket,
		Prefix:           s.SoftwareInstallersPrefix,
		Region:           s.SoftwareInstallersRegion,
		EndpointURL:      s.SoftwareInstallersEndpointURL,
		AccessKeyID:      s.SoftwareInstallersAccessKeyID,
		SecretAccessKey:  s.SoftwareInstallersSecretAccessKey,
		StsAssumeRoleArn: s.SoftwareInstallersStsAssumeRoleArn,
		StsExternalID:    s.SoftwareInstallersStsExternalID,
		DisableSSL:       s.SoftwareInstallersDisableSSL,
		ForceS3PathStyle: s.SoftwareInstallersForceS3PathStyle,
	}
	if s.SoftwareInstallersCloudFrontSigner != nil {
		configInternal.CloudFrontConfig = &S3CloudFrontConfig{
			BaseURL:            s.SoftwareInstallersCloudFrontURL,
			SigningPublicKeyID: s.SoftwareInstallersCloudFrontURLSigningPublicKeyID,
			Signer:             s.SoftwareInstallersCloudFrontSigner,
		}
	}
	return configInternal
}

// CarvesToInternalCfg creates an internal S3 config struct from the ingested S3 config. Note: we
// fall back to the deprecated fields without the `carves_` prefix for backwards compatibility.
func (s S3Config) CarvesToInternalCfg() S3ConfigInternal {
	var internal S3ConfigInternal

	internal.Bucket = s.CarvesBucket
	if s.CarvesBucket == "" {
		internal.Bucket = s.Bucket
	}
	internal.Prefix = s.CarvesPrefix
	if s.CarvesPrefix == "" {
		internal.Prefix = s.Prefix
	}
	internal.Region = s.CarvesRegion
	if s.CarvesRegion == "" {
		internal.Region = s.Region
	}
	internal.EndpointURL = s.CarvesEndpointURL
	if s.CarvesEndpointURL == "" {
		internal.EndpointURL = s.EndpointURL
	}
	internal.AccessKeyID = s.CarvesAccessKeyID
	if s.CarvesAccessKeyID == "" {
		internal.AccessKeyID = s.AccessKeyID
	}
	internal.SecretAccessKey = s.CarvesSecretAccessKey
	if s.CarvesSecretAccessKey == "" {
		internal.SecretAccessKey = s.SecretAccessKey
	}
	internal.StsAssumeRoleArn = s.CarvesStsAssumeRoleArn
	if s.CarvesStsAssumeRoleArn == "" {
		internal.StsAssumeRoleArn = s.StsAssumeRoleArn
	}
	internal.StsExternalID = s.CarvesStsExternalID
	if s.CarvesStsExternalID == "" {
		internal.StsExternalID = s.StsExternalID
	}
	internal.DisableSSL = s.CarvesDisableSSL
	if !s.CarvesDisableSSL {
		internal.DisableSSL = s.DisableSSL
	}
	internal.ForceS3PathStyle = s.CarvesForceS3PathStyle
	if !s.CarvesForceS3PathStyle {
		internal.ForceS3PathStyle = s.ForceS3PathStyle
	}

	return internal
}

// S3ConfigInternal is used internally
type S3ConfigInternal struct {
	Bucket           string
	Prefix           string
	Region           string
	EndpointURL      string
	AccessKeyID      string
	SecretAccessKey  string
	StsAssumeRoleArn string
	StsExternalID    string
	DisableSSL       bool
	ForceS3PathStyle bool
	CloudFrontConfig *S3CloudFrontConfig
}

type S3CloudFrontConfig struct {
	BaseURL            string
	SigningPublicKeyID string
	Signer             crypto.Signer
}

// PubSubConfig defines configs the for Google PubSub logging plugin
type PubSubConfig struct {
	Project       string `json:"project"`
	StatusTopic   string `json:"status_topic" yaml:"status_topic"`
	ResultTopic   string `json:"result_topic" yaml:"result_topic"`
	AuditTopic    string `json:"audit_topic" yaml:"audit_topic"`
	AddAttributes bool   `json:"add_attributes" yaml:"add_attributes"`
}

// FilesystemConfig defines configs for the Filesystem logging plugin
type FilesystemConfig struct {
	StatusLogFile        string `json:"status_log_file" yaml:"status_log_file"`
	ResultLogFile        string `json:"result_log_file" yaml:"result_log_file"`
	AuditLogFile         string `json:"audit_log_file" yaml:"audit_log_file"`
	EnableLogRotation    bool   `json:"enable_log_rotation" yaml:"enable_log_rotation"`
	EnableLogCompression bool   `json:"enable_log_compression" yaml:"enable_log_compression"`
	MaxSize              int    `json:"max_size" yaml:"max_size"`
	MaxAge               int    `json:"max_age" yaml:"max_age"`
	MaxBackups           int    `json:"max_backups" yaml:"max_backups"`
}

type WebhookConfig struct {
	StatusURL string `json:"status_url" yaml:"status_url"`
	ResultURL string `json:"result_url" yaml:"result_url"`
}

// KafkaRESTConfig defines configs for the Kafka REST Proxy logging plugin.
type KafkaRESTConfig struct {
	StatusTopic      string `json:"status_topic" yaml:"status_topic"`
	ResultTopic      string `json:"result_topic" yaml:"result_topic"`
	AuditTopic       string `json:"audit_topic" yaml:"audit_topic"`
	ProxyHost        string `json:"proxyhost" yaml:"proxyhost"`
	ContentTypeValue string `json:"content_type_value" yaml:"content_type_value"`
	Timeout          int    `json:"timeout" yaml:"timeout"`
}

// LicenseConfig defines configs related to licensing Fleet.
type LicenseConfig struct {
	Key              string `yaml:"key"`
	EnforceHostLimit bool   `yaml:"enforce_host_limit"`
}

// VulnerabilitiesConfig defines configs related to vulnerability processing within Fleet.
type VulnerabilitiesConfig struct {
	DatabasesPath               string        `json:"databases_path" yaml:"databases_path"`
	Periodicity                 time.Duration `json:"periodicity" yaml:"periodicity"`
	CPEDatabaseURL              string        `json:"cpe_database_url" yaml:"cpe_database_url"`
	CPETranslationsURL          string        `json:"cpe_translations_url" yaml:"cpe_translations_url"`
	CVEFeedPrefixURL            string        `json:"cve_feed_prefix_url" yaml:"cve_feed_prefix_url"`
	CurrentInstanceChecks       string        `json:"current_instance_checks" yaml:"current_instance_checks"`
	DisableSchedule             bool          `json:"disable_schedule" yaml:"disable_schedule"`
	DisableDataSync             bool          `json:"disable_data_sync" yaml:"disable_data_sync"`
	RecentVulnerabilityMaxAge   time.Duration `json:"recent_vulnerability_max_age" yaml:"recent_vulnerability_max_age"`
	DisableWinOSVulnerabilities bool          `json:"disable_win_os_vulnerabilities" yaml:"disable_win_os_vulnerabilities"`
	MaxConcurrency              int           `json:"max_concurrency" yaml:"max_concurrency"`
}

// UpgradesConfig defines configs related to fleet server upgrades.
type UpgradesConfig struct {
	AllowMissingMigrations bool `json:"allow_missing_migrations" yaml:"allow_missing_migrations"`
}

type SentryConfig struct {
	Dsn string `json:"dsn"`
}

type GeoIPConfig struct {
	DatabasePath string `json:"database_path" yaml:"database_path"`
}

// PrometheusConfig holds the configuration for Fleet's prometheus metrics.
type PrometheusConfig struct {
	// BasicAuth is the HTTP Basic BasicAuth configuration.
	BasicAuth HTTPBasicAuthConfig `json:"basic_auth" yaml:"basic_auth"`
}

// HTTPBasicAuthConfig holds configuration for HTTP Basic Auth.
type HTTPBasicAuthConfig struct {
	// Username is the HTTP Basic Auth username.
	Username string `json:"username" yaml:"username"`
	// Password is the HTTP Basic Auth password.
	Password string `json:"password" yaml:"password"`
	// Disable allows running the Prometheus metrics endpoint without Basic Auth.
	Disable bool `json:"disable" yaml:"disable"`
}

// PackagingConfig holds configuration to build and retrieve Fleet packages
type PackagingConfig struct {
	// GlobalEnrollSecret is the enroll secret that will be used to enroll
	// hosts in the global scope
	GlobalEnrollSecret string `yaml:"global_enroll_secret"`
	// S3 configuration used to retrieve pre-built installers
	S3 S3Config `yaml:"s3"`
}

// FleetConfig stores the application configuration. Each subcategory is
// broken up into it's own struct, defined above. When editing any of these
// structs, Manager.addConfigs and Manager.LoadConfig should be
// updated to set and retrieve the configurations as appropriate.
type FleetConfig struct {
<<<<<<< HEAD
	Mysql                      MysqlConfig
	MysqlReadReplica           MysqlConfig `yaml:"mysql_read_replica"`
	Redis                      RedisConfig
	Server                     ServerConfig
	Auth                       AuthConfig
	App                        AppConfig
	Session                    SessionConfig
	Osquery                    OsqueryConfig
	Activity                   ActivityConfig
	Logging                    LoggingConfig
	Firehose                   FirehoseConfig
	Kinesis                    KinesisConfig
	Lambda                     LambdaConfig
	S3                         S3Config
	Email                      EmailConfig
	SES                        SESConfig
	PubSub                     PubSubConfig
	Filesystem                 FilesystemConfig
	KafkaREST                  KafkaRESTConfig
	License                    LicenseConfig
	Vulnerabilities            VulnerabilitiesConfig
	Upgrades                   UpgradesConfig
	Sentry                     SentryConfig
	GeoIP                      GeoIPConfig
	Prometheus                 PrometheusConfig
	Packaging                  PackagingConfig
	MDM                        MDMConfig
	Calendar                   CalendarConfig
	Partnerships               PartnershipsConfig
	MicrosoftCompliancePartner MicrosoftCompliancePartnerConfig `yaml:"microsoft_compliance_partner"`
=======
	Mysql            MysqlConfig
	MysqlReadReplica MysqlConfig `yaml:"mysql_read_replica"`
	Redis            RedisConfig
	Server           ServerConfig
	Auth             AuthConfig
	App              AppConfig
	Session          SessionConfig
	Osquery          OsqueryConfig
	Activity         ActivityConfig
	Logging          LoggingConfig
	Firehose         FirehoseConfig
	Kinesis          KinesisConfig
	Lambda           LambdaConfig
	S3               S3Config
	Email            EmailConfig
	SES              SESConfig
	PubSub           PubSubConfig
	Filesystem       FilesystemConfig
	Webhook          WebhookConfig
	KafkaREST        KafkaRESTConfig
	License          LicenseConfig
	Vulnerabilities  VulnerabilitiesConfig
	Upgrades         UpgradesConfig
	Sentry           SentryConfig
	GeoIP            GeoIPConfig
	Prometheus       PrometheusConfig
	Packaging        PackagingConfig
	MDM              MDMConfig
	Calendar         CalendarConfig
	Partnerships     PartnershipsConfig
>>>>>>> 722f4a03
}

type PartnershipsConfig struct {
	EnableSecureframe bool `yaml:"enable_secureframe"`
}

type MicrosoftCompliancePartnerConfig struct {
	// ProxyAPIKey is a shared key required to use the Microsoft Compliance Partner proxy API (fleetdm.com).
	ProxyAPIKey string `yaml:"proxy_api_key"`
	// ProxyURI is the URI of the Microsoft Compliance Partner proxy (for development/testing).
	ProxyURI string `yaml:"proxy_uri"`
}

func (m MicrosoftCompliancePartnerConfig) IsSet() bool {
	return m.ProxyAPIKey != ""
}

type MDMConfig struct {
	AppleAPNsCert      string `yaml:"apple_apns_cert"`
	AppleAPNsCertBytes string `yaml:"apple_apns_cert_bytes"`
	AppleAPNsKey       string `yaml:"apple_apns_key"`
	AppleAPNsKeyBytes  string `yaml:"apple_apns_key_bytes"`
	AppleSCEPCert      string `yaml:"apple_scep_cert"`
	AppleSCEPCertBytes string `yaml:"apple_scep_cert_bytes"`
	AppleSCEPKey       string `yaml:"apple_scep_key"`
	AppleSCEPKeyBytes  string `yaml:"apple_scep_key_bytes"`

	// the following fields hold the parsed, validated TLS certificate set the
	// first time AppleAPNs or AppleSCEP is called, as well as the PEM-encoded
	// bytes for the certificate and private key.
	appleAPNs        *tls.Certificate
	appleAPNsPEMCert []byte
	appleAPNsPEMKey  []byte
	appleSCEP        *tls.Certificate
	appleSCEPPEMCert []byte
	appleSCEPPEMKey  []byte

	AppleBMServerToken      string `yaml:"apple_bm_server_token"`
	AppleBMServerTokenBytes string `yaml:"apple_bm_server_token_bytes"`
	AppleBMCert             string `yaml:"apple_bm_cert"`
	AppleBMCertBytes        string `yaml:"apple_bm_cert_bytes"`
	AppleBMKey              string `yaml:"apple_bm_key"`
	AppleBMKeyBytes         string `yaml:"apple_bm_key_bytes"`

	// the following fields hold the PEM-encoded bytes for the certificate
	// and private key set the first time AppleBM is called
	appleBMPEMCert  []byte
	appleBMPEMKey   []byte
	appleBMRawToken []byte

	// the following fields hold the decrypted, validated Apple BM token set the
	// first time AppleBM is called.
	appleBMToken *nanodep_client.OAuth1Tokens

	// AppleEnable enables Apple MDM functionality on Fleet.
	AppleEnable bool `yaml:"apple_enable"`
	// AppleDEPSyncPeriodicity is the duration between DEP device syncing
	// (fetching and setting of DEP profiles).
	AppleDEPSyncPeriodicity time.Duration `yaml:"apple_dep_sync_periodicity"`
	// AppleSCEPChallenge is the SCEP challenge for SCEP enrollment requests.
	AppleSCEPChallenge string `yaml:"apple_scep_challenge"`
	// AppleSCEPSignerValidityDays are the days signed client certificates will
	// be valid.
	AppleSCEPSignerValidityDays int `yaml:"apple_scep_signer_validity_days"`
	// AppleSCEPSignerAllowRenewalDays are the allowable renewal days for
	// certificates.
	AppleSCEPSignerAllowRenewalDays int `yaml:"apple_scep_signer_allow_renewal_days"`

	// WindowsWSTEPIdentityCert is the path to the certificate used to sign
	// WSTEP responses.
	WindowsWSTEPIdentityCert string `yaml:"windows_wstep_identity_cert"`
	// WindowsWSTEPIdentityCertBytes is the content of the certificate used to sign
	// WSTEP responses.
	WindowsWSTEPIdentityCertBytes string `yaml:"windows_wstep_identity_cert_bytes"`
	// WindowsWSTEPIdentityKey is the path to the private key used to sign
	// WSTEP responses.
	WindowsWSTEPIdentityKey string `yaml:"windows_wstep_identity_key"`
	// WindowsWSTEPIdentityKey is the content of the private key used to sign
	// WSTEP responses.
	WindowsWSTEPIdentityKeyBytes string `yaml:"windows_wstep_identity_key_bytes"`

	// the following fields hold the parsed, validated TLS certificate set the
	// first time Microsoft WSTEP is called, as well as the PEM-encoded
	// bytes for the certificate and private key.
	microsoftWSTEP        *tls.Certificate
	microsoftWSTEPCertPEM []byte
	microsoftWSTEPKeyPEM  []byte
}

type CalendarConfig struct {
	Periodicity time.Duration
	// Hide alwaysReloadEvent from YAML config
	alwaysReloadEvent bool
}

func (c *CalendarConfig) AlwaysReloadEvent() bool {
	return c.alwaysReloadEvent
}

func (c *CalendarConfig) SetAlwaysReloadEvent(value bool) {
	c.alwaysReloadEvent = value
}

type x509KeyPairConfig struct {
	certPath  string
	certBytes []byte
	keyPath   string
	keyBytes  []byte
}

func (x *x509KeyPairConfig) IsSet() bool {
	// if any setting is provided, then the key pair is considered set
	return x.certPath != "" || len(x.certBytes) != 0 || x.keyPath != "" || len(x.keyBytes) != 0
}

func (x *x509KeyPairConfig) Parse(keepLeaf bool) (*tls.Certificate, error) {
	if x.certPath == "" && len(x.certBytes) == 0 {
		return nil, errors.New("no certificate provided")
	}
	if x.certPath != "" && len(x.certBytes) != 0 {
		return nil, errors.New("only one of the certificate path or bytes must be provided")
	}
	if x.keyPath == "" && len(x.keyBytes) == 0 {
		return nil, errors.New("no key provided")
	}
	if x.keyPath != "" && len(x.keyBytes) != 0 {
		return nil, errors.New("only one of the key path or bytes must be provided")
	}

	if len(x.certBytes) == 0 {
		b, err := os.ReadFile(x.certPath)
		if err != nil {
			return nil, fmt.Errorf("reading certificate file: %w", err)
		}
		x.certBytes = b
	}
	if len(x.keyBytes) == 0 {
		b, err := os.ReadFile(x.keyPath)
		if err != nil {
			return nil, fmt.Errorf("reading key file: %w", err)
		}
		x.keyBytes = b
	}

	cert, err := tls.X509KeyPair(x.certBytes, x.keyBytes)
	if err != nil {
		return nil, fmt.Errorf("parse key pair: %w", err)
	}

	if keepLeaf {
		// X509KeyPair does not store the parsed certificate leaf
		parsed, err := x509.ParseCertificate(cert.Certificate[0])
		if err != nil {
			return nil, fmt.Errorf("parse leaf certificate: %w", err)
		}
		cert.Leaf = parsed
	}
	return &cert, nil
}

func (m *MDMConfig) IsAppleAPNsSet() bool {
	pair := x509KeyPairConfig{
		m.AppleAPNsCert,
		[]byte(m.AppleAPNsCertBytes),
		m.AppleAPNsKey,
		[]byte(m.AppleAPNsKeyBytes),
	}
	return pair.IsSet()
}

func (m *MDMConfig) IsAppleSCEPSet() bool {
	pair := x509KeyPairConfig{
		m.AppleSCEPCert,
		[]byte(m.AppleSCEPCertBytes),
		m.AppleSCEPKey,
		[]byte(m.AppleSCEPKeyBytes),
	}
	return pair.IsSet()
}

func (m *MDMConfig) IsAppleBMSet() bool {
	pair := x509KeyPairConfig{
		m.AppleBMCert,
		[]byte(m.AppleBMCertBytes),
		m.AppleBMKey,
		[]byte(m.AppleBMKeyBytes),
	}
	// the BM token options is not taken into account by pair.IsSet
	return pair.IsSet() || m.AppleBMServerToken != "" || m.AppleBMServerTokenBytes != ""
}

// AppleAPNs returns the parsed TLS certificate for Apple APNs.
func (m *MDMConfig) AppleAPNs() (cert *tls.Certificate, pemCert, pemKey []byte, err error) {
	if m.appleAPNs == nil {
		pair := x509KeyPairConfig{
			m.AppleAPNsCert,
			[]byte(m.AppleAPNsCertBytes),
			m.AppleAPNsKey,
			[]byte(m.AppleAPNsKeyBytes),
		}
		cert, err := pair.Parse(true)
		if err != nil {
			return nil, nil, nil, fmt.Errorf("Apple MDM APNs configuration: %w", err)
		}
		m.appleAPNs = cert
		m.appleAPNsPEMCert = pair.certBytes
		m.appleAPNsPEMKey = pair.keyBytes
	}
	return m.appleAPNs, m.appleAPNsPEMCert, m.appleAPNsPEMKey, nil
}

// AppleSCEP returns the parsed TLS certificate for Apple SCEP.
func (m *MDMConfig) AppleSCEP() (cert *tls.Certificate, pemCert, pemKey []byte, err error) {
	if m.appleSCEP == nil {
		pair := x509KeyPairConfig{
			m.AppleSCEPCert,
			[]byte(m.AppleSCEPCertBytes),
			m.AppleSCEPKey,
			[]byte(m.AppleSCEPKeyBytes),
		}
		cert, err := pair.Parse(true)
		if err != nil {
			return nil, nil, nil, fmt.Errorf("Apple MDM SCEP configuration: %w", err)
		}
		m.appleSCEP = cert
		m.appleSCEPPEMCert = pair.certBytes
		m.appleSCEPPEMKey = pair.keyBytes
	}
	return m.appleSCEP, m.appleSCEPPEMCert, m.appleSCEPPEMKey, nil
}

type ParsedAppleBM struct {
	CertPEM        []byte
	KeyPEM         []byte
	EncryptedToken []byte
	Token          *nanodep_client.OAuth1Tokens
}

func decryptABMToken(tokenBytes []byte, cert *x509.Certificate, keyPEM []byte) (*nanodep_client.OAuth1Tokens, error) {
	bmKey, err := tokenpki.RSAKeyFromPEM(keyPEM)
	if err != nil {
		return nil, fmt.Errorf("Apple BM configuration: parse private key: %w", err)
	}
	token, err := tokenpki.DecryptTokenJSON(tokenBytes, cert, bmKey)
	if err != nil {
		return nil, fmt.Errorf("Apple BM configuration: decrypt token: %w", err)
	}
	var jsonTok nanodep_client.OAuth1Tokens
	if err := json.Unmarshal(token, &jsonTok); err != nil {
		return nil, fmt.Errorf("Apple BM configuration: unmarshal JSON token: %w", err)
	}
	return &jsonTok, nil
}

// AppleBM returns the parsed and decrypted server token for Apple
// Business Manager. It also parses the Apple BM certificate and
// private key in the process, in order to decrypt the token.
func (m *MDMConfig) AppleBM() (*ParsedAppleBM, error) {
	if m.appleBMToken == nil {
		pair := x509KeyPairConfig{
			m.AppleBMCert,
			[]byte(m.AppleBMCertBytes),
			m.AppleBMKey,
			[]byte(m.AppleBMKeyBytes),
		}
		cert, err := pair.Parse(true)
		if err != nil {
			return nil, fmt.Errorf("Apple BM configuration: %w", err)
		}
		encToken, err := m.loadAppleBMEncryptedToken()
		if err != nil {
			return nil, fmt.Errorf("Apple BM configuration: %w", err)
		}
		jsonTok, err := decryptABMToken(encToken, cert.Leaf, pair.keyBytes)
		if err != nil {
			return nil, err
		}
		m.appleBMToken = jsonTok
		m.appleBMPEMCert = pair.certBytes
		m.appleBMPEMKey = pair.keyBytes
		m.appleBMRawToken = encToken
	}

	return &ParsedAppleBM{
		CertPEM:        m.appleBMPEMCert,
		KeyPEM:         m.appleBMPEMKey,
		EncryptedToken: m.appleBMRawToken,
		Token:          m.appleBMToken,
	}, nil
}

func (m *MDMConfig) loadAppleBMEncryptedToken() ([]byte, error) {
	if m.AppleBMServerToken == "" && m.AppleBMServerTokenBytes == "" {
		return nil, errors.New("no token provided")
	}
	if m.AppleBMServerToken != "" && m.AppleBMServerTokenBytes != "" {
		return nil, errors.New("only one of the token path or bytes must be provided")
	}

	tokBytes := []byte(m.AppleBMServerTokenBytes)
	if m.AppleBMServerTokenBytes == "" {
		b, err := os.ReadFile(m.AppleBMServerToken)
		if err != nil {
			return nil, fmt.Errorf("reading token file: %w", err)
		}
		tokBytes = b
	}
	return tokBytes, nil
}

// MicrosoftWSTEP returns the parsed and validated TLS certificate for Microsoft WSTEP.
// It parses and validates it if it hasn't been done yet.
func (m *MDMConfig) MicrosoftWSTEP() (cert *tls.Certificate, pemCert, pemKey []byte, err error) {
	if m.microsoftWSTEP == nil {
		pair := x509KeyPairConfig{
			m.WindowsWSTEPIdentityCert,
			[]byte(m.WindowsWSTEPIdentityCertBytes),
			m.WindowsWSTEPIdentityKey,
			[]byte(m.WindowsWSTEPIdentityKeyBytes),
		}
		cert, err := pair.Parse(true)
		if err != nil {
			return nil, nil, nil, fmt.Errorf("Microsoft MDM WSTEP configuration: %w", err)
		}
		m.microsoftWSTEP = cert
		m.microsoftWSTEPCertPEM = pair.certBytes
		m.microsoftWSTEPKeyPEM = pair.keyBytes
	}
	return m.microsoftWSTEP, m.microsoftWSTEPCertPEM, m.microsoftWSTEPKeyPEM, nil
}

func (m *MDMConfig) IsMicrosoftWSTEPSet() bool {
	pair := x509KeyPairConfig{
		m.WindowsWSTEPIdentityCert,
		[]byte(m.WindowsWSTEPIdentityCertBytes),
		m.WindowsWSTEPIdentityKey,
		[]byte(m.WindowsWSTEPIdentityKeyBytes),
	}
	return pair.IsSet()
}

type TLS struct {
	TLSCert       string
	TLSKey        string
	TLSCA         string
	TLSServerName string
}

func (t *TLS) ToTLSConfig() (*tls.Config, error) {
	var rootCertPool *x509.CertPool
	if t.TLSCA != "" {
		rootCertPool = x509.NewCertPool()
		pem, err := os.ReadFile(t.TLSCA)
		if err != nil {
			return nil, fmt.Errorf("read server-ca pem: %w", err)
		}
		if ok := rootCertPool.AppendCertsFromPEM(pem); !ok {
			return nil, errors.New("failed to append PEM.")
		}
	}

	cfg := &tls.Config{
		RootCAs: rootCertPool,
	}
	if t.TLSCert != "" {
		clientCert := make([]tls.Certificate, 0, 1)
		certs, err := tls.LoadX509KeyPair(t.TLSCert, t.TLSKey)
		if err != nil {
			return nil, fmt.Errorf("load client cert and key: %w", err)
		}
		clientCert = append(clientCert, certs)
		cfg.Certificates = clientCert
	}

	if t.TLSServerName != "" {
		cfg.ServerName = t.TLSServerName
	}
	return cfg, nil
}

// addConfigs adds the configuration keys and default values that will be
// filled into the FleetConfig struct
func (man Manager) addConfigs() {
	addMysqlConfig := func(prefix, defaultAddr, usageSuffix string) {
		man.addConfigString(prefix+".protocol", "tcp",
			"MySQL server communication protocol (tcp,unix,...)"+usageSuffix)
		man.addConfigString(prefix+".address", defaultAddr,
			"MySQL server address (host:port)"+usageSuffix)
		man.addConfigString(prefix+".username", "fleet",
			"MySQL server username"+usageSuffix)
		man.addConfigString(prefix+".password", "",
			"MySQL server password (prefer env variable for security)"+usageSuffix)
		man.addConfigString(prefix+".password_path", "",
			"Path to file containg MySQL server password"+usageSuffix)
		man.addConfigString(prefix+".database", "fleet",
			"MySQL database name"+usageSuffix)
		man.addConfigString(prefix+".tls_cert", "",
			"MySQL TLS client certificate path"+usageSuffix)
		man.addConfigString(prefix+".tls_key", "",
			"MySQL TLS client key path"+usageSuffix)
		man.addConfigString(prefix+".tls_ca", "",
			"MySQL TLS server CA"+usageSuffix)
		man.addConfigString(prefix+".tls_server_name", "",
			"MySQL TLS server name"+usageSuffix)
		man.addConfigString(prefix+".tls_config", "",
			"MySQL TLS config value"+usageSuffix+" Use skip-verify, true, false or custom key.")
		man.addConfigInt(prefix+".max_open_conns", 50, "MySQL maximum open connection handles"+usageSuffix)
		man.addConfigInt(prefix+".max_idle_conns", 50, "MySQL maximum idle connection handles"+usageSuffix)
		man.addConfigInt(prefix+".conn_max_lifetime", 0, "MySQL maximum amount of time a connection may be reused"+usageSuffix)
		man.addConfigString(prefix+".sql_mode", "", "MySQL sql_mode"+usageSuffix)
	}
	// MySQL
	addMysqlConfig("mysql", "localhost:3306", ".")
	addMysqlConfig("mysql_read_replica", "", " for the read replica.")

	// Redis
	man.addConfigString("redis.address", "localhost:6379",
		"Redis server address (host:port)")
	man.addConfigString("redis.username", "",
		"Redis server username")
	man.addConfigString("redis.password", "",
		"Redis server password (prefer env variable for security)")
	man.addConfigInt("redis.database", 0,
		"Redis server database number")
	man.addConfigBool("redis.use_tls", false, "Redis server enable TLS")
	man.addConfigBool("redis.duplicate_results", false, "Duplicate Live Query results to another Redis channel")
	man.addConfigDuration("redis.connect_timeout", 5*time.Second, "Timeout at connection time")
	man.addConfigDuration("redis.keep_alive", 10*time.Second, "Interval between keep alive probes")
	man.addConfigInt("redis.connect_retry_attempts", 0, "Number of attempts to retry a failed connection")
	man.addConfigBool("redis.cluster_follow_redirections", true, "Automatically follow Redis Cluster redirections")
	man.addConfigBool("redis.cluster_read_from_replica", false, "Prefer reading from a replica when possible (for Redis Cluster)")
	man.addConfigString("redis.tls_cert", "", "Redis TLS client certificate path")
	man.addConfigString("redis.tls_key", "", "Redis TLS client key path")
	man.addConfigString("redis.tls_ca", "", "Redis TLS server CA")
	man.addConfigString("redis.tls_server_name", "", "Redis TLS server name")
	man.addConfigDuration("redis.tls_handshake_timeout", 10*time.Second, "Redis TLS handshake timeout")
	man.addConfigInt("redis.max_idle_conns", 3, "Redis maximum idle connections")
	man.addConfigInt("redis.max_open_conns", 0, "Redis maximum open connections, 0 means no limit")
	man.addConfigDuration("redis.conn_max_lifetime", 0, "Redis maximum amount of time a connection may be reused, 0 means no limit")
	man.addConfigDuration("redis.idle_timeout", 240*time.Second, "Redis maximum amount of time a connection may stay idle, 0 means no limit")
	man.addConfigDuration("redis.conn_wait_timeout", 0, "Redis maximum amount of time to wait for a connection if the maximum is reached (0 for no wait)")
	man.addConfigDuration("redis.write_timeout", 10*time.Second, "Redis maximum amount of time to wait for a write (send) on a connection")
	man.addConfigDuration("redis.read_timeout", 10*time.Second, "Redis maximum amount of time to wait for a read (receive) on a connection")

	// Server
	man.addConfigString("server.address", "0.0.0.0:8080",
		"Fleet server address (host:port)")
	man.addConfigString("server.cert", "./tools/osquery/fleet.crt",
		"Fleet TLS certificate path")
	man.addConfigString("server.key", "./tools/osquery/fleet.key",
		"Fleet TLS key path")
	man.addConfigBool("server.tls", true,
		"Enable TLS (required for osqueryd communication)")
	man.addConfigString(TLSProfileKey, TLSProfileIntermediate,
		fmt.Sprintf("TLS security profile choose one of %s or %s",
			TLSProfileModern, TLSProfileIntermediate))
	man.addConfigString("server.url_prefix", "",
		"URL prefix used on server and frontend endpoints")
	man.addConfigBool("server.keepalive", true,
		"Controls whether HTTP keep-alives are enabled.")
	man.addConfigBool("server.sandbox_enabled", false,
		"When enabled, Fleet limits some features for the Sandbox")
	man.addConfigBool("server.websockets_allow_unsafe_origin", false, "Disable checking the origin header on websocket connections, this is sometimes necessary when proxies rewrite origin headers between the client and the Fleet webserver")
	man.addConfigBool("server.frequent_cleanups_enabled", false, "Enable frequent cleanups of expired data (15 minute interval)")
	man.addConfigBool("server.force_h2c", false, "Force the fleet server to use HTTP2 cleartext aka h2c (ignored if using TLS)")
	man.addConfigString("server.private_key", "", "Used for encrypting sensitive data, such as MDM certificates.")

	// Hide the sandbox flag as we don't want it to be discoverable for users for now
	man.hideConfig("server.sandbox_enabled")

	// Auth
	man.addConfigInt("auth.bcrypt_cost", 12,
		"Bcrypt iterations")
	man.addConfigInt("auth.salt_key_size", 24,
		"Size of salt for passwords")

	// App
	man.addConfigString("app.token_key", "CHANGEME",
		"Secret key for generating invite and reset tokens")
	man.addConfigDuration("app.invite_token_validity_period", 5*24*time.Hour,
		"Duration invite tokens remain valid (i.e. 1h)")
	man.addConfigInt("app.token_key_size", 24,
		"Size of generated tokens")
	man.addConfigBool("app.enable_scheduled_query_stats", true,
		"If true (default) it gets scheduled query stats from hosts")

	// Session
	man.addConfigInt("session.key_size", 64,
		"Size of generated session keys")
	man.addConfigDuration("session.duration", 24*5*time.Hour,
		"Duration session keys remain valid (i.e. 4h)")

	// Osquery
	man.addConfigInt("osquery.node_key_size", 24,
		"Size of generated osqueryd node keys")
	man.addConfigString("osquery.host_identifier", "provided",
		"Identifier used to uniquely determine osquery clients")
	man.addConfigDuration("osquery.enroll_cooldown", 0,
		"Cooldown period for duplicate host enrollment (default off)")
	man.addConfigString("osquery.status_log_plugin", "filesystem",
		"Log plugin to use for status logs")
	man.addConfigString("osquery.result_log_plugin", "filesystem",
		"Log plugin to use for result logs")
	man.addConfigDuration("osquery.label_update_interval", 1*time.Hour,
		"Interval to update host label membership (i.e. 1h)")
	man.addConfigDuration("osquery.policy_update_interval", 1*time.Hour,
		"Interval to update host policy membership (i.e. 1h)")
	man.addConfigDuration("osquery.detail_update_interval", 1*time.Hour,
		"Interval to update host details (i.e. 1h)")
	man.addConfigString("osquery.status_log_file", "",
		"(DEPRECATED: Use filesystem.status_log_file) Path for osqueryd status logs")
	man.addConfigString("osquery.result_log_file", "",
		"(DEPRECATED: Use filesystem.result_log_file) Path for osqueryd result logs")
	man.addConfigBool("osquery.enable_log_rotation", false,
		"(DEPRECATED: Use filesystem.enable_log_rotation) Enable automatic rotation for osquery log files")
	man.addConfigInt("osquery.max_jitter_percent", 10,
		"Maximum percentage of the interval to add as jitter")
	man.addConfigString("osquery.enable_async_host_processing", "false",
		"Enable asynchronous processing of host-reported query results (either 'true'/'false' or set per task, e.g., 'label_membership=true&policy_membership=true')")
	man.addConfigString("osquery.async_host_collect_interval", (30 * time.Second).String(),
		"Interval to collect asynchronous host-reported query results (e.g. '30s' or set per task 'label_membership=10s&policy_membership=1m')")
	man.addConfigInt("osquery.async_host_collect_max_jitter_percent", 10,
		"Maximum percentage of the interval to collect asynchronous host results")
	man.addConfigString("osquery.async_host_collect_lock_timeout", (1 * time.Minute).String(),
		"Timeout of the exclusive lock held during async host collection (e.g., '30s' or set per task 'label_membership=10s&policy_membership=1m'")
	man.addConfigDuration("osquery.async_host_collect_log_stats_interval", 1*time.Minute,
		"Interval at which async host collection statistics are logged (0 disables logging of stats)")
	man.addConfigInt("osquery.async_host_insert_batch", 2000,
		"Batch size for async collection inserts in mysql")
	man.addConfigInt("osquery.async_host_delete_batch", 2000,
		"Batch size for async collection deletes in mysql")
	man.addConfigInt("osquery.async_host_update_batch", 1000,
		"Batch size for async collection updates in mysql")
	man.addConfigInt("osquery.async_host_redis_pop_count", 1000,
		"Batch size to pop items from redis in async collection")
	man.addConfigInt("osquery.async_host_redis_scan_keys_count", 1000,
		"Batch size to scan redis keys in async collection")
	man.addConfigDuration("osquery.min_software_last_opened_at_diff", 1*time.Hour,
		"Minimum time difference of the software's last opened timestamp (compared to the last one saved) to trigger an update to the database")

	// Activities
	man.addConfigBool("activity.enable_audit_log", false,
		"Enable audit logs")
	man.addConfigString("activity.audit_log_plugin", "filesystem",
		"Log plugin to use for audit logs")

	// Logging
	man.addConfigBool("logging.debug", false,
		"Enable debug logging")
	man.addConfigBool("logging.json", false,
		"Log in JSON format")
	man.addConfigBool("logging.disable_banner", false,
		"Disable startup banner")
	man.addConfigDuration("logging.error_retention_period", 24*time.Hour,
		"Amount of time to keep errors, 0 means no expiration, < 0 means disable storage of errors")
	man.addConfigBool("logging.tracing_enabled", false,
		"Enable Tracing, further configured via standard env variables")
	man.addConfigString("logging.tracing_type", "opentelemetry",
		"Select the kind of tracing, defaults to opentelemetry, can also be elasticapm")

	// Email
	man.addConfigString("email.backend", "", "Provide the email backend type, acceptable values are currently \"ses\" and \"default\" or empty string which will default to SMTP")
	// SES
	man.addConfigString("ses.region", "", "AWS Region to use")
	man.addConfigString("ses.endpoint_url", "", "AWS Service Endpoint to use (leave empty for default service endpoints)")
	man.addConfigString("ses.access_key_id", "", "Access Key ID for AWS authentication")
	man.addConfigString("ses.secret_access_key", "", "Secret Access Key for AWS authentication")
	man.addConfigString("ses.sts_assume_role_arn", "", "ARN of role to assume for AWS")
	man.addConfigString("ses.sts_external_id", "", "Optional unique identifier that can be used by the principal assuming the role to assert its identity.")
	man.addConfigString("ses.source_arn", "", "ARN of the identity that is associated with the sending authorization policy that permits you to send for the email address specified in the Source parameter")

	// Firehose
	man.addConfigString("firehose.region", "", "AWS Region to use")
	man.addConfigString("firehose.endpoint_url", "",
		"AWS Service Endpoint to use (leave empty for default service endpoints)")
	man.addConfigString("firehose.access_key_id", "", "Access Key ID for AWS authentication")
	man.addConfigString("firehose.secret_access_key", "", "Secret Access Key for AWS authentication")
	man.addConfigString("firehose.sts_assume_role_arn", "",
		"ARN of role to assume for AWS")
	man.addConfigString("firehose.sts_external_id", "",
		"Optional unique identifier that can be used by the principal assuming the role to assert its identity.")
	man.addConfigString("firehose.status_stream", "",
		"Firehose stream name for status logs")
	man.addConfigString("firehose.result_stream", "",
		"Firehose stream name for result logs")
	man.addConfigString("firehose.audit_stream", "",
		"Firehose stream name for audit logs")

	// Kinesis
	man.addConfigString("kinesis.region", "", "AWS Region to use")
	man.addConfigString("kinesis.endpoint_url", "",
		"AWS Service Endpoint to use (leave empty for default service endpoints)")
	man.addConfigString("kinesis.access_key_id", "", "Access Key ID for AWS authentication")
	man.addConfigString("kinesis.secret_access_key", "", "Secret Access Key for AWS authentication")
	man.addConfigString("kinesis.sts_assume_role_arn", "",
		"ARN of role to assume for AWS")
	man.addConfigString("kinesis.sts_external_id", "",
		"Optional unique identifier that can be used by the principal assuming the role to assert its identity.")
	man.addConfigString("kinesis.status_stream", "",
		"Kinesis stream name for status logs")
	man.addConfigString("kinesis.result_stream", "",
		"Kinesis stream name for result logs")
	man.addConfigString("kinesis.audit_stream", "",
		"Kinesis stream name for audit logs")

	// Lambda
	man.addConfigString("lambda.region", "", "AWS Region to use")
	man.addConfigString("lambda.access_key_id", "", "Access Key ID for AWS authentication")
	man.addConfigString("lambda.secret_access_key", "", "Secret Access Key for AWS authentication")
	man.addConfigString("lambda.sts_assume_role_arn", "",
		"ARN of role to assume for AWS")
	man.addConfigString("lambda.sts_external_id", "",
		"Optional unique identifier that can be used by the principal assuming the role to assert its identity.")
	man.addConfigString("lambda.status_function", "",
		"Lambda function name for status logs")
	man.addConfigString("lambda.result_function", "",
		"Lambda function name for result logs")
	man.addConfigString("lambda.audit_function", "",
		"Lambda function name for audit logs")

	// S3 for file carving: Deprecated
	man.addConfigString("s3.bucket", "", "Deprecated: Bucket where to store file carves")
	man.addConfigString("s3.prefix", "", "Deprecated: Prefix under which carves are stored")
	man.addConfigString("s3.region", "", "Deprecated: AWS Region (if blank region is derived)")
	man.addConfigString("s3.endpoint_url", "", "Deprecated: AWS Service Endpoint to use (leave blank for default service endpoints)")
	man.addConfigString("s3.access_key_id", "", "Deprecated: Access Key ID for AWS authentication")
	man.addConfigString("s3.secret_access_key", "", "Deprecated: Secret Access Key for AWS authentication")
	man.addConfigString("s3.sts_assume_role_arn", "", "Deprecated: ARN of role to assume for AWS")
	man.addConfigString("s3.sts_external_id", "", "Deprecated: Optional unique identifier that can be used by the principal assuming the role to assert its identity.")
	man.addConfigBool("s3.disable_ssl", false, "Deprecated: Disable SSL (typically for local testing)")
	man.addConfigBool("s3.force_s3_path_style", false, "Deprecated: Set this to true to force path-style addressing, i.e., `http://s3.amazonaws.com/BUCKET/KEY`")

	// Hide deprecated S3 config options
	for _, c := range []string{
		"s3.bucket",
		"s3.prefix",
		"s3.region",
		"s3.endpoint_url",
		"s3.access_key_id",
		"s3.secret_access_key",
		"s3.sts_assume_role_arn",
		"s3.sts_external_id",
		"s3.disable_ssl",
		"s3.force_s3_path_style",
	} {
		man.hideConfig(c)
	}

	// S3 for file carving
	man.addConfigString("s3.carves_bucket", "", "Bucket where to store file carves")
	man.addConfigString("s3.carves_prefix", "", "Prefix under which carves are stored")
	man.addConfigString("s3.carves_region", "", "AWS Region (if blank region is derived)")
	man.addConfigString("s3.carves_endpoint_url", "", "AWS Service Endpoint to use (leave blank for default service endpoints)")
	man.addConfigString("s3.carves_access_key_id", "", "Access Key ID for AWS authentication")
	man.addConfigString("s3.carves_secret_access_key", "", "Secret Access Key for AWS authentication")
	man.addConfigString("s3.carves_sts_assume_role_arn", "", "ARN of role to assume for AWS")
	man.addConfigString("s3.carves_sts_external_id", "", "Optional unique identifier that can be used by the principal assuming the role to assert its identity.")
	man.addConfigBool("s3.carves_disable_ssl", false, "Disable SSL (typically for local testing)")
	man.addConfigBool("s3.carves_force_s3_path_style", false, "Set this to true to force path-style addressing, i.e., `http://s3.amazonaws.com/BUCKET/KEY`")

	// S3 for software installers
	man.addConfigString("s3.software_installers_bucket", "", "Bucket where to store uploaded software installers")
	man.addConfigString("s3.software_installers_prefix", "", "Prefix under which software installers are stored")
	man.addConfigString("s3.software_installers_region", "", "AWS Region (if blank region is derived)")
	man.addConfigString("s3.software_installers_endpoint_url", "", "AWS Service Endpoint to use (leave blank for default service endpoints)")
	man.addConfigString("s3.software_installers_access_key_id", "", "Access Key ID for AWS authentication")
	man.addConfigString("s3.software_installers_secret_access_key", "", "Secret Access Key for AWS authentication")
	man.addConfigString("s3.software_installers_sts_assume_role_arn", "", "ARN of role to assume for AWS")
	man.addConfigString("s3.software_installers_sts_external_id", "", "Optional unique identifier that can be used by the principal assuming the role to assert its identity.")
	man.addConfigBool("s3.software_installers_disable_ssl", false, "Disable SSL (typically for local testing)")
	man.addConfigBool("s3.software_installers_force_s3_path_style", false, "Set this to true to force path-style addressing, i.e., `http://s3.amazonaws.com/BUCKET/KEY`")
	man.addConfigString("s3.software_installers_cloudfront_url", "", "CloudFront URL for software installers")
	man.addConfigString("s3.software_installers_cloudfront_url_signing_public_key_id", "", "CloudFront public key ID for URL signing")
	man.addConfigString("s3.software_installers_cloudfront_url_signing_private_key", "", "CloudFront private key for URL signing")

	// PubSub
	man.addConfigString("pubsub.project", "", "Google Cloud Project to use")
	man.addConfigString("pubsub.status_topic", "", "PubSub topic for status logs")
	man.addConfigString("pubsub.result_topic", "", "PubSub topic for result logs")
	man.addConfigString("pubsub.audit_topic", "", "PubSub topic for audit logs")
	man.addConfigBool("pubsub.add_attributes", false, "Add PubSub attributes in addition to the message body")

	// Filesystem
	man.addConfigString("filesystem.status_log_file", filepath.Join(os.TempDir(), "osquery_status"),
		"Log file path to use for status logs")
	man.addConfigString("filesystem.result_log_file", filepath.Join(os.TempDir(), "osquery_result"),
		"Log file path to use for result logs")
	man.addConfigString("filesystem.audit_log_file", filepath.Join(os.TempDir(), "audit"),
		"Log file path to use for audit logs")
	man.addConfigBool("filesystem.enable_log_rotation", false,
		"Enable automatic rotation for osquery log files")
	man.addConfigBool("filesystem.enable_log_compression", false,
		"Enable compression for the rotated osquery log files")
	man.addConfigInt("filesystem.max_size", 500, "Maximum size in megabytes log files will grow until rotated (only valid if enable_log_rotation is true) default is 500MB")
	man.addConfigInt("filesystem.max_age", 28, "Maximum number of days to retain old log files based on the timestamp encoded in their filename. Setting to zero wil retain old log files indefinitely (only valid if enable_log_rotation is true) default is 28 days")
	man.addConfigInt("filesystem.max_backups", 3, "Maximum number of old log files to retain. Setting to zero will retain all old log files (only valid if enable_log_rotation is true) default is 3")

	// Webhook
	man.addConfigString("webhook.status_url", "", "Webhook URL for osquery status logs")
	man.addConfigString("webhook.result_url", "", "Webhook URL for osquery result logs")

	// KafkaREST
	man.addConfigString("kafkarest.status_topic", "", "Kafka REST topic for status logs")
	man.addConfigString("kafkarest.result_topic", "", "Kafka REST topic for result logs")
	man.addConfigString("kafkarest.audit_topic", "", "Kafka REST topic for audit logs")
	man.addConfigString("kafkarest.proxyhost", "", "Kafka REST proxy host url")
	man.addConfigString("kafkarest.content_type_value", "application/vnd.kafka.json.v1+json",
		"Kafka REST proxy content type header (defaults to \"application/vnd.kafka.json.v1+json\"")
	man.addConfigInt("kafkarest.timeout", 5, "Kafka REST proxy json post timeout")

	// License
	man.addConfigString("license.key", "", "Fleet license key (to enable Fleet Premium features)")
	man.addConfigBool("license.enforce_host_limit", false, "Enforce license limit of enrolled hosts")

	// Vulnerability processing
	man.addConfigString("vulnerabilities.databases_path", "/tmp/vulndbs",
		"Path where Fleet will download the data feeds to check CVEs")
	man.addConfigDuration("vulnerabilities.periodicity", 1*time.Hour,
		"How much time to wait between processing software for vulnerabilities.")
	man.addConfigString("vulnerabilities.cpe_database_url", "",
		"URL from which to get the latest CPE database. If empty, it will be downloaded from the latest release available at https://github.com/fleetdm/nvd/releases.")
	man.addConfigString("vulnerabilities.cpe_translations_url", "",
		"URL from which to get the latest CPE translations. If empty, it will be downloaded from the latest release available at https://github.com/fleetdm/nvd/releases.")
	man.addConfigString("vulnerabilities.cve_feed_prefix_url", "",
		"Prefix URL for the CVE data feed. If empty, default to https://nvd.nist.gov/")
	man.addConfigString("vulnerabilities.current_instance_checks", "auto",
		"Allows to manually select an instance to do the vulnerability processing.")
	man.addConfigBool("vulnerabilities.disable_schedule", false,
		"Set this to true when the vulnerability processing job is scheduled by an external mechanism")
	man.addConfigBool("vulnerabilities.disable_data_sync", false,
		"Skips synchronizing data streams and expects them to be available in the databases_path.")
	man.addConfigDuration("vulnerabilities.recent_vulnerability_max_age", 30*24*time.Hour,
		"Maximum age of the published date of a vulnerability (CVE) to be considered 'recent'.")
	man.addConfigBool(
		"vulnerabilities.disable_win_os_vulnerabilities",
		false,
		"Don't sync installed Windows updates nor perform Windows OS vulnerability processing.",
	)
	man.addConfigInt(
		"vulnerabilities.max_concurrency",
		1,
		"Maximum number of concurrent database queries to use for processing vulnerabilities.",
	)

	// Upgrades
	man.addConfigBool("upgrades.allow_missing_migrations", false,
		"Allow serve to run even if migrations are missing.")

	// Sentry
	man.addConfigString("sentry.dsn", "", "DSN for Sentry")

	// GeoIP
	man.addConfigString("geoip.database_path", "", "path to mmdb file")

	// Prometheus
	man.addConfigString("prometheus.basic_auth.username", "", "Prometheus username for HTTP Basic Auth")
	man.addConfigString("prometheus.basic_auth.password", "", "Prometheus password for HTTP Basic Auth")
	man.addConfigBool("prometheus.basic_auth.disable", false, "Disable HTTP Basic Auth for Prometheus")

	// Packaging config
	man.addConfigString("packaging.global_enroll_secret", "", "Enroll secret to be used for the global domain (instead of randomly generating one)")
	man.addConfigString("packaging.s3.bucket", "", "Bucket where to retrieve installers")
	man.addConfigString("packaging.s3.prefix", "", "Prefix under which installers are stored")
	man.addConfigString("packaging.s3.region", "", "AWS Region (if blank region is derived)")
	man.addConfigString("packaging.s3.endpoint_url", "", "AWS Service Endpoint to use (leave blank for default service endpoints)")
	man.addConfigString("packaging.s3.access_key_id", "", "Access Key ID for AWS authentication")
	man.addConfigString("packaging.s3.secret_access_key", "", "Secret Access Key for AWS authentication")
	man.addConfigString("packaging.s3.sts_assume_role_arn", "", "ARN of role to assume for AWS")
	man.addConfigString("packaging.s3.sts_external_id", "", "Optional unique identifier that can be used by the principal assuming the role to assert its identity.")
	man.addConfigBool("packaging.s3.disable_ssl", false, "Disable SSL (typically for local testing)")
	man.addConfigBool("packaging.s3.force_s3_path_style", false, "Set this to true to force path-style addressing, i.e., `http://s3.amazonaws.com/BUCKET/KEY`")

	// MDM config
	man.addConfigString("mdm.apple_apns_cert", "", "Apple APNs PEM-encoded certificate path")
	man.addConfigString("mdm.apple_apns_cert_bytes", "", "Apple APNs PEM-encoded certificate bytes")
	man.addConfigString("mdm.apple_apns_key", "", "Apple APNs PEM-encoded private key path")
	man.addConfigString("mdm.apple_apns_key_bytes", "", "Apple APNs PEM-encoded private key bytes")
	man.addConfigString("mdm.apple_scep_cert", "", "Apple SCEP PEM-encoded certificate path")
	man.addConfigString("mdm.apple_scep_cert_bytes", "", "Apple SCEP PEM-encoded certificate bytes")
	man.addConfigString("mdm.apple_scep_key", "", "Apple SCEP PEM-encoded private key path")
	man.addConfigString("mdm.apple_scep_key_bytes", "", "Apple SCEP PEM-encoded private key bytes")
	man.addConfigString("mdm.apple_bm_server_token", "", "Apple Business Manager encrypted server token path (.p7m file)")
	man.addConfigString("mdm.apple_bm_server_token_bytes", "", "Apple Business Manager encrypted server token bytes")
	man.addConfigString("mdm.apple_bm_cert", "", "Apple Business Manager PEM-encoded certificate path")
	man.addConfigString("mdm.apple_bm_cert_bytes", "", "Apple Business Manager PEM-encoded certificate bytes")
	man.addConfigString("mdm.apple_bm_key", "", "Apple Business Manager PEM-encoded private key path")
	man.addConfigString("mdm.apple_bm_key_bytes", "", "Apple Business Manager PEM-encoded private key bytes")
	man.addConfigBool("mdm.apple_enable", false, "Enable MDM Apple functionality")
	man.addConfigInt("mdm.apple_scep_signer_validity_days", 365, "Days signed client certificates will be valid")
	man.addConfigInt("mdm.apple_scep_signer_allow_renewal_days", 14, "Allowable renewal days for client certificates")
	man.addConfigString("mdm.apple_scep_challenge", "", "SCEP static challenge for enrollment")
	man.addConfigDuration("mdm.apple_dep_sync_periodicity", 1*time.Minute, "How much time to wait for DEP profile assignment")
	man.addConfigString("mdm.windows_wstep_identity_cert", "", "Microsoft WSTEP PEM-encoded certificate path")
	man.addConfigString("mdm.windows_wstep_identity_key", "", "Microsoft WSTEP PEM-encoded private key path")
	man.addConfigString("mdm.windows_wstep_identity_cert_bytes", "", "Microsoft WSTEP PEM-encoded certificate bytes")
	man.addConfigString("mdm.windows_wstep_identity_key_bytes", "", "Microsoft WSTEP PEM-encoded private key bytes")

	// Calendar integration
	man.addConfigDuration(
		"calendar.periodicity", 0,
		"How much time to wait between processing calendar integration.",
	)

	// Partnerships
	man.addConfigBool("partnerships.enable_secureframe", false, "Point transparency URL at Secureframe landing page")

	// Microsoft Compliance Partner
	man.addConfigString("microsoft_compliance_partner.proxy_api_key", "", "Shared key required to use the Microsoft Compliance Partner proxy API")
	man.addConfigString("microsoft_compliance_partner.proxy_uri", "https://fleetdm.com", "URI of the Microsoft Compliance Partner proxy (for development/testing)")
}

func (man Manager) hideConfig(name string) {
	flag := man.command.PersistentFlags().Lookup(flagNameFromConfigKey(name))
	if flag != nil {
		flag.Hidden = true
	}
}

// LoadConfig will load the config variables into a fully initialized
// FleetConfig struct
func (man Manager) LoadConfig() FleetConfig {
	man.loadConfigFile()

	loadMysqlConfig := func(prefix string) MysqlConfig {
		return MysqlConfig{
			Protocol:        man.getConfigString(prefix + ".protocol"),
			Address:         man.getConfigString(prefix + ".address"),
			Username:        man.getConfigString(prefix + ".username"),
			Password:        man.getConfigString(prefix + ".password"),
			PasswordPath:    man.getConfigString(prefix + ".password_path"),
			Database:        man.getConfigString(prefix + ".database"),
			TLSCert:         man.getConfigString(prefix + ".tls_cert"),
			TLSKey:          man.getConfigString(prefix + ".tls_key"),
			TLSCA:           man.getConfigString(prefix + ".tls_ca"),
			TLSServerName:   man.getConfigString(prefix + ".tls_server_name"),
			TLSConfig:       man.getConfigString(prefix + ".tls_config"),
			MaxOpenConns:    man.getConfigInt(prefix + ".max_open_conns"),
			MaxIdleConns:    man.getConfigInt(prefix + ".max_idle_conns"),
			ConnMaxLifetime: man.getConfigInt(prefix + ".conn_max_lifetime"),
			SQLMode:         man.getConfigString(prefix + ".sql_mode"),
		}
	}

	cfg := FleetConfig{
		Mysql:            loadMysqlConfig("mysql"),
		MysqlReadReplica: loadMysqlConfig("mysql_read_replica"),
		Redis: RedisConfig{
			Address:                   man.getConfigString("redis.address"),
			Username:                  man.getConfigString("redis.username"),
			Password:                  man.getConfigString("redis.password"),
			Database:                  man.getConfigInt("redis.database"),
			UseTLS:                    man.getConfigBool("redis.use_tls"),
			DuplicateResults:          man.getConfigBool("redis.duplicate_results"),
			ConnectTimeout:            man.getConfigDuration("redis.connect_timeout"),
			KeepAlive:                 man.getConfigDuration("redis.keep_alive"),
			ConnectRetryAttempts:      man.getConfigInt("redis.connect_retry_attempts"),
			ClusterFollowRedirections: man.getConfigBool("redis.cluster_follow_redirections"),
			ClusterReadFromReplica:    man.getConfigBool("redis.cluster_read_from_replica"),
			TLSCert:                   man.getConfigString("redis.tls_cert"),
			TLSKey:                    man.getConfigString("redis.tls_key"),
			TLSCA:                     man.getConfigString("redis.tls_ca"),
			TLSServerName:             man.getConfigString("redis.tls_server_name"),
			TLSHandshakeTimeout:       man.getConfigDuration("redis.tls_handshake_timeout"),
			MaxIdleConns:              man.getConfigInt("redis.max_idle_conns"),
			MaxOpenConns:              man.getConfigInt("redis.max_open_conns"),
			ConnMaxLifetime:           man.getConfigDuration("redis.conn_max_lifetime"),
			IdleTimeout:               man.getConfigDuration("redis.idle_timeout"),
			ConnWaitTimeout:           man.getConfigDuration("redis.conn_wait_timeout"),
			WriteTimeout:              man.getConfigDuration("redis.write_timeout"),
			ReadTimeout:               man.getConfigDuration("redis.read_timeout"),
		},
		Server: ServerConfig{
			Address:                     man.getConfigString("server.address"),
			Cert:                        man.getConfigString("server.cert"),
			Key:                         man.getConfigString("server.key"),
			TLS:                         man.getConfigBool("server.tls"),
			TLSProfile:                  man.getConfigTLSProfile(),
			URLPrefix:                   man.getConfigString("server.url_prefix"),
			Keepalive:                   man.getConfigBool("server.keepalive"),
			SandboxEnabled:              man.getConfigBool("server.sandbox_enabled"),
			WebsocketsAllowUnsafeOrigin: man.getConfigBool("server.websockets_allow_unsafe_origin"),
			FrequentCleanupsEnabled:     man.getConfigBool("server.frequent_cleanups_enabled"),
			ForceH2C:                    man.getConfigBool("server.force_h2c"),
			PrivateKey:                  man.getConfigString("server.private_key"),
		},
		Auth: AuthConfig{
			BcryptCost:  man.getConfigInt("auth.bcrypt_cost"),
			SaltKeySize: man.getConfigInt("auth.salt_key_size"),
		},
		App: AppConfig{
			TokenKeySize:              man.getConfigInt("app.token_key_size"),
			InviteTokenValidityPeriod: man.getConfigDuration("app.invite_token_validity_period"),
			EnableScheduledQueryStats: man.getConfigBool("app.enable_scheduled_query_stats"),
		},
		Session: SessionConfig{
			KeySize:  man.getConfigInt("session.key_size"),
			Duration: man.getConfigDuration("session.duration"),
		},
		Osquery: OsqueryConfig{
			NodeKeySize:     man.getConfigInt("osquery.node_key_size"),
			HostIdentifier:  man.getConfigString("osquery.host_identifier"),
			EnrollCooldown:  man.getConfigDuration("osquery.enroll_cooldown"),
			StatusLogPlugin: man.getConfigString("osquery.status_log_plugin"),
			ResultLogPlugin: man.getConfigString("osquery.result_log_plugin"),
			// StatusLogFile is deprecated. FilesystemConfig.StatusLogFile is used instead.
			StatusLogFile: man.getConfigString("osquery.status_log_file"),
			// ResultLogFile is deprecated. FilesystemConfig.ResultLogFile is used instead.
			ResultLogFile:                    man.getConfigString("osquery.result_log_file"),
			LabelUpdateInterval:              man.getConfigDuration("osquery.label_update_interval"),
			PolicyUpdateInterval:             man.getConfigDuration("osquery.policy_update_interval"),
			DetailUpdateInterval:             man.getConfigDuration("osquery.detail_update_interval"),
			EnableLogRotation:                man.getConfigBool("osquery.enable_log_rotation"),
			MaxJitterPercent:                 man.getConfigInt("osquery.max_jitter_percent"),
			EnableAsyncHostProcessing:        man.getConfigString("osquery.enable_async_host_processing"),
			AsyncHostCollectInterval:         man.getConfigString("osquery.async_host_collect_interval"),
			AsyncHostCollectMaxJitterPercent: man.getConfigInt("osquery.async_host_collect_max_jitter_percent"),
			AsyncHostCollectLockTimeout:      man.getConfigString("osquery.async_host_collect_lock_timeout"),
			AsyncHostCollectLogStatsInterval: man.getConfigDuration("osquery.async_host_collect_log_stats_interval"),
			AsyncHostInsertBatch:             man.getConfigInt("osquery.async_host_insert_batch"),
			AsyncHostDeleteBatch:             man.getConfigInt("osquery.async_host_delete_batch"),
			AsyncHostUpdateBatch:             man.getConfigInt("osquery.async_host_update_batch"),
			AsyncHostRedisPopCount:           man.getConfigInt("osquery.async_host_redis_pop_count"),
			AsyncHostRedisScanKeysCount:      man.getConfigInt("osquery.async_host_redis_scan_keys_count"),
			MinSoftwareLastOpenedAtDiff:      man.getConfigDuration("osquery.min_software_last_opened_at_diff"),
		},
		Activity: ActivityConfig{
			EnableAuditLog: man.getConfigBool("activity.enable_audit_log"),
			AuditLogPlugin: man.getConfigString("activity.audit_log_plugin"),
		},
		Logging: LoggingConfig{
			Debug:                man.getConfigBool("logging.debug"),
			JSON:                 man.getConfigBool("logging.json"),
			DisableBanner:        man.getConfigBool("logging.disable_banner"),
			ErrorRetentionPeriod: man.getConfigDuration("logging.error_retention_period"),
			TracingEnabled:       man.getConfigBool("logging.tracing_enabled"),
			TracingType:          man.getConfigString("logging.tracing_type"),
		},
		Firehose: FirehoseConfig{
			Region:           man.getConfigString("firehose.region"),
			EndpointURL:      man.getConfigString("firehose.endpoint_url"),
			AccessKeyID:      man.getConfigString("firehose.access_key_id"),
			SecretAccessKey:  man.getConfigString("firehose.secret_access_key"),
			StsAssumeRoleArn: man.getConfigString("firehose.sts_assume_role_arn"),
			StsExternalID:    man.getConfigString("firehose.sts_external_id"),
			StatusStream:     man.getConfigString("firehose.status_stream"),
			ResultStream:     man.getConfigString("firehose.result_stream"),
			AuditStream:      man.getConfigString("firehose.audit_stream"),
		},
		Kinesis: KinesisConfig{
			Region:           man.getConfigString("kinesis.region"),
			EndpointURL:      man.getConfigString("kinesis.endpoint_url"),
			AccessKeyID:      man.getConfigString("kinesis.access_key_id"),
			SecretAccessKey:  man.getConfigString("kinesis.secret_access_key"),
			StatusStream:     man.getConfigString("kinesis.status_stream"),
			ResultStream:     man.getConfigString("kinesis.result_stream"),
			AuditStream:      man.getConfigString("kinesis.audit_stream"),
			StsAssumeRoleArn: man.getConfigString("kinesis.sts_assume_role_arn"),
			StsExternalID:    man.getConfigString("kinesis.sts_external_id"),
		},
		Lambda: LambdaConfig{
			Region:           man.getConfigString("lambda.region"),
			AccessKeyID:      man.getConfigString("lambda.access_key_id"),
			SecretAccessKey:  man.getConfigString("lambda.secret_access_key"),
			StatusFunction:   man.getConfigString("lambda.status_function"),
			ResultFunction:   man.getConfigString("lambda.result_function"),
			AuditFunction:    man.getConfigString("lambda.audit_function"),
			StsAssumeRoleArn: man.getConfigString("lambda.sts_assume_role_arn"),
			StsExternalID:    man.getConfigString("lambda.sts_external_id"),
		},
		S3: man.loadS3Config(),
		Email: EmailConfig{
			EmailBackend: man.getConfigString("email.backend"),
		},
		SES: SESConfig{
			Region:           man.getConfigString("ses.region"),
			EndpointURL:      man.getConfigString("ses.endpoint_url"),
			AccessKeyID:      man.getConfigString("ses.access_key_id"),
			SecretAccessKey:  man.getConfigString("ses.secret_access_key"),
			StsAssumeRoleArn: man.getConfigString("ses.sts_assume_role_arn"),
			StsExternalID:    man.getConfigString("ses.sts_external_id"),
			SourceArn:        man.getConfigString("ses.source_arn"),
		},
		PubSub: PubSubConfig{
			Project:       man.getConfigString("pubsub.project"),
			StatusTopic:   man.getConfigString("pubsub.status_topic"),
			ResultTopic:   man.getConfigString("pubsub.result_topic"),
			AuditTopic:    man.getConfigString("pubsub.audit_topic"),
			AddAttributes: man.getConfigBool("pubsub.add_attributes"),
		},
		Filesystem: FilesystemConfig{
			StatusLogFile:        man.getConfigString("filesystem.status_log_file"),
			ResultLogFile:        man.getConfigString("filesystem.result_log_file"),
			AuditLogFile:         man.getConfigString("filesystem.audit_log_file"),
			EnableLogRotation:    man.getConfigBool("filesystem.enable_log_rotation"),
			EnableLogCompression: man.getConfigBool("filesystem.enable_log_compression"),
			MaxSize:              man.getConfigInt("filesystem.max_size"),
			MaxAge:               man.getConfigInt("filesystem.max_age"),
			MaxBackups:           man.getConfigInt("filesystem.max_backups"),
		},
		Webhook: WebhookConfig{
			StatusURL: man.getConfigString("webhook.status_url"),
			ResultURL: man.getConfigString("webhook.result_url"),
		},
		KafkaREST: KafkaRESTConfig{
			StatusTopic:      man.getConfigString("kafkarest.status_topic"),
			ResultTopic:      man.getConfigString("kafkarest.result_topic"),
			AuditTopic:       man.getConfigString("kafkarest.audit_topic"),
			ProxyHost:        man.getConfigString("kafkarest.proxyhost"),
			ContentTypeValue: man.getConfigString("kafkarest.content_type_value"),
			Timeout:          man.getConfigInt("kafkarest.timeout"),
		},
		License: LicenseConfig{
			Key:              man.getConfigString("license.key"),
			EnforceHostLimit: man.getConfigBool("license.enforce_host_limit"),
		},
		Vulnerabilities: VulnerabilitiesConfig{
			DatabasesPath:               man.getConfigString("vulnerabilities.databases_path"),
			Periodicity:                 man.getConfigDuration("vulnerabilities.periodicity"),
			CPEDatabaseURL:              man.getConfigString("vulnerabilities.cpe_database_url"),
			CPETranslationsURL:          man.getConfigString("vulnerabilities.cpe_translations_url"),
			CVEFeedPrefixURL:            man.getConfigString("vulnerabilities.cve_feed_prefix_url"),
			CurrentInstanceChecks:       man.getConfigString("vulnerabilities.current_instance_checks"),
			DisableSchedule:             man.getConfigBool("vulnerabilities.disable_schedule"),
			DisableDataSync:             man.getConfigBool("vulnerabilities.disable_data_sync"),
			RecentVulnerabilityMaxAge:   man.getConfigDuration("vulnerabilities.recent_vulnerability_max_age"),
			DisableWinOSVulnerabilities: man.getConfigBool("vulnerabilities.disable_win_os_vulnerabilities"),
			MaxConcurrency:              man.getConfigInt("vulnerabilities.max_concurrency"),
		},
		Upgrades: UpgradesConfig{
			AllowMissingMigrations: man.getConfigBool("upgrades.allow_missing_migrations"),
		},
		Sentry: SentryConfig{
			Dsn: man.getConfigString("sentry.dsn"),
		},
		GeoIP: GeoIPConfig{
			DatabasePath: man.getConfigString("geoip.database_path"),
		},
		Prometheus: PrometheusConfig{
			BasicAuth: HTTPBasicAuthConfig{
				Username: man.getConfigString("prometheus.basic_auth.username"),
				Password: man.getConfigString("prometheus.basic_auth.password"),
				Disable:  man.getConfigBool("prometheus.basic_auth.disable"),
			},
		},
		Packaging: PackagingConfig{
			GlobalEnrollSecret: man.getConfigString("packaging.global_enroll_secret"),
			S3: S3Config{
				Bucket:           man.getConfigString("packaging.s3.bucket"),
				Prefix:           man.getConfigString("packaging.s3.prefix"),
				Region:           man.getConfigString("packaging.s3.region"),
				EndpointURL:      man.getConfigString("packaging.s3.endpoint_url"),
				AccessKeyID:      man.getConfigString("packaging.s3.access_key_id"),
				SecretAccessKey:  man.getConfigString("packaging.s3.secret_access_key"),
				StsAssumeRoleArn: man.getConfigString("packaging.s3.sts_assume_role_arn"),
				StsExternalID:    man.getConfigString("packaging.s3.sts_external_id"),
				DisableSSL:       man.getConfigBool("packaging.s3.disable_ssl"),
				ForceS3PathStyle: man.getConfigBool("packaging.s3.force_s3_path_style"),
			},
		},
		MDM: MDMConfig{
			AppleAPNsCert:                   man.getConfigString("mdm.apple_apns_cert"),
			AppleAPNsCertBytes:              man.getConfigString("mdm.apple_apns_cert_bytes"),
			AppleAPNsKey:                    man.getConfigString("mdm.apple_apns_key"),
			AppleAPNsKeyBytes:               man.getConfigString("mdm.apple_apns_key_bytes"),
			AppleSCEPCert:                   man.getConfigString("mdm.apple_scep_cert"),
			AppleSCEPCertBytes:              man.getConfigString("mdm.apple_scep_cert_bytes"),
			AppleSCEPKey:                    man.getConfigString("mdm.apple_scep_key"),
			AppleSCEPKeyBytes:               man.getConfigString("mdm.apple_scep_key_bytes"),
			AppleBMServerToken:              man.getConfigString("mdm.apple_bm_server_token"),
			AppleBMServerTokenBytes:         man.getConfigString("mdm.apple_bm_server_token_bytes"),
			AppleBMCert:                     man.getConfigString("mdm.apple_bm_cert"),
			AppleBMCertBytes:                man.getConfigString("mdm.apple_bm_cert_bytes"),
			AppleBMKey:                      man.getConfigString("mdm.apple_bm_key"),
			AppleBMKeyBytes:                 man.getConfigString("mdm.apple_bm_key_bytes"),
			AppleEnable:                     man.getConfigBool("mdm.apple_enable"),
			AppleSCEPSignerValidityDays:     man.getConfigInt("mdm.apple_scep_signer_validity_days"),
			AppleSCEPSignerAllowRenewalDays: man.getConfigInt("mdm.apple_scep_signer_allow_renewal_days"),
			AppleSCEPChallenge:              man.getConfigString("mdm.apple_scep_challenge"),
			AppleDEPSyncPeriodicity:         man.getConfigDuration("mdm.apple_dep_sync_periodicity"),
			WindowsWSTEPIdentityCert:        man.getConfigString("mdm.windows_wstep_identity_cert"),
			WindowsWSTEPIdentityKey:         man.getConfigString("mdm.windows_wstep_identity_key"),
			WindowsWSTEPIdentityCertBytes:   man.getConfigString("mdm.windows_wstep_identity_cert_bytes"),
			WindowsWSTEPIdentityKeyBytes:    man.getConfigString("mdm.windows_wstep_identity_key_bytes"),
		},
		Calendar: CalendarConfig{
			Periodicity: man.getConfigDuration("calendar.periodicity"),
		},
		Partnerships: PartnershipsConfig{
			EnableSecureframe: man.getConfigBool("partnerships.enable_secureframe"),
		},
		MicrosoftCompliancePartner: MicrosoftCompliancePartnerConfig{
			ProxyAPIKey: man.getConfigString("microsoft_compliance_partner.proxy_api_key"),
			ProxyURI:    man.getConfigString("microsoft_compliance_partner.proxy_uri"),
		},
	}

	// ensure immediately that the async config is valid for all known tasks
	for task := range knownAsyncTasks {
		cfg.Osquery.AsyncConfigForTask(task)
	}

	return cfg
}

func (man Manager) loadS3Config() S3Config {
	return S3Config{
		CarvesBucket:           man.getConfigString("s3.carves_bucket"),
		CarvesPrefix:           man.getConfigString("s3.carves_prefix"),
		CarvesRegion:           man.getConfigString("s3.carves_region"),
		CarvesEndpointURL:      man.getConfigString("s3.carves_endpoint_url"),
		CarvesAccessKeyID:      man.getConfigString("s3.carves_access_key_id"),
		CarvesSecretAccessKey:  man.getConfigString("s3.carves_secret_access_key"),
		CarvesStsAssumeRoleArn: man.getConfigString("s3.carves_sts_assume_role_arn"),
		CarvesStsExternalID:    man.getConfigString("s3.carves_sts_external_id"),
		CarvesDisableSSL:       man.getConfigBool("s3.carves_disable_ssl"),
		CarvesForceS3PathStyle: man.getConfigBool("s3.carves_force_s3_path_style"),

		Bucket:           man.getConfigString("s3.bucket"),
		Prefix:           man.getConfigString("s3.prefix"),
		Region:           man.getConfigString("s3.region"),
		EndpointURL:      man.getConfigString("s3.endpoint_url"),
		AccessKeyID:      man.getConfigString("s3.access_key_id"),
		SecretAccessKey:  man.getConfigString("s3.secret_access_key"),
		StsAssumeRoleArn: man.getConfigString("s3.sts_assume_role_arn"),
		StsExternalID:    man.getConfigString("s3.sts_external_id"),
		DisableSSL:       man.getConfigBool("s3.disable_ssl"),
		ForceS3PathStyle: man.getConfigBool("s3.force_s3_path_style"),

		SoftwareInstallersBucket:                          man.getConfigString("s3.software_installers_bucket"),
		SoftwareInstallersPrefix:                          man.getConfigString("s3.software_installers_prefix"),
		SoftwareInstallersRegion:                          man.getConfigString("s3.software_installers_region"),
		SoftwareInstallersEndpointURL:                     man.getConfigString("s3.software_installers_endpoint_url"),
		SoftwareInstallersAccessKeyID:                     man.getConfigString("s3.software_installers_access_key_id"),
		SoftwareInstallersSecretAccessKey:                 man.getConfigString("s3.software_installers_secret_access_key"),
		SoftwareInstallersStsAssumeRoleArn:                man.getConfigString("s3.software_installers_sts_assume_role_arn"),
		SoftwareInstallersStsExternalID:                   man.getConfigString("s3.software_installers_sts_external_id"),
		SoftwareInstallersDisableSSL:                      man.getConfigBool("s3.software_installers_disable_ssl"),
		SoftwareInstallersForceS3PathStyle:                man.getConfigBool("s3.software_installers_force_s3_path_style"),
		SoftwareInstallersCloudFrontURL:                   man.getConfigString("s3.software_installers_cloudfront_url"),
		SoftwareInstallersCloudFrontURLSigningPublicKeyID: man.getConfigString("s3.software_installers_cloudfront_url_signing_public_key_id"),
		SoftwareInstallersCloudFrontURLSigningPrivateKey:  man.getConfigString("s3.software_installers_cloudfront_url_signing_private_key"),
	}
}

// IsSet determines whether a given config key has been explicitly set by any
// of the configuration sources. If false, the default value is being used.
func (man Manager) IsSet(key string) bool {
	return man.viper.IsSet(key)
}

// envNameFromConfigKey converts a config key into the corresponding
// environment variable name
func envNameFromConfigKey(key string) string {
	return envPrefix + "_" + strings.ToUpper(strings.ReplaceAll(key, ".", "_"))
}

// flagNameFromConfigKey converts a config key into the corresponding flag name
func flagNameFromConfigKey(key string) string {
	return strings.ReplaceAll(key, ".", "_")
}

// Manager manages the addition and retrieval of config values for Fleet
// configs. It's only public API method is LoadConfig, which will return the
// populated FleetConfig struct.
type Manager struct {
	viper    *viper.Viper
	command  *cobra.Command
	defaults map[string]interface{}
}

// NewManager initializes a Manager wrapping the provided cobra
// command. All config flags will be attached to that command (and inherited by
// the subcommands). Typically this should be called just once, with the root
// command.
func NewManager(command *cobra.Command) Manager {
	man := Manager{
		viper:    viper.New(),
		command:  command,
		defaults: map[string]interface{}{},
	}
	man.addConfigs()
	return man
}

// addDefault will check for duplication, then add a default value to the
// defaults map
func (man Manager) addDefault(key string, defVal interface{}) {
	if _, exists := man.defaults[key]; exists {
		panic("Trying to add duplicate config for key " + key)
	}

	man.defaults[key] = defVal
}

func getFlagUsage(key string, usage string) string {
	return fmt.Sprintf("Env: %s\n\t\t%s", envNameFromConfigKey(key), usage)
}

// getInterfaceVal is a helper function used by the getConfig* functions to
// retrieve the config value as interface{}, which will then be cast to the
// appropriate type by the getConfig* function.
func (man Manager) getInterfaceVal(key string) interface{} {
	interfaceVal := man.viper.Get(key)
	if interfaceVal == nil {
		var ok bool
		interfaceVal, ok = man.defaults[key]
		if !ok {
			panic("Tried to look up default value for nonexistent config option: " + key)
		}
	}
	return interfaceVal
}

// addConfigString adds a string config to the config options
func (man Manager) addConfigString(key, defVal, usage string) {
	man.command.PersistentFlags().String(flagNameFromConfigKey(key), defVal, getFlagUsage(key, usage))
	man.viper.BindPFlag(key, man.command.PersistentFlags().Lookup(flagNameFromConfigKey(key))) //nolint:errcheck
	man.viper.BindEnv(key, envNameFromConfigKey(key))                                          //nolint:errcheck

	// Add default
	man.addDefault(key, defVal)
}

// getConfigString retrieves a string from the loaded config
func (man Manager) getConfigString(key string) string {
	interfaceVal := man.getInterfaceVal(key)
	stringVal, err := cast.ToStringE(interfaceVal)
	if err != nil {
		panic("Unable to cast to string for key " + key + ": " + err.Error())
	}

	return stringVal
}

// Custom handling for TLSProfile which can only accept specific values
// for the argument
func (man Manager) getConfigTLSProfile() string {
	ival := man.getInterfaceVal(TLSProfileKey)
	sval, err := cast.ToStringE(ival)
	if err != nil {
		panic(fmt.Sprintf("%s requires a string value: %s", TLSProfileKey, err.Error()))
	}
	switch sval {
	case TLSProfileModern, TLSProfileIntermediate:
	default:
		panic(fmt.Sprintf("%s must be one of %s or %s", TLSProfileKey,
			TLSProfileModern, TLSProfileIntermediate))
	}
	return sval
}

// addConfigInt adds a int config to the config options
func (man Manager) addConfigInt(key string, defVal int, usage string) {
	man.command.PersistentFlags().Int(flagNameFromConfigKey(key), defVal, getFlagUsage(key, usage))
	man.viper.BindPFlag(key, man.command.PersistentFlags().Lookup(flagNameFromConfigKey(key))) //nolint:errcheck
	man.viper.BindEnv(key, envNameFromConfigKey(key))                                          //nolint:errcheck

	// Add default
	man.addDefault(key, defVal)
}

// getConfigInt retrieves a int from the loaded config
func (man Manager) getConfigInt(key string) int {
	interfaceVal := man.getInterfaceVal(key)
	intVal, err := cast.ToIntE(interfaceVal)
	if err != nil {
		panic("Unable to cast to int for key " + key + ": " + err.Error())
	}

	return intVal
}

// addConfigBool adds a bool config to the config options
func (man Manager) addConfigBool(key string, defVal bool, usage string) {
	man.command.PersistentFlags().Bool(flagNameFromConfigKey(key), defVal, getFlagUsage(key, usage))
	man.viper.BindPFlag(key, man.command.PersistentFlags().Lookup(flagNameFromConfigKey(key))) //nolint:errcheck
	man.viper.BindEnv(key, envNameFromConfigKey(key))                                          //nolint:errcheck

	// Add default
	man.addDefault(key, defVal)
}

// getConfigBool retrieves a bool from the loaded config
func (man Manager) getConfigBool(key string) bool {
	interfaceVal := man.getInterfaceVal(key)
	boolVal, err := cast.ToBoolE(interfaceVal)
	if err != nil {
		panic("Unable to cast to bool for key " + key + ": " + err.Error())
	}

	return boolVal
}

// addConfigDuration adds a duration config to the config options
func (man Manager) addConfigDuration(key string, defVal time.Duration, usage string) {
	man.command.PersistentFlags().Duration(flagNameFromConfigKey(key), defVal, getFlagUsage(key, usage))
	man.viper.BindPFlag(key, man.command.PersistentFlags().Lookup(flagNameFromConfigKey(key))) //nolint:errcheck
	man.viper.BindEnv(key, envNameFromConfigKey(key))                                          //nolint:errcheck

	// Add default
	man.addDefault(key, defVal)
}

// getConfigDuration retrieves a duration from the loaded config
func (man Manager) getConfigDuration(key string) time.Duration {
	interfaceVal := man.getInterfaceVal(key)
	durationVal, err := cast.ToDurationE(interfaceVal)
	if err != nil {
		panic("Unable to cast to duration for key " + key + ": " + err.Error())
	}

	return durationVal
}

// panics if the config is invalid, this is handled by Viper (this is how all
// getConfigT helpers indicate errors). The default value is only applied if
// there is no task-specific config (i.e., no "task=true" config format for that
// task). If the configuration key was not set at all, it automatically
// inherited the general default configured for that key (via
// man.addConfigBool).
func configForKeyOrBool(key, task, val string, def bool) bool {
	parseVal := func(v string) bool {
		if v == "" {
			return false
		}

		b, err := strconv.ParseBool(v)
		if err != nil {
			panic("Unable to cast to bool for key " + key + ": " + err.Error())
		}
		return b
	}

	if !strings.Contains(val, "=") {
		// simple case, val is a bool
		return parseVal(val)
	}

	q, err := url.ParseQuery(val)
	if err != nil {
		panic("Invalid query format for key " + key + ": " + err.Error())
	}
	if v := q.Get(task); v != "" {
		return parseVal(v)
	}
	return def
}

// panics if the config is invalid, this is handled by Viper (this is how all
// getConfigT helpers indicate errors). The default value is only applied if
// there is no task-specific config (i.e. no "task=10s" config format for that
// task). If the configuration key was not set at all, it automatically
// inherited the general default configured for that key (via
// man.addConfigDuration).
func configForKeyOrDuration(key, task, val string, def time.Duration) time.Duration {
	parseVal := func(v string) time.Duration {
		if v == "" {
			return 0
		}

		d, err := time.ParseDuration(v)
		if err != nil {
			panic("Unable to cast to time.Duration for key " + key + ": " + err.Error())
		}
		return d
	}

	if !strings.Contains(val, "=") {
		// simple case, val is a duration
		return parseVal(val)
	}

	q, err := url.ParseQuery(val)
	if err != nil {
		panic("Invalid query format for key " + key + ": " + err.Error())
	}
	if v := q.Get(task); v != "" {
		return parseVal(v)
	}
	return def
}

// loadConfigFile handles the loading of the config file.
func (man Manager) loadConfigFile() {
	man.viper.SetConfigType("yaml")

	configFile := man.command.PersistentFlags().Lookup("config").Value.String()

	if configFile == "" {
		// No config file set, only use configs from env
		// vars/flags/defaults
		return
	}

	man.viper.SetConfigFile(configFile)
	err := man.viper.ReadInConfig()
	if err != nil {
		fmt.Println("Error loading config file:", err)
		os.Exit(1)
	}

	fmt.Println("Using config file:", man.viper.ConfigFileUsed())
}

// TestConfig returns a barebones configuration suitable for use in tests.
// Individual tests may want to override some of the values provided.
func TestConfig() FleetConfig {
	testLogFile := "/dev/null"
	if runtime.GOOS == "windows" {
		testLogFile = "NUL"
	}
	return FleetConfig{
		App: AppConfig{
			TokenKeySize:              24,
			InviteTokenValidityPeriod: 5 * 24 * time.Hour,
		},
		Auth: AuthConfig{
			BcryptCost:  6, // Low cost keeps tests fast
			SaltKeySize: 24,
		},
		Session: SessionConfig{
			KeySize:  64,
			Duration: 24 * 5 * time.Hour,
		},
		Osquery: OsqueryConfig{
			NodeKeySize:          24,
			HostIdentifier:       "instance",
			EnrollCooldown:       42 * time.Minute,
			StatusLogPlugin:      "filesystem",
			ResultLogPlugin:      "filesystem",
			LabelUpdateInterval:  1 * time.Hour,
			PolicyUpdateInterval: 1 * time.Hour,
			DetailUpdateInterval: 1 * time.Hour,
			MaxJitterPercent:     0,
		},
		Activity: ActivityConfig{
			EnableAuditLog: true,
			AuditLogPlugin: "filesystem",
		},
		Logging: LoggingConfig{
			Debug:         true,
			DisableBanner: true,
		},
		Filesystem: FilesystemConfig{
			StatusLogFile: testLogFile,
			ResultLogFile: testLogFile,
			AuditLogFile:  testLogFile,
			MaxSize:       500,
		},
		Server: ServerConfig{PrivateKey: "72414F4A688151F75D032F5CDA095FC4"},
	}
}

// SetTestMDMConfig modifies the provided cfg so that MDM is enabled and
// configured properly. The provided certificate and private key are used for
// all required pairs and the Apple BM token is used as-is, instead of
// decrypting the encrypted value that is usually provided via the fleet
// server's flags.
func SetTestMDMConfig(t testing.TB, cfg *FleetConfig, cert, key []byte, wstepCertAndKeyDir string) {
	cfg.MDM.AppleSCEPSignerValidityDays = 365

	if wstepCertAndKeyDir == "" {
		wstepCertAndKeyDir = "testdata"
	}
	certPath := filepath.Join(wstepCertAndKeyDir, "server.pem")
	keyPath := filepath.Join(wstepCertAndKeyDir, "server.key")

	cfg.MDM.WindowsWSTEPIdentityCert = certPath
	cfg.MDM.WindowsWSTEPIdentityKey = keyPath
	if _, _, _, err := cfg.MDM.MicrosoftWSTEP(); err != nil {
		t.Fatal(err)
	}
}<|MERGE_RESOLUTION|>--- conflicted
+++ resolved
@@ -588,7 +588,6 @@
 // structs, Manager.addConfigs and Manager.LoadConfig should be
 // updated to set and retrieve the configurations as appropriate.
 type FleetConfig struct {
-<<<<<<< HEAD
 	Mysql                      MysqlConfig
 	MysqlReadReplica           MysqlConfig `yaml:"mysql_read_replica"`
 	Redis                      RedisConfig
@@ -607,6 +606,7 @@
 	SES                        SESConfig
 	PubSub                     PubSubConfig
 	Filesystem                 FilesystemConfig
+	Webhook                    WebhookConfig
 	KafkaREST                  KafkaRESTConfig
 	License                    LicenseConfig
 	Vulnerabilities            VulnerabilitiesConfig
@@ -619,38 +619,6 @@
 	Calendar                   CalendarConfig
 	Partnerships               PartnershipsConfig
 	MicrosoftCompliancePartner MicrosoftCompliancePartnerConfig `yaml:"microsoft_compliance_partner"`
-=======
-	Mysql            MysqlConfig
-	MysqlReadReplica MysqlConfig `yaml:"mysql_read_replica"`
-	Redis            RedisConfig
-	Server           ServerConfig
-	Auth             AuthConfig
-	App              AppConfig
-	Session          SessionConfig
-	Osquery          OsqueryConfig
-	Activity         ActivityConfig
-	Logging          LoggingConfig
-	Firehose         FirehoseConfig
-	Kinesis          KinesisConfig
-	Lambda           LambdaConfig
-	S3               S3Config
-	Email            EmailConfig
-	SES              SESConfig
-	PubSub           PubSubConfig
-	Filesystem       FilesystemConfig
-	Webhook          WebhookConfig
-	KafkaREST        KafkaRESTConfig
-	License          LicenseConfig
-	Vulnerabilities  VulnerabilitiesConfig
-	Upgrades         UpgradesConfig
-	Sentry           SentryConfig
-	GeoIP            GeoIPConfig
-	Prometheus       PrometheusConfig
-	Packaging        PackagingConfig
-	MDM              MDMConfig
-	Calendar         CalendarConfig
-	Partnerships     PartnershipsConfig
->>>>>>> 722f4a03
 }
 
 type PartnershipsConfig struct {
