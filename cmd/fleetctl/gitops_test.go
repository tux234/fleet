package main

import (
	"context"
	"fmt"
	"net/http"
	"net/http/httptest"
	"os"
	"path/filepath"
	"slices"
	"strings"
	"testing"
	"time"

	"github.com/fleetdm/fleet/v4/server/config"
	"github.com/fleetdm/fleet/v4/server/datastore/mysql"
	"github.com/fleetdm/fleet/v4/server/fleet"
	apple_mdm "github.com/fleetdm/fleet/v4/server/mdm/apple"
	"github.com/fleetdm/fleet/v4/server/mdm/nanodep/tokenpki"
	"github.com/fleetdm/fleet/v4/server/mock"
	mdmmock "github.com/fleetdm/fleet/v4/server/mock/mdm"
	"github.com/fleetdm/fleet/v4/server/ptr"
	"github.com/fleetdm/fleet/v4/server/service"
	"github.com/google/uuid"
	"github.com/stretchr/testify/assert"
	"github.com/stretchr/testify/require"
)

const (
	teamName       = "Team Test"
	fleetServerURL = "https://fleet.example.com"
	orgName        = "GitOps Test"
)

func TestFilenameValidation(t *testing.T) {
	filename := strings.Repeat("a", filenameMaxLength+1)
	_, err := runAppNoChecks([]string{"gitops", "-f", filename})
	assert.ErrorContains(t, err, "file name must be less than")
}

func TestBasicGlobalGitOps(t *testing.T) {
	// Cannot run t.Parallel() because it sets environment variables

	_, ds := runServerWithMockedDS(t)

	ds.BatchSetMDMProfilesFunc = func(
		ctx context.Context, tmID *uint, macProfiles []*fleet.MDMAppleConfigProfile, winProfiles []*fleet.MDMWindowsConfigProfile,
		macDecls []*fleet.MDMAppleDeclaration,
	) error {
		return nil
	}
	ds.BulkSetPendingMDMHostProfilesFunc = func(
		ctx context.Context, hostIDs []uint, teamIDs []uint, profileUUIDs []string, hostUUIDs []string,
	) error {
		return nil
	}
	ds.BatchSetScriptsFunc = func(ctx context.Context, tmID *uint, scripts []*fleet.Script) error { return nil }
	ds.NewActivityFunc = func(
		ctx context.Context, user *fleet.User, activity fleet.ActivityDetails, details []byte, createdAt time.Time,
	) error {
		return nil
	}
	ds.ListGlobalPoliciesFunc = func(ctx context.Context, opts fleet.ListOptions) ([]*fleet.Policy, error) { return nil, nil }
	ds.ListQueriesFunc = func(ctx context.Context, opts fleet.ListQueryOptions) ([]*fleet.Query, error) { return nil, nil }

	// Mock appConfig
	savedAppConfig := &fleet.AppConfig{}
	ds.AppConfigFunc = func(ctx context.Context) (*fleet.AppConfig, error) {
		return &fleet.AppConfig{}, nil
	}
	ds.SaveAppConfigFunc = func(ctx context.Context, config *fleet.AppConfig) error {
		savedAppConfig = config
		return nil
	}
	var enrolledSecrets []*fleet.EnrollSecret
	ds.ApplyEnrollSecretsFunc = func(ctx context.Context, teamID *uint, secrets []*fleet.EnrollSecret) error {
		enrolledSecrets = secrets
		return nil
	}

	tmpFile, err := os.CreateTemp(t.TempDir(), "*.yml")
	require.NoError(t, err)

	const (
		fleetServerURL = "https://fleet.example.com"
		orgName        = "GitOps Test"
	)
	t.Setenv("FLEET_SERVER_URL", fleetServerURL)

	_, err = tmpFile.WriteString(
		`
controls:
queries:
policies:
agent_options:
org_settings:
  server_settings:
    server_url: $FLEET_SERVER_URL
  org_info:
    contact_url: https://example.com/contact
    org_logo_url: ""
    org_logo_url_light_background: ""
    org_name: ${ORG_NAME}
  secrets:
`,
	)
	require.NoError(t, err)

	// No file
	var errWriter strings.Builder
	_, err = runAppNoChecks([]string{"gitops", tmpFile.Name()})
	require.Error(t, err)
	assert.Equal(t, `Required flag "f" not set`, err.Error())

	// Blank file
	errWriter.Reset()
	_, err = runAppNoChecks([]string{"gitops", "-f", ""})
	require.Error(t, err)
	assert.Contains(t, err.Error(), "file name cannot be empty")

	// Bad file
	errWriter.Reset()
	_, err = runAppNoChecks([]string{"gitops", "-f", "fileDoesNotExist.yml"})
	require.Error(t, err)
	assert.Contains(t, err.Error(), "no such file or directory")

	// Empty file
	errWriter.Reset()
	badFile, err := os.CreateTemp(t.TempDir(), "*.yml")
	require.NoError(t, err)
	_, err = runAppNoChecks([]string{"gitops", "-f", badFile.Name()})
	require.Error(t, err)
	assert.Contains(t, err.Error(), "errors occurred")

	// DoGitOps error
	t.Setenv("ORG_NAME", "")
	_, err = runAppNoChecks([]string{"gitops", "-f", tmpFile.Name()})
	require.Error(t, err)
	assert.Contains(t, err.Error(), "organization name must be present")

	// Dry run
	t.Setenv("ORG_NAME", orgName)
	_ = runAppForTest(t, []string{"gitops", "-f", tmpFile.Name(), "--dry-run"})
	assert.Equal(t, fleet.AppConfig{}, *savedAppConfig, "AppConfig should be empty")

	// Real run
	_ = runAppForTest(t, []string{"gitops", "-f", tmpFile.Name()})
	assert.Equal(t, orgName, savedAppConfig.OrgInfo.OrgName)
	assert.Equal(t, fleetServerURL, savedAppConfig.ServerSettings.ServerURL)
	assert.Empty(t, enrolledSecrets)
}

func TestBasicTeamGitOps(t *testing.T) {
	// Cannot run t.Parallel() because it sets environment variables
	license := &fleet.LicenseInfo{Tier: fleet.TierPremium, Expiration: time.Now().Add(24 * time.Hour)}
	_, ds := runServerWithMockedDS(
		t, &service.TestServerOpts{
			License: license,
		},
	)

	const secret = "TestSecret"

	ds.BatchSetScriptsFunc = func(ctx context.Context, tmID *uint, scripts []*fleet.Script) error { return nil }
	ds.BatchSetMDMProfilesFunc = func(
		ctx context.Context, tmID *uint, macProfiles []*fleet.MDMAppleConfigProfile, winProfiles []*fleet.MDMWindowsConfigProfile, macDecls []*fleet.MDMAppleDeclaration,
	) error {
		return nil
	}
	ds.BulkSetPendingMDMHostProfilesFunc = func(
		ctx context.Context, hostIDs []uint, teamIDs []uint, profileUUIDs []string, hostUUIDs []string,
	) error {
		return nil
	}
	ds.NewActivityFunc = func(
		ctx context.Context, user *fleet.User, activity fleet.ActivityDetails, details []byte, createdAt time.Time,
	) error {
		return nil
	}
	ds.ListTeamPoliciesFunc = func(
		ctx context.Context, teamID uint, opts fleet.ListOptions, iopts fleet.ListOptions,
	) (teamPolicies []*fleet.Policy, inheritedPolicies []*fleet.Policy, err error) {
		return nil, nil, nil
	}
	ds.ListQueriesFunc = func(ctx context.Context, opts fleet.ListQueryOptions) ([]*fleet.Query, error) { return nil, nil }
	team := &fleet.Team{
		ID:        1,
		CreatedAt: time.Now(),
		Name:      teamName,
	}
	var savedTeam *fleet.Team
	ds.TeamByNameFunc = func(ctx context.Context, name string) (*fleet.Team, error) {
		if name == teamName && savedTeam != nil {
			return savedTeam, nil
		}
		return nil, &notFoundError{}
	}
	ds.TeamByFilenameFunc = func(ctx context.Context, filename string) (*fleet.Team, error) {
		if savedTeam != nil && *savedTeam.Filename == filename {
			return savedTeam, nil
		}
		return nil, &notFoundError{}
	}
	ds.TeamFunc = func(ctx context.Context, tid uint) (*fleet.Team, error) {
		if tid == team.ID {
			return savedTeam, nil
		}
		return nil, nil
	}
	var enrolledTeamSecrets []*fleet.EnrollSecret
	ds.NewTeamFunc = func(ctx context.Context, newTeam *fleet.Team) (*fleet.Team, error) {
		newTeam.ID = team.ID
		savedTeam = newTeam
		enrolledTeamSecrets = newTeam.Secrets
		return newTeam, nil
	}
	ds.IsEnrollSecretAvailableFunc = func(ctx context.Context, secret string, new bool, teamID *uint) (bool, error) {
		return true, nil
	}
	ds.SaveTeamFunc = func(ctx context.Context, team *fleet.Team) (*fleet.Team, error) {
		savedTeam = team
		return team, nil
	}
	ds.LabelIDsByNameFunc = func(ctx context.Context, labels []string) (map[string]uint, error) {
		require.ElementsMatch(t, labels, []string{fleet.BuiltinLabelMacOS14Plus})
		return map[string]uint{fleet.BuiltinLabelMacOS14Plus: 1}, nil
	}
	ds.DeleteMDMAppleDeclarationByNameFunc = func(ctx context.Context, teamID *uint, name string) error {
		return nil
	}
	ds.BatchSetSoftwareInstallersFunc = func(ctx context.Context, teamID *uint, installers []*fleet.UploadSoftwareInstallerPayload) error {
		return nil
	}

	ds.ApplyEnrollSecretsFunc = func(ctx context.Context, teamID *uint, secrets []*fleet.EnrollSecret) error {
		enrolledTeamSecrets = secrets
		return nil
	}

	tmpFile, err := os.CreateTemp(t.TempDir(), "*.yml")
	require.NoError(t, err)

	t.Setenv("TEST_SECRET", "")

	_, err = tmpFile.WriteString(
		`
controls:
queries:
policies:
agent_options:
name: ${TEST_TEAM_NAME}
team_settings:
  secrets: ${TEST_SECRET}
`,
	)
	require.NoError(t, err)

	// DoGitOps error
	t.Setenv("TEST_TEAM_NAME", "")
	_, err = runAppNoChecks([]string{"gitops", "-f", tmpFile.Name()})
	require.Error(t, err)
	assert.Contains(t, err.Error(), "'name' is required")

	// Dry run
	t.Setenv("TEST_TEAM_NAME", teamName)
	_ = runAppForTest(t, []string{"gitops", "-f", tmpFile.Name(), "--dry-run"})
	assert.Nil(t, savedTeam)

	// Real run
	_ = runAppForTest(t, []string{"gitops", "-f", tmpFile.Name()})
	require.NotNil(t, savedTeam)
	assert.Equal(t, teamName, savedTeam.Name)
	assert.Empty(t, enrolledTeamSecrets)

	// The previous run created the team, so let's rerun with an existing team
	_ = runAppForTest(t, []string{"gitops", "-f", tmpFile.Name()})
	assert.Empty(t, enrolledTeamSecrets)

	// Add a secret
	t.Setenv("TEST_SECRET", fmt.Sprintf("[{\"secret\":\"%s\"}]", secret))
	_ = runAppForTest(t, []string{"gitops", "-f", tmpFile.Name()})
	require.Len(t, enrolledTeamSecrets, 1)
	assert.Equal(t, secret, enrolledTeamSecrets[0].Secret)
}

func TestFullGlobalGitOps(t *testing.T) {
	// Cannot run t.Parallel() because it sets environment variables
	// mdm test configuration must be set so that activating windows MDM works.
	testCert, testKey, err := apple_mdm.NewSCEPCACertKey()
	require.NoError(t, err)
	testCertPEM := tokenpki.PEMCertificate(testCert.Raw)
	testKeyPEM := tokenpki.PEMRSAPrivateKey(testKey)
	fleetCfg := config.TestConfig()
	config.SetTestMDMConfig(t, &fleetCfg, testCertPEM, testKeyPEM, "../../server/service/testdata")

	// License is not needed because we are not using any premium features in our config.
	_, ds := runServerWithMockedDS(
		t, &service.TestServerOpts{
			MDMStorage:  new(mdmmock.MDMAppleStore),
			MDMPusher:   mockPusher{},
			FleetConfig: &fleetCfg,
		},
	)

	var appliedScripts []*fleet.Script
	ds.BatchSetScriptsFunc = func(ctx context.Context, tmID *uint, scripts []*fleet.Script) error {
		appliedScripts = scripts
		return nil
	}
	ds.NewActivityFunc = func(
		ctx context.Context, user *fleet.User, activity fleet.ActivityDetails, details []byte, createdAt time.Time,
	) error {
		return nil
	}
	var appliedMacProfiles []*fleet.MDMAppleConfigProfile
	var appliedWinProfiles []*fleet.MDMWindowsConfigProfile
	ds.BatchSetMDMProfilesFunc = func(
		ctx context.Context, tmID *uint, macProfiles []*fleet.MDMAppleConfigProfile, winProfiles []*fleet.MDMWindowsConfigProfile, macDecls []*fleet.MDMAppleDeclaration,
	) error {
		appliedMacProfiles = macProfiles
		appliedWinProfiles = winProfiles
		return nil
	}
	ds.BulkSetPendingMDMHostProfilesFunc = func(ctx context.Context, hostIDs, teamIDs []uint, profileUUIDs, hostUUIDs []string) error {
		return nil
	}
	ds.NewJobFunc = func(ctx context.Context, job *fleet.Job) (*fleet.Job, error) {
		return job, nil
	}

	// Policies
	policy := fleet.Policy{}
	policy.ID = 1
	policy.Name = "Policy to delete"
	policyDeleted := false
	ds.ListGlobalPoliciesFunc = func(ctx context.Context, opts fleet.ListOptions) ([]*fleet.Policy, error) {
		return []*fleet.Policy{&policy}, nil
	}
	ds.PoliciesByIDFunc = func(ctx context.Context, ids []uint) (map[uint]*fleet.Policy, error) {
		if slices.Contains(ids, 1) {
			return map[uint]*fleet.Policy{1: &policy}, nil
		}
		return nil, nil
	}
	ds.DeleteGlobalPoliciesFunc = func(ctx context.Context, ids []uint) ([]uint, error) {
		policyDeleted = true
		assert.Equal(t, []uint{policy.ID}, ids)
		return ids, nil
	}
	var appliedPolicySpecs []*fleet.PolicySpec
	ds.ApplyPolicySpecsFunc = func(ctx context.Context, authorID uint, specs []*fleet.PolicySpec) error {
		appliedPolicySpecs = specs
		return nil
	}

	// Queries
	query := fleet.Query{}
	query.ID = 1
	query.Name = "Query to delete"
	queryDeleted := false
	ds.ListQueriesFunc = func(ctx context.Context, opts fleet.ListQueryOptions) ([]*fleet.Query, error) {
		return []*fleet.Query{&query}, nil
	}
	ds.DeleteQueriesFunc = func(ctx context.Context, ids []uint) (uint, error) {
		queryDeleted = true
		assert.Equal(t, []uint{query.ID}, ids)
		return 1, nil
	}
	ds.QueryFunc = func(ctx context.Context, id uint) (*fleet.Query, error) {
		if id == query.ID {
			return &query, nil
		}
		return nil, nil
	}
	var appliedQueries []*fleet.Query
	ds.QueryByNameFunc = func(ctx context.Context, teamID *uint, name string) (*fleet.Query, error) {
		return nil, &notFoundError{}
	}
	ds.ApplyQueriesFunc = func(
		ctx context.Context, authorID uint, queries []*fleet.Query, queriesToDiscardResults map[uint]struct{},
	) error {
		appliedQueries = queries
		return nil
	}

	// Mock appConfig
	savedAppConfig := &fleet.AppConfig{}
	ds.AppConfigFunc = func(ctx context.Context) (*fleet.AppConfig, error) {
		return &fleet.AppConfig{MDM: fleet.MDM{EnabledAndConfigured: true}}, nil
	}
	ds.SaveAppConfigFunc = func(ctx context.Context, config *fleet.AppConfig) error {
		savedAppConfig = config
		return nil
	}
	ds.IsEnrollSecretAvailableFunc = func(ctx context.Context, secret string, new bool, teamID *uint) (bool, error) {
		return true, nil
	}
	var enrolledSecrets []*fleet.EnrollSecret
	ds.ApplyEnrollSecretsFunc = func(ctx context.Context, teamID *uint, secrets []*fleet.EnrollSecret) error {
		enrolledSecrets = secrets
		return nil
	}

	const (
		fleetServerURL = "https://fleet.example.com"
		orgName        = "GitOps Test"
	)
	t.Setenv("FLEET_SERVER_URL", fleetServerURL)
	t.Setenv("ORG_NAME", orgName)
	t.Setenv("APPLE_BM_DEFAULT_TEAM", teamName)
	file := "./testdata/gitops/global_config_no_paths.yml"

	// Dry run should fail because Apple BM Default Team does not exist and premium license is not set
	_, err = runAppNoChecks([]string{"gitops", "-f", file, "--dry-run"})
	require.Error(t, err)
	assert.True(t, strings.Contains(err.Error(), "missing or invalid license"))

	// Dry run
	t.Setenv("APPLE_BM_DEFAULT_TEAM", "")
	_ = runAppForTest(t, []string{"gitops", "-f", file, "--dry-run"})
	assert.Equal(t, fleet.AppConfig{}, *savedAppConfig, "AppConfig should be empty")
	assert.Len(t, enrolledSecrets, 0)
	assert.Len(t, appliedPolicySpecs, 0)
	assert.Len(t, appliedQueries, 0)
	assert.Len(t, appliedScripts, 0)
	assert.Len(t, appliedMacProfiles, 0)
	assert.Len(t, appliedWinProfiles, 0)

	// Real run
	_ = runAppForTest(t, []string{"gitops", "-f", file})
	assert.Equal(t, orgName, savedAppConfig.OrgInfo.OrgName)
	assert.Equal(t, fleetServerURL, savedAppConfig.ServerSettings.ServerURL)
	assert.Contains(t, string(*savedAppConfig.AgentOptions), "distributed_denylist_duration")
	assert.Equal(t, 2000, savedAppConfig.ServerSettings.QueryReportCap)
	assert.Len(t, enrolledSecrets, 2)
	assert.True(t, policyDeleted)
	assert.Len(t, appliedPolicySpecs, 5)
	assert.True(t, queryDeleted)
	assert.Len(t, appliedQueries, 3)
	assert.Len(t, appliedScripts, 1)
	assert.Len(t, appliedMacProfiles, 1)
	assert.Len(t, appliedWinProfiles, 1)
	require.Len(t, savedAppConfig.Integrations.GoogleCalendar, 1)
	assert.Equal(t, "service@example.com", savedAppConfig.Integrations.GoogleCalendar[0].ApiKey["client_email"])
	assert.True(t, savedAppConfig.ActivityExpirySettings.ActivityExpiryEnabled)
	assert.Equal(t, 60, savedAppConfig.ActivityExpirySettings.ActivityExpiryWindow)
	assert.True(t, savedAppConfig.ServerSettings.AIFeaturesDisabled)
	assert.True(t, savedAppConfig.WebhookSettings.ActivitiesWebhook.Enable)
	assert.Equal(t, "https://activities_webhook_url", savedAppConfig.WebhookSettings.ActivitiesWebhook.DestinationURL)
}

func TestFullTeamGitOps(t *testing.T) {
	// Cannot run t.Parallel() because it sets environment variables
	license := &fleet.LicenseInfo{Tier: fleet.TierPremium, Expiration: time.Now().Add(24 * time.Hour)}

	// mdm test configuration must be set so that activating windows MDM works.
	testCert, testKey, err := apple_mdm.NewSCEPCACertKey()
	require.NoError(t, err)
	testCertPEM := tokenpki.PEMCertificate(testCert.Raw)
	testKeyPEM := tokenpki.PEMRSAPrivateKey(testKey)
	fleetCfg := config.TestConfig()
	config.SetTestMDMConfig(t, &fleetCfg, testCertPEM, testKeyPEM, "../../server/service/testdata")

	// License is not needed because we are not using any premium features in our config.
	_, ds := runServerWithMockedDS(
		t, &service.TestServerOpts{
			License:          license,
			MDMStorage:       new(mdmmock.MDMAppleStore),
			MDMPusher:        mockPusher{},
			FleetConfig:      &fleetCfg,
			NoCacheDatastore: true,
		},
	)

	appConfig := fleet.AppConfig{
		// During dry run, the global calendar integration setting may not be set
		MDM: fleet.MDM{
			EnabledAndConfigured:        true,
			WindowsEnabledAndConfigured: true,
		},
	}
	ds.AppConfigFunc = func(ctx context.Context) (*fleet.AppConfig, error) {
		return &appConfig, nil
	}

	var appliedScripts []*fleet.Script
	ds.BatchSetScriptsFunc = func(ctx context.Context, tmID *uint, scripts []*fleet.Script) error {
		appliedScripts = scripts
		return nil
	}
	ds.NewActivityFunc = func(
		ctx context.Context, user *fleet.User, activity fleet.ActivityDetails, details []byte, createdAt time.Time,
	) error {
		return nil
	}
	var appliedMacProfiles []*fleet.MDMAppleConfigProfile
	var appliedWinProfiles []*fleet.MDMWindowsConfigProfile
	ds.BatchSetMDMProfilesFunc = func(
		ctx context.Context, tmID *uint, macProfiles []*fleet.MDMAppleConfigProfile, winProfiles []*fleet.MDMWindowsConfigProfile, macDecls []*fleet.MDMAppleDeclaration,
	) error {
		appliedMacProfiles = macProfiles
		appliedWinProfiles = winProfiles
		return nil
	}
	ds.BulkSetPendingMDMHostProfilesFunc = func(ctx context.Context, hostIDs, teamIDs []uint, profileUUIDs, hostUUIDs []string) error {
		return nil
	}
	ds.NewJobFunc = func(ctx context.Context, job *fleet.Job) (*fleet.Job, error) {
		return job, nil
	}
	ds.NewMDMAppleConfigProfileFunc = func(ctx context.Context, profile fleet.MDMAppleConfigProfile) (*fleet.MDMAppleConfigProfile, error) {
		return &profile, nil
	}
	ds.NewMDMAppleDeclarationFunc = func(ctx context.Context, declaration *fleet.MDMAppleDeclaration) (*fleet.MDMAppleDeclaration, error) {
		return declaration, nil
	}
	ds.LabelIDsByNameFunc = func(ctx context.Context, labels []string) (map[string]uint, error) {
		require.ElementsMatch(t, labels, []string{fleet.BuiltinLabelMacOS14Plus})
		return map[string]uint{fleet.BuiltinLabelMacOS14Plus: 1}, nil
	}
	ds.SetOrUpdateMDMAppleDeclarationFunc = func(ctx context.Context, declaration *fleet.MDMAppleDeclaration) (*fleet.MDMAppleDeclaration, error) {
		declaration.DeclarationUUID = uuid.NewString()
		return declaration, nil
	}
	ds.DeleteMDMAppleDeclarationByNameFunc = func(ctx context.Context, teamID *uint, name string) error {
		return nil
	}

	// Team
	var savedTeam *fleet.Team
	ds.TeamByNameFunc = func(ctx context.Context, name string) (*fleet.Team, error) {
		if savedTeam != nil && savedTeam.Name == name {
			return savedTeam, nil
		}
		return nil, &notFoundError{}
	}
	ds.TeamByFilenameFunc = func(ctx context.Context, filename string) (*fleet.Team, error) {
		if savedTeam != nil && *savedTeam.Filename == filename {
			return savedTeam, nil
		}
		return nil, &notFoundError{}
	}
	ds.TeamFunc = func(ctx context.Context, tid uint) (*fleet.Team, error) {
		if tid == savedTeam.ID {
			return savedTeam, nil
		}
		return nil, nil
	}
	ds.IsEnrollSecretAvailableFunc = func(ctx context.Context, secret string, new bool, teamID *uint) (bool, error) {
		return true, nil
	}
	const teamID = uint(123)
	var enrolledSecrets []*fleet.EnrollSecret
	ds.NewTeamFunc = func(ctx context.Context, newTeam *fleet.Team) (*fleet.Team, error) {
		newTeam.ID = teamID
		savedTeam = newTeam
		enrolledSecrets = newTeam.Secrets
		return newTeam, nil
	}
	ds.SaveTeamFunc = func(ctx context.Context, team *fleet.Team) (*fleet.Team, error) {
		if team.ID == teamID {
			savedTeam = team
		} else {
			assert.Fail(t, "unexpected team ID when saving team")
		}
		return team, nil
	}

	// Policies
	policy := fleet.Policy{}
	policy.ID = 1
	policy.Name = "Policy to delete"
	policy.TeamID = ptr.Uint(teamID)
	policyDeleted := false
	ds.ListTeamPoliciesFunc = func(
		ctx context.Context, teamID uint, opts fleet.ListOptions, iopts fleet.ListOptions,
	) (teamPolicies []*fleet.Policy, inheritedPolicies []*fleet.Policy, err error) {
		return []*fleet.Policy{&policy}, nil, nil
	}
	ds.PoliciesByIDFunc = func(ctx context.Context, ids []uint) (map[uint]*fleet.Policy, error) {
		if slices.Contains(ids, 1) {
			return map[uint]*fleet.Policy{1: &policy}, nil
		}
		return nil, nil
	}
	ds.DeleteTeamPoliciesFunc = func(ctx context.Context, teamID uint, IDs []uint) ([]uint, error) {
		policyDeleted = true
		assert.Equal(t, []uint{policy.ID}, IDs)
		return []uint{policy.ID}, nil
	}
	var appliedPolicySpecs []*fleet.PolicySpec
	ds.ApplyPolicySpecsFunc = func(ctx context.Context, authorID uint, specs []*fleet.PolicySpec) error {
		appliedPolicySpecs = specs
		return nil
	}

	// Queries
	query := fleet.Query{}
	query.ID = 1
	query.TeamID = ptr.Uint(teamID)
	query.Name = "Query to delete"
	queryDeleted := false
	ds.ListQueriesFunc = func(ctx context.Context, opts fleet.ListQueryOptions) ([]*fleet.Query, error) {
		return []*fleet.Query{&query}, nil
	}
	ds.DeleteQueriesFunc = func(ctx context.Context, ids []uint) (uint, error) {
		queryDeleted = true
		assert.Equal(t, []uint{query.ID}, ids)
		return 1, nil
	}
	ds.QueryFunc = func(ctx context.Context, id uint) (*fleet.Query, error) {
		if id == query.ID {
			return &query, nil
		}
		return nil, nil
	}
	var appliedQueries []*fleet.Query
	ds.QueryByNameFunc = func(ctx context.Context, teamID *uint, name string) (*fleet.Query, error) {
		return nil, &notFoundError{}
	}
	ds.ApplyQueriesFunc = func(
		ctx context.Context, authorID uint, queries []*fleet.Query, queriesToDiscardResults map[uint]struct{},
	) error {
		appliedQueries = queries
		return nil
	}
	ds.BatchSetSoftwareInstallersFunc = func(ctx context.Context, teamID *uint, installers []*fleet.UploadSoftwareInstallerPayload) error {
		return nil
	}

	ds.ApplyEnrollSecretsFunc = func(ctx context.Context, teamID *uint, secrets []*fleet.EnrollSecret) error {
		enrolledSecrets = secrets
		return nil
	}

	startSoftwareInstallerServer(t)

	t.Setenv("TEST_TEAM_NAME", teamName)

	// Dry run
	const baseFilename = "team_config_no_paths.yml"
	file := "./testdata/gitops/" + baseFilename
	_ = runAppForTest(t, []string{"gitops", "-f", file, "--dry-run"})
	assert.Nil(t, savedTeam)
	assert.Len(t, enrolledSecrets, 0)
	assert.Len(t, appliedPolicySpecs, 0)
	assert.Len(t, appliedQueries, 0)
	assert.Len(t, appliedScripts, 0)
	assert.Len(t, appliedMacProfiles, 0)
	assert.Len(t, appliedWinProfiles, 0)

	// Real run
	// Setting global calendar config
	appConfig.Integrations = fleet.Integrations{
		GoogleCalendar: []*fleet.GoogleCalendarIntegration{{}},
	}
	_ = runAppForTest(t, []string{"gitops", "-f", file})
	require.NotNil(t, savedTeam)
	assert.Equal(t, teamName, savedTeam.Name)
	assert.Contains(t, string(*savedTeam.Config.AgentOptions), "distributed_denylist_duration")
	assert.True(t, savedTeam.Config.Features.EnableHostUsers)
	assert.Equal(t, 30, savedTeam.Config.HostExpirySettings.HostExpiryWindow)
	assert.True(t, savedTeam.Config.MDM.EnableDiskEncryption)
	assert.Len(t, enrolledSecrets, 2)
	assert.True(t, policyDeleted)
	assert.Len(t, appliedPolicySpecs, 5)
	assert.True(t, queryDeleted)
	assert.Len(t, appliedQueries, 3)
	assert.Len(t, appliedScripts, 1)
	assert.Len(t, appliedMacProfiles, 1)
	assert.Len(t, appliedWinProfiles, 1)
	assert.True(t, savedTeam.Config.WebhookSettings.HostStatusWebhook.Enable)
	assert.Equal(t, "https://example.com/host_status_webhook", savedTeam.Config.WebhookSettings.HostStatusWebhook.DestinationURL)
	require.NotNil(t, savedTeam.Config.Integrations.GoogleCalendar)
	assert.True(t, savedTeam.Config.Integrations.GoogleCalendar.Enable)
	assert.Equal(t, baseFilename, *savedTeam.Filename)

	// Change team name
	newTeamName := "New Team Name"
	t.Setenv("TEST_TEAM_NAME", newTeamName)
	_ = runAppForTest(t, []string{"gitops", "-f", file, "--dry-run"})
	_ = runAppForTest(t, []string{"gitops", "-f", file})
	require.NotNil(t, savedTeam)
	assert.Equal(t, newTeamName, savedTeam.Name)
	assert.Equal(t, baseFilename, *savedTeam.Filename)

	// Now clear the settings
	tmpFile, err := os.CreateTemp(t.TempDir(), "*.yml")
	require.NoError(t, err)
	secret := "TestSecret"
	t.Setenv("TEST_SECRET", secret)

	_, err = tmpFile.WriteString(
		`
controls:
queries:
policies:
agent_options:
name: ${TEST_TEAM_NAME}
team_settings:
  secrets: [{"secret":"${TEST_SECRET}"}]
`,
	)
	require.NoError(t, err)

	// Dry run
	savedTeam = nil
	_ = runAppForTest(t, []string{"gitops", "-f", tmpFile.Name(), "--dry-run"})
	assert.Nil(t, savedTeam)

	// Real run
	_ = runAppForTest(t, []string{"gitops", "-f", tmpFile.Name()})
	require.NotNil(t, savedTeam)
	assert.Equal(t, newTeamName, savedTeam.Name)
	require.Len(t, enrolledSecrets, 1)
	assert.Equal(t, secret, enrolledSecrets[0].Secret)
	assert.False(t, savedTeam.Config.WebhookSettings.HostStatusWebhook.Enable)
	assert.Equal(t, "", savedTeam.Config.WebhookSettings.HostStatusWebhook.DestinationURL)
	assert.NotNil(t, savedTeam.Config.Integrations.GoogleCalendar)
	assert.False(t, savedTeam.Config.Integrations.GoogleCalendar.Enable)
	assert.Empty(t, savedTeam.Config.Integrations.GoogleCalendar)
	assert.Empty(t, savedTeam.Config.MDM.MacOSSettings.CustomSettings)
	assert.Empty(t, savedTeam.Config.MDM.WindowsSettings.CustomSettings.Value)
	assert.Empty(t, savedTeam.Config.MDM.MacOSUpdates.Deadline.Value)
	assert.Empty(t, savedTeam.Config.MDM.MacOSUpdates.MinimumVersion.Value)
	assert.Empty(t, savedTeam.Config.MDM.MacOSSetup.BootstrapPackage.Value)
	assert.False(t, savedTeam.Config.MDM.EnableDiskEncryption)
	assert.Equal(t, filepath.Base(tmpFile.Name()), *savedTeam.Filename)

}

func TestBasicGlobalAndTeamGitOps(t *testing.T) {
	// Cannot run t.Parallel() because it sets environment variables
	license := &fleet.LicenseInfo{Tier: fleet.TierPremium, Expiration: time.Now().Add(24 * time.Hour)}
	_, ds := runServerWithMockedDS(
		t, &service.TestServerOpts{
			License: license,
		},
	)

	// Mock appConfig
	savedAppConfig := &fleet.AppConfig{}
	ds.AppConfigFunc = func(ctx context.Context) (*fleet.AppConfig, error) {
		return &fleet.AppConfig{}, nil
	}
	ds.SaveAppConfigFunc = func(ctx context.Context, config *fleet.AppConfig) error {
		savedAppConfig = config
		return nil
	}

	const (
		fleetServerURL = "https://fleet.example.com"
		orgName        = "GitOps Test"
		secret         = "TestSecret"
	)
	var enrolledSecrets []*fleet.EnrollSecret
	var enrolledTeamSecrets []*fleet.EnrollSecret
	var savedTeam *fleet.Team
	team := &fleet.Team{
		ID:        1,
		CreatedAt: time.Now(),
		Name:      teamName,
	}

	ds.IsEnrollSecretAvailableFunc = func(ctx context.Context, secret string, new bool, teamID *uint) (bool, error) {
		return true, nil
	}
	ds.ApplyEnrollSecretsFunc = func(ctx context.Context, teamID *uint, secrets []*fleet.EnrollSecret) error {
		if teamID == nil {
			enrolledSecrets = secrets
		} else {
			enrolledTeamSecrets = secrets
		}
		return nil
	}
	ds.BatchSetMDMProfilesFunc = func(
		ctx context.Context, tmID *uint, macProfiles []*fleet.MDMAppleConfigProfile, winProfiles []*fleet.MDMWindowsConfigProfile,
		macDecls []*fleet.MDMAppleDeclaration,
	) error {
		assert.Empty(t, macProfiles)
		assert.Empty(t, winProfiles)
		return nil
	}
	ds.BatchSetScriptsFunc = func(ctx context.Context, tmID *uint, scripts []*fleet.Script) error {
		assert.Empty(t, scripts)
		return nil
	}
	ds.BulkSetPendingMDMHostProfilesFunc = func(
		ctx context.Context, hostIDs []uint, teamIDs []uint, profileUUIDs []string, hostUUIDs []string,
	) error {
		assert.Empty(t, profileUUIDs)
		return nil
	}
	ds.DeleteMDMAppleDeclarationByNameFunc = func(ctx context.Context, teamID *uint, name string) error {
		return nil
	}
	ds.LabelIDsByNameFunc = func(ctx context.Context, labels []string) (map[string]uint, error) {
		require.ElementsMatch(t, labels, []string{fleet.BuiltinLabelMacOS14Plus})
		return map[string]uint{fleet.BuiltinLabelMacOS14Plus: 1}, nil
	}
	ds.ListGlobalPoliciesFunc = func(ctx context.Context, opts fleet.ListOptions) ([]*fleet.Policy, error) { return nil, nil }
	ds.ListTeamPoliciesFunc = func(
		ctx context.Context, teamID uint, opts fleet.ListOptions, iopts fleet.ListOptions,
	) (teamPolicies []*fleet.Policy, inheritedPolicies []*fleet.Policy, err error) {
		return nil, nil, nil
	}
	ds.ListTeamsFunc = func(ctx context.Context, filter fleet.TeamFilter, opt fleet.ListOptions) ([]*fleet.Team, error) {
		return nil, nil
	}
	ds.ListQueriesFunc = func(ctx context.Context, opts fleet.ListQueryOptions) ([]*fleet.Query, error) { return nil, nil }
	ds.NewActivityFunc = func(
		ctx context.Context, user *fleet.User, activity fleet.ActivityDetails, details []byte, createdAt time.Time,
	) error {
		return nil
	}
	ds.NewJobFunc = func(ctx context.Context, job *fleet.Job) (*fleet.Job, error) {
		job.ID = 1
		return job, nil
	}
	ds.TeamFunc = func(ctx context.Context, tid uint) (*fleet.Team, error) {
		if tid == team.ID {
			return savedTeam, nil
		}
		return nil, nil
	}
	ds.TeamByNameFunc = func(ctx context.Context, name string) (*fleet.Team, error) {
		if name == teamName && savedTeam != nil {
			return savedTeam, nil
		}
		return nil, &notFoundError{}
	}
	ds.TeamByFilenameFunc = func(ctx context.Context, filename string) (*fleet.Team, error) {
		if savedTeam != nil && *savedTeam.Filename == filename {
			return savedTeam, nil
		}
		return nil, &notFoundError{}
	}
	ds.NewTeamFunc = func(ctx context.Context, newTeam *fleet.Team) (*fleet.Team, error) {
		newTeam.ID = team.ID
		savedTeam = newTeam
		enrolledTeamSecrets = newTeam.Secrets
		return newTeam, nil
	}
	ds.SaveTeamFunc = func(ctx context.Context, team *fleet.Team) (*fleet.Team, error) {
		savedTeam = team
		return team, nil
	}
	ds.BatchSetSoftwareInstallersFunc = func(ctx context.Context, teamID *uint, installers []*fleet.UploadSoftwareInstallerPayload) error {
		return nil
	}

	globalFile, err := os.CreateTemp(t.TempDir(), "*.yml")
	require.NoError(t, err)

	t.Setenv("FLEET_SERVER_URL", fleetServerURL)
	t.Setenv("ORG_NAME", orgName)

	_, err = globalFile.WriteString(
		`
controls:
queries:
policies:
agent_options:
org_settings:
  server_settings:
    server_url: $FLEET_SERVER_URL
  org_info:
    contact_url: https://example.com/contact
    org_logo_url: ""
    org_logo_url_light_background: ""
    org_name: ${ORG_NAME}
  secrets: [{"secret":"globalSecret"}]
`,
	)
	require.NoError(t, err)

	teamFile, err := os.CreateTemp(t.TempDir(), "*.yml")
	require.NoError(t, err)

	t.Setenv("TEST_TEAM_NAME", teamName)
	t.Setenv("TEST_SECRET", secret)

	_, err = teamFile.WriteString(
		`
controls:
queries:
policies:
agent_options:
name: ${TEST_TEAM_NAME}
team_settings:
  secrets: [{"secret":"${TEST_SECRET}"}]
`,
	)
	require.NoError(t, err)

	teamFileDupSecret, err := os.CreateTemp(t.TempDir(), "*.yml")
	require.NoError(t, err)
	_, err = teamFileDupSecret.WriteString(
		`
controls:
queries:
policies:
agent_options:
name: ${TEST_TEAM_NAME}
team_settings:
  secrets: [{"secret":"${TEST_SECRET}"},{"secret":"globalSecret"}]
`,
	)
	require.NoError(t, err)

	// Files out of order
	_, err = runAppNoChecks([]string{"gitops", "-f", teamFile.Name(), "-f", globalFile.Name(), "--dry-run"})
	require.Error(t, err)
	assert.True(t, strings.Contains(err.Error(), "must be the global config"))

	// Global file specified multiple times
	_, err = runAppNoChecks([]string{"gitops", "-f", globalFile.Name(), "-f", teamFile.Name(), "-f", globalFile.Name(), "--dry-run"})
	require.Error(t, err)
	assert.True(t, strings.Contains(err.Error(), "only the first file can be the global config"))

	// Duplicate secret
	_, err = runAppNoChecks([]string{"gitops", "-f", globalFile.Name(), "-f", teamFileDupSecret.Name(), "--dry-run"})
	require.Error(t, err)
	assert.ErrorContains(t, err, "duplicate enroll secret found")

	// Dry run
	_ = runAppForTest(t, []string{"gitops", "-f", globalFile.Name(), "-f", teamFile.Name(), "--dry-run"})
	assert.Equal(t, fleet.AppConfig{}, *savedAppConfig, "AppConfig should be empty")

	// Dry run, deleting other teams
	assert.False(t, ds.ListTeamsFuncInvoked)
	_ = runAppForTest(t, []string{"gitops", "-f", globalFile.Name(), "-f", teamFile.Name(), "--dry-run", "--delete-other-teams"})
	assert.Equal(t, fleet.AppConfig{}, *savedAppConfig, "AppConfig should be empty")
	assert.True(t, ds.ListTeamsFuncInvoked)

	// Real run
	_ = runAppForTest(t, []string{"gitops", "-f", globalFile.Name(), "-f", teamFile.Name()})
	assert.Equal(t, orgName, savedAppConfig.OrgInfo.OrgName)
	assert.Equal(t, fleetServerURL, savedAppConfig.ServerSettings.ServerURL)
	assert.Len(t, enrolledSecrets, 1)
	require.NotNil(t, savedTeam)
	assert.Equal(t, teamName, savedTeam.Name)
	require.Len(t, enrolledTeamSecrets, 1)
	assert.Equal(t, secret, enrolledTeamSecrets[0].Secret)

	// Now, set  up a team to delete
	teamToDeleteID := uint(999)
	teamToDelete := &fleet.Team{
		ID:        teamToDeleteID,
		CreatedAt: time.Now(),
		Name:      "Team to delete",
	}
	ds.ListTeamsFuncInvoked = false
	ds.ListTeamsFunc = func(ctx context.Context, filter fleet.TeamFilter, opt fleet.ListOptions) ([]*fleet.Team, error) {
		return []*fleet.Team{teamToDelete, team}, nil
	}
	ds.TeamFunc = func(ctx context.Context, tid uint) (*fleet.Team, error) {
		switch tid {
		case team.ID:
			return team, nil
		case teamToDeleteID:
			return teamToDelete, nil
		}
		assert.Fail(t, fmt.Sprintf("unexpected team ID %d", tid))
		return teamToDelete, nil
	}
	ds.DeleteTeamFunc = func(ctx context.Context, tid uint) error {
		assert.Equal(t, teamToDeleteID, tid)
		return nil
	}
	ds.ListHostsFunc = func(ctx context.Context, filter fleet.TeamFilter, opt fleet.HostListOptions) ([]*fleet.Host, error) {
		return nil, nil
	}

	// Real run, deleting other teams
	_ = runAppForTest(t, []string{"gitops", "-f", globalFile.Name(), "-f", teamFile.Name(), "--delete-other-teams"})
	assert.True(t, ds.ListTeamsFuncInvoked)
	assert.True(t, ds.DeleteTeamFuncInvoked)
}

func TestFullGlobalAndTeamGitOps(t *testing.T) {
	// Cannot run t.Parallel() because it sets environment variables
	// mdm test configuration must be set so that activating windows MDM works.
	ds, savedAppConfigPtr, savedTeamPtr := setupFullGitOpsPremiumServer(t)
	startSoftwareInstallerServer(t)

	var enrolledSecrets []*fleet.EnrollSecret
	var enrolledTeamSecrets []*fleet.EnrollSecret
	var appliedPolicySpecs []*fleet.PolicySpec
	var appliedQueries []*fleet.Query

	ds.ApplyEnrollSecretsFunc = func(ctx context.Context, teamID *uint, secrets []*fleet.EnrollSecret) error {
		if teamID == nil {
			enrolledSecrets = secrets
		} else {
			enrolledTeamSecrets = secrets
		}
		return nil
	}
	ds.ApplyPolicySpecsFunc = func(ctx context.Context, authorID uint, specs []*fleet.PolicySpec) error {
		appliedPolicySpecs = specs
		return nil
	}
	ds.ApplyQueriesFunc = func(
		ctx context.Context, authorID uint, queries []*fleet.Query, queriesToDiscardResults map[uint]struct{},
	) error {
		appliedQueries = queries
		return nil
	}
	ds.NewTeamFunc = func(ctx context.Context, team *fleet.Team) (*fleet.Team, error) {
		team.ID = 1
		*savedTeamPtr = team
		enrolledTeamSecrets = team.Secrets
		return *savedTeamPtr, nil
	}

	apnsCert, apnsKey, err := mysql.GenerateTestCertBytes()
	require.NoError(t, err)
	crt, key, err := apple_mdm.NewSCEPCACertKey()
	require.NoError(t, err)
	scepCert := tokenpki.PEMCertificate(crt.Raw)
	scepKey := tokenpki.PEMRSAPrivateKey(key)

	ds.GetAllMDMConfigAssetsByNameFunc = func(ctx context.Context, assetNames []fleet.MDMAssetName) (map[fleet.MDMAssetName]fleet.MDMConfigAsset, error) {
		return map[fleet.MDMAssetName]fleet.MDMConfigAsset{
			fleet.MDMAssetCACert:   {Value: scepCert},
			fleet.MDMAssetCAKey:    {Value: scepKey},
			fleet.MDMAssetAPNSKey:  {Value: apnsKey},
			fleet.MDMAssetAPNSCert: {Value: apnsCert},
		}, nil
	}

	globalFile := "./testdata/gitops/global_config_no_paths.yml"
	teamFile := "./testdata/gitops/team_config_no_paths.yml"

	// Dry run on global file should fail because Apple BM Default Team does not exist (and has not been provided)
	_, err = runAppNoChecks([]string{"gitops", "-f", globalFile, "--dry-run"})
	require.Error(t, err)
	assert.True(t, strings.Contains(err.Error(), "team name not found"))

	// Dry run
	_ = runAppForTest(t, []string{"gitops", "-f", globalFile, "-f", teamFile, "--dry-run", "--delete-other-teams"})
	assert.False(t, ds.SaveAppConfigFuncInvoked)
	assert.Len(t, enrolledSecrets, 0)
	assert.Len(t, enrolledTeamSecrets, 0)
	assert.Len(t, appliedPolicySpecs, 0)
	assert.Len(t, appliedQueries, 0)

	// Real run
	_ = runAppForTest(t, []string{"gitops", "-f", globalFile, "-f", teamFile, "--delete-other-teams"})
	assert.Equal(t, orgName, (*savedAppConfigPtr).OrgInfo.OrgName)
	assert.Equal(t, fleetServerURL, (*savedAppConfigPtr).ServerSettings.ServerURL)
	assert.Len(t, enrolledSecrets, 2)
	require.NotNil(t, *savedTeamPtr)
	assert.Equal(t, teamName, (*savedTeamPtr).Name)
	require.Len(t, enrolledTeamSecrets, 2)
}

func TestTeamSofwareInstallersGitOps(t *testing.T) {
	startSoftwareInstallerServer(t)

	cases := []struct {
		file    string
		wantErr string
	}{
		{"testdata/gitops/team_software_installer_not_found.yml", "Please make sure that URLs are publicy accessible to the internet."},
		{"testdata/gitops/team_software_installer_unsupported.yml", "The file should be .pkg, .msi, .exe or .deb."},
		{"testdata/gitops/team_software_installer_too_large.yml", "The maximum file size is 500 MB"},
		{"testdata/gitops/team_software_installer_valid.yml", ""},
		{"testdata/gitops/team_software_installer_pre_condition_multiple_queries.yml", "should have only one query."},
		{"testdata/gitops/team_software_installer_pre_condition_not_found.yml", "no such file or directory"},
		{"testdata/gitops/team_software_installer_install_not_found.yml", "no such file or directory"},
		{"testdata/gitops/team_software_installer_post_install_not_found.yml", "no such file or directory"},
		{"testdata/gitops/team_software_installer_no_url.yml", "software URL is required"},
		{"testdata/gitops/team_software_installer_invalid_self_service_value.yml", "cannot unmarshal string into Go struct field TeamSpecSoftware.self_service of type bool"},
	}
	for _, c := range cases {
		t.Run(filepath.Base(c.file), func(t *testing.T) {
			setupFullGitOpsPremiumServer(t)

			_, err := runAppNoChecks([]string{"gitops", "-f", c.file})
			if c.wantErr == "" {
				require.NoError(t, err)
			} else {
				require.ErrorContains(t, err, c.wantErr)
			}
		})
	}
}

<<<<<<< HEAD
func TestCustomSettingsGitOps(t *testing.T) {
	cases := []struct {
		file    string
		wantErr string
	}{
		{"testdata/gitops/global_macos_windows_custom_settings_valid.yml", ""},
		{"testdata/gitops/global_macos_custom_settings_valid_deprecated.yml", ""},
		{"testdata/gitops/global_windows_custom_settings_invalid_label_mix.yml", `For each profile, only one of "labels_exclude_any", "labels_include_all" or "labels" can be included`},
		{"testdata/gitops/global_windows_custom_settings_unknown_label.yml", `some or all the labels provided don't exist`},
		{"testdata/gitops/team_macos_windows_custom_settings_valid.yml", ""},
		{"testdata/gitops/team_macos_custom_settings_valid_deprecated.yml", ""},
		{"testdata/gitops/team_macos_windows_custom_settings_invalid_labels_mix.yml", `For each profile, only one of "labels_exclude_any", "labels_include_all" or "labels" can be included.`},
		{"testdata/gitops/team_macos_windows_custom_settings_unknown_label.yml", `some or all the labels provided don't exist`},
	}
	for _, c := range cases {
		t.Run(filepath.Base(c.file), func(t *testing.T) {
			ds, appCfgPtr, _ := setupFullGitOpsPremiumServer(t)
			(*appCfgPtr).MDM.EnabledAndConfigured = true
			(*appCfgPtr).MDM.WindowsEnabledAndConfigured = true
			labelToIDs := map[string]uint{
				fleet.BuiltinLabelMacOS14Plus: 1,
				"A":                           2,
				"B":                           3,
				"C":                           4,
			}
			ds.LabelIDsByNameFunc = func(ctx context.Context, labels []string) (map[string]uint, error) {
				// for this test, recognize labels A, B and C (as well as the built-in macos 14+ one)
				ret := make(map[string]uint)
				for _, lbl := range labels {
					id, ok := labelToIDs[lbl]
					if ok {
						ret[lbl] = id
					}
				}
				return ret, nil
			}

			_, err := runAppNoChecks([]string{"gitops", "-f", c.file})
			if c.wantErr == "" {
				require.NoError(t, err)
			} else {
				require.ErrorContains(t, err, c.wantErr)
			}
		})
	}
=======
func startSoftwareInstallerServer(t *testing.T) {
	// start the web server that will serve the installer
	b, err := os.ReadFile(filepath.Join("..", "..", "server", "service", "testdata", "software-installers", "ruby.deb"))
	require.NoError(t, err)

	srv := httptest.NewServer(
		http.HandlerFunc(
			func(w http.ResponseWriter, r *http.Request) {
				switch {
				case strings.Contains(r.URL.Path, "notfound"):
					w.WriteHeader(http.StatusNotFound)
					return
				case strings.HasSuffix(r.URL.Path, ".txt"):
					w.Header().Set("Content-Type", "text/plain")
					_, _ = w.Write([]byte(`a simple text file`))
					return
				case strings.Contains(r.URL.Path, "toolarge"):
					w.Header().Set("Content-Type", "application/vnd.debian.binary-package")
					var sz int
					for sz < 500*1024*1024 {
						n, _ := w.Write(b)
						sz += n
					}
				default:
					w.Header().Set("Content-Type", "application/vnd.debian.binary-package")
					_, _ = w.Write(b)
				}
			},
		),
	)
	t.Cleanup(srv.Close)
	t.Setenv("SOFTWARE_INSTALLER_URL", srv.URL)
>>>>>>> 811be565
}

func setupFullGitOpsPremiumServer(t *testing.T) (*mock.Store, **fleet.AppConfig, **fleet.Team) {
	testCert, testKey, err := apple_mdm.NewSCEPCACertKey()
	require.NoError(t, err)
	testCertPEM := tokenpki.PEMCertificate(testCert.Raw)
	testKeyPEM := tokenpki.PEMRSAPrivateKey(testKey)
	fleetCfg := config.TestConfig()
	config.SetTestMDMConfig(t, &fleetCfg, testCertPEM, testKeyPEM, "../../server/service/testdata")

	license := &fleet.LicenseInfo{Tier: fleet.TierPremium, Expiration: time.Now().Add(24 * time.Hour)}
	_, ds := runServerWithMockedDS(
		t, &service.TestServerOpts{
			MDMStorage:       new(mdmmock.MDMAppleStore),
			MDMPusher:        mockPusher{},
			FleetConfig:      &fleetCfg,
			License:          license,
			NoCacheDatastore: true,
		},
	)

	// Mock appConfig
	savedAppConfig := &fleet.AppConfig{
		MDM: fleet.MDM{
			EnabledAndConfigured: true,
		},
	}
	ds.AppConfigFunc = func(ctx context.Context) (*fleet.AppConfig, error) {
		appConfigCopy := *savedAppConfig
		return &appConfigCopy, nil
	}
	ds.SaveAppConfigFunc = func(ctx context.Context, config *fleet.AppConfig) error {
		appConfigCopy := *config
		savedAppConfig = &appConfigCopy
		return nil
	}

	var savedTeam *fleet.Team

	ds.ApplyEnrollSecretsFunc = func(ctx context.Context, teamID *uint, secrets []*fleet.EnrollSecret) error {
		return nil
	}
	ds.ApplyPolicySpecsFunc = func(ctx context.Context, authorID uint, specs []*fleet.PolicySpec) error {
		return nil
	}
	ds.ApplyQueriesFunc = func(
		ctx context.Context, authorID uint, queries []*fleet.Query, queriesToDiscardResults map[uint]struct{},
	) error {
		return nil
	}
	ds.BatchSetMDMProfilesFunc = func(
		ctx context.Context, tmID *uint, macProfiles []*fleet.MDMAppleConfigProfile, winProfiles []*fleet.MDMWindowsConfigProfile,
		macDecls []*fleet.MDMAppleDeclaration,
	) error {
		return nil
	}
	ds.BatchSetScriptsFunc = func(ctx context.Context, tmID *uint, scripts []*fleet.Script) error { return nil }
	ds.BulkSetPendingMDMHostProfilesFunc = func(
		ctx context.Context, hostIDs []uint, teamIDs []uint, profileUUIDs []string, hostUUIDs []string,
	) error {
		return nil
	}
	ds.DeleteMDMAppleDeclarationByNameFunc = func(ctx context.Context, teamID *uint, name string) error {
		return nil
	}
	ds.IsEnrollSecretAvailableFunc = func(ctx context.Context, secret string, new bool, teamID *uint) (bool, error) {
		return true, nil
	}
	ds.LabelIDsByNameFunc = func(ctx context.Context, labels []string) (map[string]uint, error) {
		require.ElementsMatch(t, labels, []string{fleet.BuiltinLabelMacOS14Plus})
		return map[string]uint{fleet.BuiltinLabelMacOS14Plus: 1}, nil
	}
	ds.ListGlobalPoliciesFunc = func(ctx context.Context, opts fleet.ListOptions) ([]*fleet.Policy, error) { return nil, nil }
	ds.ListTeamPoliciesFunc = func(
		ctx context.Context, teamID uint, opts fleet.ListOptions, iopts fleet.ListOptions,
	) (teamPolicies []*fleet.Policy, inheritedPolicies []*fleet.Policy, err error) {
		return nil, nil, nil
	}
	ds.ListTeamsFunc = func(ctx context.Context, filter fleet.TeamFilter, opt fleet.ListOptions) ([]*fleet.Team, error) {
		if savedTeam != nil {
			return []*fleet.Team{savedTeam}, nil
		}
		return nil, nil
	}
	ds.ListQueriesFunc = func(ctx context.Context, opts fleet.ListQueryOptions) ([]*fleet.Query, error) { return nil, nil }
	ds.NewActivityFunc = func(
		ctx context.Context, user *fleet.User, activity fleet.ActivityDetails, details []byte, createdAt time.Time,
	) error {
		return nil
	}
	ds.NewMDMAppleConfigProfileFunc = func(ctx context.Context, p fleet.MDMAppleConfigProfile) (*fleet.MDMAppleConfigProfile, error) {
		return nil, nil
	}
	ds.NewJobFunc = func(ctx context.Context, job *fleet.Job) (*fleet.Job, error) {
		job.ID = 1
		return job, nil
	}
	ds.NewTeamFunc = func(ctx context.Context, team *fleet.Team) (*fleet.Team, error) {
		team.ID = 1
		savedTeam = team
		return savedTeam, nil
	}
	ds.QueryByNameFunc = func(ctx context.Context, teamID *uint, name string) (*fleet.Query, error) {
		return nil, &notFoundError{}
	}
	ds.TeamFunc = func(ctx context.Context, tid uint) (*fleet.Team, error) {
		if savedTeam != nil && tid == savedTeam.ID {
			return savedTeam, nil
		}
		return nil, &notFoundError{}
	}
	ds.TeamByNameFunc = func(ctx context.Context, name string) (*fleet.Team, error) {
		if savedTeam != nil && name == teamName {
			return savedTeam, nil
		}
		return nil, &notFoundError{}
	}
	ds.TeamByFilenameFunc = func(ctx context.Context, filename string) (*fleet.Team, error) {
		if savedTeam != nil && *savedTeam.Filename == filename {
			return savedTeam, nil
		}
		return nil, &notFoundError{}
	}
	ds.SaveTeamFunc = func(ctx context.Context, team *fleet.Team) (*fleet.Team, error) {
		savedTeam = team
		return team, nil
	}
	ds.SetOrUpdateMDMAppleDeclarationFunc = func(ctx context.Context, declaration *fleet.MDMAppleDeclaration) (
		*fleet.MDMAppleDeclaration, error,
	) {
		declaration.DeclarationUUID = uuid.NewString()
		return declaration, nil
	}
	ds.BatchSetSoftwareInstallersFunc = func(ctx context.Context, teamID *uint, installers []*fleet.UploadSoftwareInstallerPayload) error {
		return nil
	}

	t.Setenv("FLEET_SERVER_URL", fleetServerURL)
	t.Setenv("ORG_NAME", orgName)
	t.Setenv("TEST_TEAM_NAME", teamName)
	t.Setenv("APPLE_BM_DEFAULT_TEAM", teamName)

	return ds, &savedAppConfig, &savedTeam
}<|MERGE_RESOLUTION|>--- conflicted
+++ resolved
@@ -1088,7 +1088,6 @@
 	}
 }
 
-<<<<<<< HEAD
 func TestCustomSettingsGitOps(t *testing.T) {
 	cases := []struct {
 		file    string
@@ -1134,7 +1133,8 @@
 			}
 		})
 	}
-=======
+}
+
 func startSoftwareInstallerServer(t *testing.T) {
 	// start the web server that will serve the installer
 	b, err := os.ReadFile(filepath.Join("..", "..", "server", "service", "testdata", "software-installers", "ruby.deb"))
@@ -1167,7 +1167,6 @@
 	)
 	t.Cleanup(srv.Close)
 	t.Setenv("SOFTWARE_INSTALLER_URL", srv.URL)
->>>>>>> 811be565
 }
 
 func setupFullGitOpsPremiumServer(t *testing.T) (*mock.Store, **fleet.AppConfig, **fleet.Team) {
