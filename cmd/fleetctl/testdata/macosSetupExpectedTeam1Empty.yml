---
apiVersion: v1
kind: team
spec:
  team:
    features:
      enable_host_users: false
      enable_software_inventory: false
    mdm:
      enable_disk_encryption: false
      macos_settings:
        custom_settings: null
      macos_setup:
        bootstrap_package: null
        enable_end_user_authentication: false
        macos_setup_assistant: null
      macos_updates:
        deadline: null
        minimum_version: null
<<<<<<< HEAD
      windows_updates:
        deadline_days: null
        grace_period_days: null
=======
      windows_settings:
        custom_settings: null
>>>>>>> 2f618871
    scripts: null
    name: tm1
<|MERGE_RESOLUTION|>--- conflicted
+++ resolved
@@ -17,13 +17,10 @@
       macos_updates:
         deadline: null
         minimum_version: null
-<<<<<<< HEAD
       windows_updates:
         deadline_days: null
         grace_period_days: null
-=======
       windows_settings:
         custom_settings: null
->>>>>>> 2f618871
     scripts: null
     name: tm1
