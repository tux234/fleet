--- conflicted
+++ resolved
@@ -428,44 +428,6 @@
 	ds.GetHostLockWipeStatusFunc = func(ctx context.Context, host *fleet.Host) (*fleet.HostLockWipeStatus, error) {
 		fleetPlatform := host.FleetPlatform()
 
-<<<<<<< HEAD
-=======
-	// Mock datastore funcs
-	ds.HostByIdentifierFunc = func(ctx context.Context, identifier string) (*fleet.Host, error) {
-		h, ok := hostByUUID[identifier]
-		if !ok {
-			return nil, &notFoundError{}
-		}
-		return h, nil
-	}
-	ds.LoadHostSoftwareFunc = func(ctx context.Context, host *fleet.Host, includeCVEScores bool) error {
-		return nil
-	}
-	ds.ListPacksForHostFunc = func(ctx context.Context, hid uint) (packs []*fleet.Pack, err error) {
-		return nil, nil
-	}
-	ds.ListHostBatteriesFunc = func(ctx context.Context, id uint) ([]*fleet.HostBattery, error) {
-		return nil, nil
-	}
-	ds.ListPoliciesForHostFunc = func(ctx context.Context, host *fleet.Host) ([]*fleet.HostPolicy, error) {
-		return nil, nil
-	}
-	ds.ListLabelsForHostFunc = func(ctx context.Context, hid uint) ([]*fleet.Label, error) {
-		return nil, nil
-	}
-	ds.GetHostMDMAppleProfilesFunc = func(ctx context.Context, hostUUID string) ([]fleet.HostMDMAppleProfile, error) {
-		return nil, nil
-	}
-	ds.GetHostMDMWindowsProfilesFunc = func(ctx context.Context, hostUUID string) ([]fleet.HostMDMWindowsProfile, error) {
-		return nil, nil
-	}
-	ds.GetHostMDMMacOSSetupFunc = func(ctx context.Context, hostID uint) (*fleet.HostMDMMacOSSetup, error) {
-		return nil, nil
-	}
-	ds.GetHostLockWipeStatusFunc = func(ctx context.Context, host *fleet.Host) (*fleet.HostLockWipeStatus, error) {
-		fleetPlatform := host.FleetPlatform()
-
->>>>>>> b692d7fa
 		var status fleet.HostLockWipeStatus
 		status.HostFleetPlatform = fleetPlatform
 
@@ -488,24 +450,11 @@
 			status.LockScript = &fleet.HostScriptResult{}
 		}
 
-<<<<<<< HEAD
 		if _, ok := wipePending[host.ID]; ok {
 			if fleetPlatform == "linux" {
 				status.WipeScript = &fleet.HostScriptResult{ExitCode: nil}
 				return &status, nil
 			}
-=======
-		return &status, nil
-	}
-	ds.LockHostViaScriptFunc = func(ctx context.Context, request *fleet.HostScriptRequestPayload, platform string) error {
-		return nil
-	}
-	ds.HostLiteFunc = func(ctx context.Context, hostID uint) (*fleet.Host, error) {
-		h, ok := hostsByID[hostID]
-		if !ok {
-			return nil, &notFoundError{}
-		}
->>>>>>> b692d7fa
 
 			status.WipeMDMCommand = &fleet.MDMCommand{}
 			status.WipeMDMCommandResult = nil
@@ -514,7 +463,7 @@
 
 		return &status, nil
 	}
-	ds.LockHostViaScriptFunc = func(ctx context.Context, request *fleet.HostScriptRequestPayload) error {
+	ds.LockHostViaScriptFunc = func(ctx context.Context, request *fleet.HostScriptRequestPayload, platform string) error {
 		return nil
 	}
 
@@ -560,7 +509,7 @@
 		{appCfgAllMDM, "valid windows but pending lock", []string{"--host", winEnrolledLP.UUID}, "Host has pending lock request."},
 		{appCfgAllMDM, "valid macos but pending lock", []string{"--host", macEnrolledLP.UUID}, "Host has pending lock request."},
 		{appCfgAllMDM, "valid windows but pending wipe", []string{"--host", winEnrolledWP.UUID}, "Host has pending wipe request."},
-		{appCfgAllMDM, "valid macos but pending wipe", []string{"--host", macEnrolledWP.UUID}, ""},
+		{appCfgAllMDM, "valid macos but pending wipe", []string{"--host", macEnrolledWP.UUID}, "Host has pending wipe request."},
 	}
 
 	runTestCases(t, ds, "lock", successfulOutput, cases)
@@ -701,44 +650,6 @@
 	ds.GetHostLockWipeStatusFunc = func(ctx context.Context, host *fleet.Host) (*fleet.HostLockWipeStatus, error) {
 		fleetPlatform := host.FleetPlatform()
 
-<<<<<<< HEAD
-=======
-	// Mock datastore funcs
-	ds.HostByIdentifierFunc = func(ctx context.Context, identifier string) (*fleet.Host, error) {
-		h, ok := hostByUUID[identifier]
-		if !ok {
-			return nil, &notFoundError{}
-		}
-		return h, nil
-	}
-	ds.LoadHostSoftwareFunc = func(ctx context.Context, host *fleet.Host, includeCVEScores bool) error {
-		return nil
-	}
-	ds.ListPacksForHostFunc = func(ctx context.Context, hid uint) (packs []*fleet.Pack, err error) {
-		return nil, nil
-	}
-	ds.ListHostBatteriesFunc = func(ctx context.Context, id uint) ([]*fleet.HostBattery, error) {
-		return nil, nil
-	}
-	ds.ListPoliciesForHostFunc = func(ctx context.Context, host *fleet.Host) ([]*fleet.HostPolicy, error) {
-		return nil, nil
-	}
-	ds.ListLabelsForHostFunc = func(ctx context.Context, hid uint) ([]*fleet.Label, error) {
-		return nil, nil
-	}
-	ds.GetHostMDMAppleProfilesFunc = func(ctx context.Context, hostUUID string) ([]fleet.HostMDMAppleProfile, error) {
-		return nil, nil
-	}
-	ds.GetHostMDMWindowsProfilesFunc = func(ctx context.Context, hostUUID string) ([]fleet.HostMDMWindowsProfile, error) {
-		return nil, nil
-	}
-	ds.GetHostMDMMacOSSetupFunc = func(ctx context.Context, hostID uint) (*fleet.HostMDMMacOSSetup, error) {
-		return nil, nil
-	}
-	ds.GetHostLockWipeStatusFunc = func(ctx context.Context, host *fleet.Host) (*fleet.HostLockWipeStatus, error) {
-		fleetPlatform := host.FleetPlatform()
-
->>>>>>> b692d7fa
 		var status fleet.HostLockWipeStatus
 		status.HostFleetPlatform = fleetPlatform
 		if _, ok := locked[host.ID]; ok {
@@ -1060,17 +971,17 @@
 
 		return &status, nil
 	}
-	ds.UnlockHostViaScriptFunc = func(ctx context.Context, request *fleet.HostScriptRequestPayload) error {
+	ds.UnlockHostViaScriptFunc = func(ctx context.Context, request *fleet.HostScriptRequestPayload, hostFleetPlatform string) error {
 		return nil
 	}
-	ds.UnlockHostManuallyFunc = func(ctx context.Context, hostID uint, ts time.Time) error {
+	ds.UnlockHostManuallyFunc = func(ctx context.Context, hostID uint, hostFleetPlatform string, ts time.Time) error {
 		return nil
 	}
 	ds.WipeHostViaWindowsMDMFunc = func(ctx context.Context, host *fleet.Host, cmd *fleet.MDMWindowsCommand) error {
 		return nil
 	}
 
-	ds.WipeHostViaScriptFunc = func(ctx context.Context, request *fleet.HostScriptRequestPayload) error {
+	ds.WipeHostViaScriptFunc = func(ctx context.Context, request *fleet.HostScriptRequestPayload, hostFleetPlatform string) error {
 		return nil
 	}
 
