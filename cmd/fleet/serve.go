--- conflicted
+++ resolved
@@ -661,23 +661,9 @@
 				handler = launcher.Handler(rootMux)
 			}
 
-<<<<<<< HEAD
-			srv := &http.Server{
-				Addr:              config.Server.Address,
-				Handler:           handler,
-				ReadTimeout:       25 * time.Second,
-				WriteTimeout:      0,
-				ReadHeaderTimeout: 5 * time.Second,
-				IdleTimeout:       5 * time.Minute,
-				MaxHeaderBytes:    1 << 18, // 0.25 MB (262144 bytes)
-				BaseContext: func(l net.Listener) context.Context {
-					return ctx
-				},
-=======
 			srv := config.Server.DefaultHTTPServer(ctx, handler)
 			if liveQueryRestPeriod > srv.WriteTimeout {
 				srv.WriteTimeout = liveQueryRestPeriod
->>>>>>> 16d1ba80
 			}
 			srv.SetKeepAlivesEnabled(config.Server.Keepalive)
 			errs := make(chan error, 2)
