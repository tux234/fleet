--- conflicted
+++ resolved
@@ -990,7 +990,6 @@
 	}
 }
 
-<<<<<<< HEAD
 func (a *agent) stressFeatureData(name string) []map[string]string {
 	outputMap := map[int]int{
 		// 'Big' feature, each host will generate 1,000 rows
@@ -1041,7 +1040,8 @@
 	}
 
 	return result
-=======
+}
+
 func (a *agent) diskEncryption() []map[string]string {
 	// 50% of results have encryption enabled
 	enabled := rand.Intn(2) == 1
@@ -1049,7 +1049,6 @@
 		return []map[string]string{{"1": "1"}}
 	}
 	return []map[string]string{}
->>>>>>> 5d3e27d1
 }
 
 func (a *agent) processQuery(name, query string) (handled bool, results []map[string]string, status *fleet.OsqueryStatus) {
