import React from "react";
<<<<<<< HEAD
import ReactTooltip from "react-tooltip";

import { COLORS } from "styles/var/colors";
=======
>>>>>>> 2f618871

const baseClass = "script-list-heading";

const ScriptListHeading = () => {
  return (
    <div className={baseClass}>
      <div className={`${baseClass}__heading-group`}>
        <span>Script</span>
      </div>
      <div
        className={`${baseClass}__heading-group ${baseClass}__actions-heading`}
      >
        <span>Actions</span>
      </div>
    </div>
  );
};

export default ScriptListHeading;<|MERGE_RESOLUTION|>--- conflicted
+++ resolved
@@ -1,10 +1,4 @@
 import React from "react";
-<<<<<<< HEAD
-import ReactTooltip from "react-tooltip";
-
-import { COLORS } from "styles/var/colors";
-=======
->>>>>>> 2f618871
 
 const baseClass = "script-list-heading";
 
