--- conflicted
+++ resolved
@@ -62,11 +62,7 @@
   }
 
   &__more-info-detail {
-<<<<<<< HEAD
-    color: $core-fleet-blue;
-=======
     color: $core-fleet-black;
->>>>>>> 0f48eb85
 
     .kolidecon {
       color: $ui-gray;
@@ -82,11 +78,7 @@
   &__last-updated {
     font-size: $x-small;
     font-style: italic;
-<<<<<<< HEAD
-    margin: $pad-xsmall 0 $pad-large;
-=======
     margin: 4px 0 $pad-large;
->>>>>>> 0f48eb85
   }
 
   &__reveal-secret {
