/** software/titles/:id */

import React, { useCallback, useContext } from "react";
import { useQuery } from "react-query";
<<<<<<< HEAD
import { useErrorHandler } from "react-error-boundary";
import { RouteComponentProps } from "react-router";
import { AxiosError } from "axios";

import useTeamIdParam from "hooks/useTeamIdParam";

import { AppContext } from "context/app";
=======
import { AxiosError } from "axios";
import { useErrorHandler } from "react-error-boundary";
>>>>>>> 03873f6d

import { ISoftwareTitle, formatSoftwareType } from "interfaces/software";
import { ignoreAxiosError } from "interfaces/errors";
import softwareAPI, {
  ISoftwareTitleResponse,
  IGetSoftwareTitleQueryKey,
} from "services/entities/software";

import Spinner from "components/Spinner";
import MainContent from "components/MainContent";
import TeamsHeader from "components/TeamsHeader";
import Card from "components/Card";

import SoftwareDetailsSummary from "../components/SoftwareDetailsSummary";
import SoftwareTitleDetailsTable from "./SoftwareTitleDetailsTable";
import DetailsNoHosts from "../components/DetailsNoHosts";

const baseClass = "software-title-details-page";

interface ISoftwareTitleDetailsRouteParams {
  id: string;
  team_id?: string;
}

type ISoftwareTitleDetailsPageProps = RouteComponentProps<
  undefined,
  ISoftwareTitleDetailsRouteParams
>;

const SoftwareTitleDetailsPage = ({
  router,
  routeParams,
  location,
}: ISoftwareTitleDetailsPageProps) => {
  const { isPremiumTier, isOnGlobalTeam } = useContext(AppContext);
  const handlePageError = useErrorHandler();

  // TODO: handle non integer values
  const softwareId = parseInt(routeParams.id, 10);

  const handlePageError = useErrorHandler();

  const {
    currentTeamId,
    teamIdForApi,
    userTeams,
    handleTeamChange,
  } = useTeamIdParam({
    location,
    router,
    includeAllTeams: true,
    includeNoTeam: false,
  });

  const {
    data: softwareTitle,
    isLoading: isSoftwareTitleLoading,
    isError: isSoftwareTitleError,
<<<<<<< HEAD
  } = useQuery<
    ISoftwareTitleResponse,
    AxiosError,
    ISoftwareTitle,
    IGetSoftwareTitleQueryKey[]
  >(
    [{ scope: "softwareById", softwareId, teamId: teamIdForApi }],
    ({ queryKey }) => softwareAPI.getSoftwareTitle(queryKey[0]),
    {
      select: (data) => data.software_title,
      onError: (error) => {
        if (!ignoreAxiosError(error, [403, 404])) {
          handlePageError(error);
=======
  } = useQuery<ISoftwareTitleResponse, AxiosError, ISoftwareTitle>(
    ["softwareById", softwareId],
    () => softwareAPI.getSoftwareTitle(softwareId),
    {
      select: (data) => data.software_title,
      retry: false,
      refetchOnWindowFocus: false,
      onError: (error) => {
        if (error.status === 403) {
          handlePageError({ status: 403 });
>>>>>>> 03873f6d
        }
      },
    }
  );

  const onTeamChange = useCallback(
    (teamId: number) => {
      handleTeamChange(teamId);
    },
    [handleTeamChange]
  );

  const renderContent = () => {
    if (isSoftwareTitleLoading) {
      return <Spinner />;
    }

    if (!softwareTitle && !isSoftwareTitleError) {
      return null;
    }
    return (
      <>
        {isPremiumTier && (
          <TeamsHeader
            isOnGlobalTeam={isOnGlobalTeam}
            currentTeamId={currentTeamId}
            userTeams={userTeams}
            onTeamChange={onTeamChange}
          />
        )}
        {isSoftwareTitleError ? (
          <DetailsNoHosts
            header="Software not detected"
            details={`No hosts ${
              teamIdForApi ? "on this team " : ""
            }have this software installed.`}
          />
        ) : (
          <>
            <SoftwareDetailsSummary
              title={softwareTitle.name}
              type={formatSoftwareType(softwareTitle)}
              versions={softwareTitle.versions?.length ?? 0}
              hosts={softwareTitle.hosts_count}
              queryParams={{
                software_title_id: softwareId,
                team_id: teamIdForApi,
              }}
              name={softwareTitle.name}
              source={softwareTitle.source}
            />
            <Card
              borderRadiusSize="large"
              includeShadow
              className={`${baseClass}__versions-section`}
            >
              <h2>Versions</h2>
              <SoftwareTitleDetailsTable
                router={router}
                data={softwareTitle.versions ?? []}
                isLoading={isSoftwareTitleLoading}
                teamIdForApi={teamIdForApi}
              />
            </Card>
          </>
        )}
      </>
    );
  };

  return (
    <MainContent className={baseClass}>
      <>{renderContent()}</>
    </MainContent>
  );
};

export default SoftwareTitleDetailsPage;<|MERGE_RESOLUTION|>--- conflicted
+++ resolved
@@ -2,7 +2,6 @@
 
 import React, { useCallback, useContext } from "react";
 import { useQuery } from "react-query";
-<<<<<<< HEAD
 import { useErrorHandler } from "react-error-boundary";
 import { RouteComponentProps } from "react-router";
 import { AxiosError } from "axios";
@@ -10,10 +9,6 @@
 import useTeamIdParam from "hooks/useTeamIdParam";
 
 import { AppContext } from "context/app";
-=======
-import { AxiosError } from "axios";
-import { useErrorHandler } from "react-error-boundary";
->>>>>>> 03873f6d
 
 import { ISoftwareTitle, formatSoftwareType } from "interfaces/software";
 import { ignoreAxiosError } from "interfaces/errors";
@@ -54,8 +49,6 @@
   // TODO: handle non integer values
   const softwareId = parseInt(routeParams.id, 10);
 
-  const handlePageError = useErrorHandler();
-
   const {
     currentTeamId,
     teamIdForApi,
@@ -72,7 +65,6 @@
     data: softwareTitle,
     isLoading: isSoftwareTitleLoading,
     isError: isSoftwareTitleError,
-<<<<<<< HEAD
   } = useQuery<
     ISoftwareTitleResponse,
     AxiosError,
@@ -82,22 +74,11 @@
     [{ scope: "softwareById", softwareId, teamId: teamIdForApi }],
     ({ queryKey }) => softwareAPI.getSoftwareTitle(queryKey[0]),
     {
+      refetchOnWindowFocus: false,
       select: (data) => data.software_title,
       onError: (error) => {
         if (!ignoreAxiosError(error, [403, 404])) {
           handlePageError(error);
-=======
-  } = useQuery<ISoftwareTitleResponse, AxiosError, ISoftwareTitle>(
-    ["softwareById", softwareId],
-    () => softwareAPI.getSoftwareTitle(softwareId),
-    {
-      select: (data) => data.software_title,
-      retry: false,
-      refetchOnWindowFocus: false,
-      onError: (error) => {
-        if (error.status === 403) {
-          handlePageError({ status: 403 });
->>>>>>> 03873f6d
         }
       },
     }
