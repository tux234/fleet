--- conflicted
+++ resolved
@@ -1,64 +1,47 @@
-<<<<<<< HEAD
-import React, { Component } from 'react';
-import PropTypes from 'prop-types';
-import { connect } from 'react-redux';
-import { isEqual } from 'lodash';
-import { push } from 'react-router-redux';
-import memoize from 'memoize-one';
-
-import Button from 'components/buttons/Button';
-import TableContainer from 'components/TableContainer';
-import Modal from 'components/modals/Modal';
-import WarningBanner from 'components/WarningBanner';
-import inviteInterface from 'interfaces/invite';
-import configInterface from 'interfaces/config';
-import userInterface from 'interfaces/user';
-import teamInterface from 'interfaces/team';
-import paths from 'router/paths';
-import entityGetter from 'redux/utilities/entityGetter';
-import inviteActions from 'redux/nodes/entities/invites/actions';
-import { renderFlash } from 'redux/nodes/notifications/actions';
-import { updateUser } from 'redux/nodes/auth/actions';
-import userActions from 'redux/nodes/entities/users/actions';
-import teamActions from 'redux/nodes/entities/teams/actions';
-
-import UserForm from './components/UserForm';
-import EmptyUsers from './components/EmptyUsers';
-import { generateTableHeaders, combineDataSets } from './UsersTableConfig';
-import DeleteUserForm from './components/DeleteUserForm';
-
-const baseClass = 'user-management';
-=======
 import React, { Component } from "react";
 import PropTypes from "prop-types";
 import { connect } from "react-redux";
-import { concat, includes, difference } from "lodash";
+import { isEqual } from "lodash";
 import { push } from "react-router-redux";
+import memoize from "memoize-one";
 
 import Button from "components/buttons/Button";
+import TableContainer from "components/TableContainer";
+import Modal from "components/modals/Modal";
+import WarningBanner from "components/WarningBanner";
+import inviteInterface from "interfaces/invite";
 import configInterface from "interfaces/config";
-import deepDifference from "utilities/deep_difference";
+import userInterface from "interfaces/user";
+import teamInterface from "interfaces/team";
+import paths from "router/paths";
 import entityGetter from "redux/utilities/entityGetter";
 import inviteActions from "redux/nodes/entities/invites/actions";
-import inviteInterface from "interfaces/invite";
-import InviteUserForm from "components/forms/InviteUserForm";
-import Modal from "components/modals/Modal";
-import paths from "router/paths";
 import { renderFlash } from "redux/nodes/notifications/actions";
-import WarningBanner from "components/WarningBanner";
 import { updateUser } from "redux/nodes/auth/actions";
 import userActions from "redux/nodes/entities/users/actions";
-import UserRow from "components/UserRow";
-import userInterface from "interfaces/user";
+import teamActions from "redux/nodes/entities/teams/actions";
+
+import UserForm from "./components/UserForm";
+import EmptyUsers from "./components/EmptyUsers";
+import { generateTableHeaders, combineDataSets } from "./UsersTableConfig";
+import DeleteUserForm from "./components/DeleteUserForm";
 
 const baseClass = "user-management";
->>>>>>> 7e85d71d
 
 const generateUpdateData = (currentUserData, formData) => {
-  const updatableFields = ['global_role', 'teams', 'name', 'email', 'sso_enabled'];
+  const updatableFields = [
+    "global_role",
+    "teams",
+    "name",
+    "email",
+    "sso_enabled",
+  ];
   return Object.keys(formData).reduce((updatedAttributes, attr) => {
     // attribute can be updated and is different from the current value.
-    if (updatableFields.includes(attr) && !isEqual(formData[attr], currentUserData[attr])) {
+    if (
+      updatableFields.includes(attr) &&
+      !isEqual(formData[attr], currentUserData[attr])
+    ) {
       updatedAttributes[attr] = formData[attr];
     }
     return updatedAttributes;
@@ -102,105 +85,15 @@
     this.tableHeaders = generateTableHeaders(this.onActionSelect);
   }
 
-<<<<<<< HEAD
   componentDidMount() {
-=======
-  componentWillMount() {
->>>>>>> 7e85d71d
     const { dispatch } = this.props;
     dispatch(teamActions.loadAll());
   }
 
-<<<<<<< HEAD
   onEditUser = (formData) => {
     const { currentUser, users, invites, dispatch } = this.props;
     const { userEditing } = this.state;
     const { toggleEditUserModal, getUser } = this;
-=======
-  onUserActionSelect = (user, action) => {
-    const { currentUser, dispatch } = this.props;
-    const { enableUser, updateAdmin, requirePasswordReset } = userActions;
-
-    if (action) {
-      switch (action) {
-        case "demote_user": {
-          if (currentUser.id === user.id) {
-            return dispatch(renderFlash("error", "You cannot demote yourself"));
-          }
-          return dispatch(updateAdmin(user, { admin: false })).then(() => {
-            return dispatch(
-              renderFlash(
-                "success",
-                "User demoted",
-                updateAdmin(user, { admin: true })
-              )
-            );
-          });
-        }
-        case "disable_account": {
-          if (currentUser.id === user.id) {
-            return dispatch(
-              renderFlash("error", "You cannot disable your own account")
-            );
-          }
-          return dispatch(
-            userActions.enableUser(user, { enabled: false })
-          ).then(() => {
-            return dispatch(
-              renderFlash(
-                "success",
-                "User account disabled",
-                enableUser(user, { enabled: true })
-              )
-            );
-          });
-        }
-        case "enable_account":
-          return dispatch(enableUser(user, { enabled: true })).then(() => {
-            return dispatch(
-              renderFlash(
-                "success",
-                "User account enabled",
-                enableUser(user, { enabled: false })
-              )
-            );
-          });
-        case "promote_user":
-          return dispatch(updateAdmin(user, { admin: true })).then(() => {
-            return dispatch(
-              renderFlash(
-                "success",
-                "User promoted to admin",
-                updateAdmin(user, { admin: false })
-              )
-            );
-          });
-        case "reset_password":
-          return dispatch(requirePasswordReset(user, { require: true })).then(
-            () => {
-              return dispatch(
-                renderFlash(
-                  "success",
-                  "User required to reset password",
-                  requirePasswordReset(user, { require: false })
-                )
-              );
-            }
-          );
-        case "revert_invitation":
-          return dispatch(inviteActions.silentDestroy(user))
-            .then(() => dispatch(renderFlash("success", "Invite revoked")))
-            .catch(() =>
-              dispatch(renderFlash("error", "Invite could not be revoked"))
-            );
-        default:
-          return false;
-      }
-    }
-
-    return false;
-  };
->>>>>>> 7e85d71d
 
     const userData = getUser(userEditing.type, userEditing.id);
 
@@ -208,34 +101,16 @@
     if (currentUser.id === userEditing.id) {
       return dispatch(updateUser(userData, updatedAttrs))
         .then(() => {
-<<<<<<< HEAD
-          dispatch(renderFlash('success', 'User updated'));
+          dispatch(renderFlash("success", "User updated"));
           toggleEditUserModal();
-=======
-          dispatch(
-            renderFlash("success", "User updated", updateUser(user, user))
-          );
-          onToggleEditUser(user);
-
-          return false;
->>>>>>> 7e85d71d
         })
         .catch(() => false);
     }
 
     return dispatch(userActions.silentUpdate(userData, formData))
       .then(() => {
-<<<<<<< HEAD
-        dispatch(renderFlash('success', 'User updated'));
+        dispatch(renderFlash("success", "User updated"));
         toggleEditUserModal();
-=======
-        dispatch(
-          renderFlash("success", "User updated", silentUpdate(user, user))
-        );
-        onToggleEditUser(user);
-
-        return false;
->>>>>>> 7e85d71d
       })
       .catch(() => false);
   };
@@ -258,79 +133,85 @@
   onCreateCancel = (evt) => {
     evt.preventDefault();
     this.toggleCreateUserModal();
-  }
-
-<<<<<<< HEAD
+  };
+
   onDeleteUser = () => {
     const { dispatch } = this.props;
     const { userEditing } = this.state;
     const { toggleDeleteUserModal } = this;
 
-    if (userEditing.type === 'invite') {
-      dispatch(inviteActions.destroy(userEditing)).then(() => {
-        dispatch(renderFlash('success', 'User deleted'));
-        toggleDeleteUserModal();
-      }).catch(() => false);
+    if (userEditing.type === "invite") {
+      dispatch(inviteActions.destroy(userEditing))
+        .then(() => {
+          dispatch(renderFlash("success", "User deleted"));
+          toggleDeleteUserModal();
+        })
+        .catch(() => false);
     } else {
-      dispatch(userActions.destroy(userEditing)).then(() => {
-        dispatch(renderFlash('success', 'User deleted'));
-        toggleDeleteUserModal();
-      }).catch(() => false);
-    }
-  }
-=======
-    return this.toggleInviteUserModal();
-  };
->>>>>>> 7e85d71d
+      dispatch(userActions.destroy(userEditing))
+        .then(() => {
+          dispatch(renderFlash("success", "User deleted"));
+          toggleDeleteUserModal();
+        })
+        .catch(() => false);
+    }
+  };
 
   // NOTE: this is called once on the initial rendering. The initial render of
   // the TableContainer child component calls this handler.
   onTableQueryChange = (queryData) => {
     const { dispatch } = this.props;
-    const { pageIndex, pageSize, searchQuery, sortHeader, sortDirection } = queryData;
+    const {
+      pageIndex,
+      pageSize,
+      searchQuery,
+      sortHeader,
+      sortDirection,
+    } = queryData;
     let sortBy = [];
-    if (sortHeader !== '') {
+    if (sortHeader !== "") {
       sortBy = [{ id: sortHeader, direction: sortDirection }];
     }
-    dispatch(userActions.loadAll(pageIndex, pageSize, undefined, searchQuery, sortBy));
+    dispatch(
+      userActions.loadAll(pageIndex, pageSize, undefined, searchQuery, sortBy)
+    );
     dispatch(inviteActions.loadAll(pageIndex, pageSize, searchQuery, sortBy)); // TODO: add search params when API supports it
-  }
+  };
 
   onActionSelect = (action, user) => {
     const { toggleEditUserModal, toggleDeleteUserModal, resetPassword } = this;
     switch (action) {
-      case ('edit'):
+      case "edit":
         toggleEditUserModal(user);
         break;
-      case ('delete'):
+      case "delete":
         toggleDeleteUserModal(user);
         break;
-      case ('passwordReset'):
+      case "passwordReset":
         resetPassword(user);
         break;
       default:
         return null;
     }
-  }
+  };
 
   getUser = (type, id) => {
     const { users, invites } = this.props;
     let userData;
-    if (type === 'user') {
-      userData = users.find(user => user.id === id);
+    if (type === "user") {
+      userData = users.find((user) => user.id === id);
     } else {
-      userData = invites.find(invite => invite.id === id);
+      userData = invites.find((invite) => invite.id === id);
     }
     return userData;
-  }
-
-<<<<<<< HEAD
+  };
+
   toggleCreateUserModal = () => {
     const { showCreateUserModal } = this.state;
     this.setState({
       showCreateUserModal: !showCreateUserModal,
     });
-  }
+  };
 
   toggleEditUserModal = (user) => {
     const { showEditUserModal } = this.state;
@@ -338,7 +219,7 @@
       showEditUserModal: !showEditUserModal,
       userEditing: !showEditUserModal ? user : null,
     });
-  }
+  };
 
   toggleDeleteUserModal = (user) => {
     const { showDeleteUserModal } = this.state;
@@ -346,32 +227,28 @@
       showDeleteUserModal: !showDeleteUserModal,
       userEditing: !showDeleteUserModal ? user : null,
     });
-  }
-
-  combineUsersAndInvites = memoize(
-    (users, invites, currentUserId) => {
-      return combineDataSets(users, invites, currentUserId);
-    },
-  )
+  };
+
+  combineUsersAndInvites = memoize((users, invites, currentUserId) => {
+    return combineDataSets(users, invites, currentUserId);
+  });
 
   resetPassword = (user) => {
     const { dispatch } = this.props;
     const { requirePasswordReset } = userActions;
 
-    return dispatch(requirePasswordReset(user.id, { require: true }))
-      .then(() => {
+    return dispatch(requirePasswordReset(user.id, { require: true })).then(
+      () => {
         return dispatch(
           renderFlash(
-            'success', 'User required to reset password',
-            requirePasswordReset(user.id, { require: false }), // this is an undo action.
-          ),
+            "success",
+            "User required to reset password",
+            requirePasswordReset(user.id, { require: false }) // this is an undo action.
+          )
         );
-      });
-  }
-=======
-    this.setState({ usersEditing: updatedUsersEditing });
-  };
->>>>>>> 7e85d71d
+      }
+    );
+  };
 
   goToAppConfigPage = (evt) => {
     evt.preventDefault();
@@ -387,17 +264,11 @@
     const { showEditUserModal, userEditing } = this.state;
     const { onEditUser, toggleEditUserModal, getUser } = this;
 
-<<<<<<< HEAD
     if (!showEditUserModal) return null;
-=======
-    return false;
-  };
->>>>>>> 7e85d71d
 
     const userData = getUser(userEditing.type, userEditing.id);
 
     return (
-<<<<<<< HEAD
       <Modal
         title="Edit user"
         onExit={toggleEditUserModal}
@@ -414,22 +285,9 @@
           onSubmit={onEditUser}
           canUseSSO={config.enable_sso}
           availableTeams={teams}
-          submitText={'Save'}
+          submitText={"Save"}
         />
       </Modal>
-=======
-      <UserRow
-        isEditing={isEditing}
-        isInvite={invite}
-        isCurrentUser={currentUser.id === user.id}
-        key={`${user.email}-${idx}-${invite ? "invite" : "user"}`}
-        onEditUser={onEditUser}
-        onSelect={onUserActionSelect}
-        onToggleEditUser={onToggleEditUser}
-        user={user}
-        userErrors={userErrors}
-      />
->>>>>>> 7e85d71d
     );
   };
 
@@ -453,9 +311,9 @@
           onSubmit={onCreateUserSubmit}
           canUseSSO={config.enable_sso}
           availableTeams={teams}
-          defaultGlobalRole={'observer'}
+          defaultGlobalRole={"observer"}
           defaultTeams={[]}
-          submitText={'Create'}
+          submitText={"Create"}
         />
       </Modal>
     );
@@ -469,7 +327,7 @@
 
     return (
       <Modal
-        title={'Delete user'}
+        title={"Delete user"}
         onExit={toggleDeleteUserModal}
         className={`${baseClass}__delete-user-modal`}
       >
@@ -480,7 +338,7 @@
         />
       </Modal>
     );
-  }
+  };
 
   renderSmtpWarning = () => {
     const { appConfigLoading, config } = this.props;
@@ -492,19 +350,12 @@
 
     return (
       <div className={`${baseClass}__smtp-warning-wrapper`}>
-<<<<<<< HEAD
-        <WarningBanner
-          shouldShowWarning={!config.configured}
-        >
-          <span>SMTP is not currently configured in Fleet. The &quot;Create User&quot; feature requires that SMTP is configured in order to send invitation emails.</span>
-=======
         <WarningBanner shouldShowWarning={!config.configured}>
           <span>
-            SMTP is not currently configured in Fleet. The &quot;Invite
-            user&quot; feature requires that SMTP is configured in order to send
+            SMTP is not currently configured in Fleet. The &quot;Create
+            User&quot; feature requires that SMTP is configured in order to send
             invitation emails.
           </span>
->>>>>>> 7e85d71d
           <Button
             className={`${baseClass}__config-button`}
             onClick={goToAppConfigPage}
@@ -517,8 +368,7 @@
     );
   };
 
-<<<<<<< HEAD
-  render () {
+  render() {
     const {
       tableHeaders,
       renderCreateUserModal,
@@ -529,104 +379,49 @@
       onTableQueryChange,
       onActionSelect,
     } = this;
-    const { config, loadingTableData, users, invites, currentUser } = this.props;
+    const {
+      config,
+      loadingTableData,
+      users,
+      invites,
+      currentUser,
+    } = this.props;
 
     let tableData = [];
     if (!loadingTableData) {
-      tableData = this.combineUsersAndInvites(users, invites, currentUser.id, onActionSelect);
-=======
-  renderUserTable = () => {
-    const { invites, users } = this.props;
-    const { renderUserRow } = this;
-
-    return (
-      <div className={`${baseClass}__wrapper`}>
-        <table className={`${baseClass}__table`}>
-          <thead>
-            <tr>
-              <th>Username</th>
-              <th>Status</th>
-              <th>Full Name</th>
-              <th>Email</th>
-              <th>Role</th>
-              <th className={`${baseClass}__position`}>Position</th>
-              <th />
-            </tr>
-          </thead>
-          <tbody>
-            {users.map((user, idx) => {
-              return renderUserRow(user, idx);
-            })}
-            {invites.map((user, idx) => {
-              return renderUserRow(user, idx, { invite: true });
-            })}
-          </tbody>
-        </table>
-      </div>
-    );
-  };
-
-  render() {
-    const {
-      renderModal,
-      renderSmtpWarning,
-      renderUserTable,
-      toggleInviteUserModal,
-    } = this;
-    const { config, loadingInvites, loadingUsers, users, invites } = this.props;
-    const resourcesCount = users.length + invites.length;
-    if (loadingInvites || loadingUsers) {
-      return false;
->>>>>>> 7e85d71d
+      tableData = this.combineUsersAndInvites(
+        users,
+        invites,
+        currentUser.id,
+        onActionSelect
+      );
     }
 
     return (
       <div className={`${baseClass} body-wrap`}>
-<<<<<<< HEAD
-        <p className={`${baseClass}__page-description`}>Create new users, customize user permissions, and remove users from Fleet.</p>
+        <p className={`${baseClass}__page-description`}>
+          Create new users, customize user permissions, and remove users from
+          Fleet.
+        </p>
         {renderSmtpWarning()}
         {/* TODO: find a way to move these controls into the table component */}
         <TableContainer
           columns={tableHeaders}
           data={tableData}
           isLoading={loadingTableData}
-          defaultSortHeader={'name'}
-          defaultSortDirection={'desc'}
-          inputPlaceHolder={'Search'}
+          defaultSortHeader={"name"}
+          defaultSortDirection={"desc"}
+          inputPlaceHolder={"Search"}
           disableActionButton={!config.configured}
-          actionButtonText={'Create User'}
+          actionButtonText={"Create User"}
           onActionButtonClick={toggleCreateUserModal}
           onQueryChange={onTableQueryChange}
-          resultsTitle={'rows'}
+          resultsTitle={"rows"}
           emptyComponent={EmptyUsers}
         />
         {renderCreateUserModal()}
         {renderEditUserModal()}
         {renderDeleteUserModal()}
-=======
-        <p className={`${baseClass}__page-description`}>
-          Invite new users, customize user permissions, and disable users in
-          Fleet.
-        </p>
-        {renderSmtpWarning()}
-        <div className={`${baseClass}__add-user-wrap`}>
-          <p className={`${baseClass}__user-count`}>{resourcesCount} users</p>
-          <Button
-            className={"button button--brand"}
-            disabled={!config.configured}
-            onClick={toggleInviteUserModal}
-            title={
-              config.configured
-                ? "Add User"
-                : "Email must be configured to add users"
-            }
-          >
-            Invite user
-          </Button>
-        </div>
-        {renderUserTable()}
-        {renderModal()}
->>>>>>> 7e85d71d
       </div>
     );
   }
@@ -637,19 +432,13 @@
   const { config } = state.app;
   const { loading: appConfigLoading } = state.app;
   const { user: currentUser } = state.auth;
-<<<<<<< HEAD
-  const { entities: users } = stateEntityGetter.get('users');
-  const { entities: invites } = stateEntityGetter.get('invites');
-  const { entities: teams } = stateEntityGetter.get('teams');
-  const { errors: inviteErrors, loading: loadingInvites } = state.entities.invites;
-=======
   const { entities: users } = stateEntityGetter.get("users");
   const { entities: invites } = stateEntityGetter.get("invites");
+  const { entities: teams } = stateEntityGetter.get("teams");
   const {
     errors: inviteErrors,
     loading: loadingInvites,
   } = state.entities.invites;
->>>>>>> 7e85d71d
   const { errors: userErrors, loading: loadingUsers } = state.entities.users;
   const loadingTableData = loadingUsers || loadingInvites;
 
