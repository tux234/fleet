import React, { useCallback, useContext, useMemo, useState } from "react";
import { InjectedRouter } from "react-router";
import { useQuery } from "react-query";
import { AxiosError } from "axios";

import hostAPI, {
  IGetHostSoftwareResponse,
  IHostSoftwareQueryKey,
} from "services/entities/hosts";
import deviceAPI, {
  IDeviceSoftwareQueryKey,
  IGetDeviceSoftwareResponse,
} from "services/entities/device_user";
import { IHostSoftware, ISoftware } from "interfaces/software";
import { HostPlatform, isAndroid, isIPadOrIPhone } from "interfaces/platform";

import { DEFAULT_USE_QUERY_OPTIONS } from "utilities/constants";
import { getNextLocationPath } from "utilities/helpers";
import { convertParamsToSnakeCase } from "utilities/url";

import { NotificationContext } from "context/notification";
import { AppContext } from "context/app";

import Card from "components/Card/Card";
import DataError from "components/DataError";
import Spinner from "components/Spinner";
import SoftwareFiltersModal from "pages/SoftwarePage/components/SoftwareFiltersModal";

import {
  buildSoftwareFilterQueryParams,
  buildSoftwareVulnFiltersQueryParams,
  getSoftwareFilterFromQueryParams,
  getSoftwareVulnFiltersFromQueryParams,
  ISoftwareVulnFiltersParams,
} from "pages/SoftwarePage/SoftwareTitles/SoftwareTable/helpers";
import { generateSoftwareTableHeaders as generateHostSoftwareTableConfig } from "./HostSoftwareTableConfig";
import { generateSoftwareTableHeaders as generateDeviceSoftwareTableConfig } from "./DeviceSoftwareTableConfig";
import HostSoftwareTable from "./HostSoftwareTable";
import { getInstallErrorMessage, getUninstallErrorMessage } from "./helpers";

const baseClass = "software-card";

export interface ITableSoftware extends Omit<ISoftware, "vulnerabilities"> {
  vulnerabilities: string[]; // for client-side search purposes, we only want an array of cve strings
}

interface IHostSoftwareProps {
  /** This is the host id or the device token */
  id: number | string;
  platform: HostPlatform;
  softwareUpdatedAt?: string;
  hostCanWriteSoftware: boolean;
  router: InjectedRouter;
  queryParams: ReturnType<typeof parseHostSoftwareQueryParams>;
  pathname: string;
  hostTeamId: number;
  onShowSoftwareDetails: (software: IHostSoftware) => void;
  isSoftwareEnabled?: boolean;
  hostScriptsEnabled?: boolean;
  isMyDevicePage?: boolean;
  hostMDMEnrolled?: boolean;
}

const DEFAULT_SEARCH_QUERY = "";
const DEFAULT_SORT_DIRECTION = "asc";
const DEFAULT_SORT_HEADER = "name";
const DEFAULT_PAGE = 0;
const DEFAULT_PAGE_SIZE = 20;

export const parseHostSoftwareQueryParams = (queryParams: {
  page?: string;
  query?: string;
  order_key?: string;
  order_direction?: "asc" | "desc";
  vulnerable?: string;
  exploit?: string;
  min_cvss_score?: string;
  max_cvss_score?: string;
  available_for_install?: string;
}) => {
  const searchQuery = queryParams?.query ?? DEFAULT_SEARCH_QUERY;
  const sortHeader = queryParams?.order_key ?? DEFAULT_SORT_HEADER;
  const sortDirection = queryParams?.order_direction ?? DEFAULT_SORT_DIRECTION;
  const page = queryParams?.page
    ? parseInt(queryParams.page, 10)
    : DEFAULT_PAGE;
  const pageSize = DEFAULT_PAGE_SIZE;
  const softwareVulnFilters = getSoftwareVulnFiltersFromQueryParams(
    queryParams
  );
  const availableForInstall = queryParams.available_for_install === "true";

  return {
    page,
    query: searchQuery,
    order_key: sortHeader,
    order_direction: sortDirection,
    per_page: pageSize,
    vulnerable: softwareVulnFilters.vulnerable,
    min_cvss_score: softwareVulnFilters.minCvssScore,
    max_cvss_score: softwareVulnFilters.maxCvssScore,
    exploit: softwareVulnFilters.exploit,
    available_for_install: availableForInstall,
  };
};

const HostSoftware = ({
  id,
  platform,
  softwareUpdatedAt,
  hostCanWriteSoftware,
  hostScriptsEnabled,
  router,
  queryParams,
  pathname,
  hostTeamId = 0,
  onShowSoftwareDetails,
  isSoftwareEnabled = false,
  isMyDevicePage = false,
  hostMDMEnrolled,
}: IHostSoftwareProps) => {
  const { renderFlash } = useContext(NotificationContext);
  const {
    isGlobalAdmin,
    isGlobalMaintainer,
    isTeamAdmin,
    isTeamMaintainer,
    isPremiumTier,
  } = useContext(AppContext);

  const isUnsupported =
    isAndroid(platform) || (isIPadOrIPhone(platform) && queryParams.vulnerable); // no Android software and no vulnerable software for iOS
  const softwareFilter = getSoftwareFilterFromQueryParams(queryParams);

  // disables install/uninstall actions after click
  const [softwareIdActionPending, setSoftwareIdActionPending] = useState<
    number | null
  >(null);
  const [showSoftwareFiltersModal, setShowSoftwareFiltersModal] = useState(
    false
  );

  const {
    data: hostSoftwareRes,
    isLoading: hostSoftwareLoading,
    isError: hostSoftwareError,
    isFetching: hostSoftwareFetching,
    refetch: refetchHostSoftware,
  } = useQuery<
    IGetHostSoftwareResponse,
    AxiosError,
    IGetHostSoftwareResponse,
    IHostSoftwareQueryKey[]
  >(
    [
      {
        scope: "host_software",
        id: id as number,
        softwareUpdatedAt,
        ...queryParams,
      },
    ],
    ({ queryKey }) => {
      return hostAPI.getHostSoftware(queryKey[0]);
    },
    {
      ...DEFAULT_USE_QUERY_OPTIONS,
      enabled: isSoftwareEnabled && !isMyDevicePage && !isUnsupported,
      keepPreviousData: true,
      staleTime: 7000,
    }
  );

  const {
    data: deviceSoftwareRes,
    isLoading: deviceSoftwareLoading,
    isError: deviceSoftwareError,
    isFetching: deviceSoftwareFetching,
    refetch: refetchDeviceSoftware,
  } = useQuery<
    IGetDeviceSoftwareResponse,
    AxiosError,
    IGetDeviceSoftwareResponse,
    IDeviceSoftwareQueryKey[]
  >(
    [
      {
        scope: "device_software",
        id: id as string,
        softwareUpdatedAt,
        ...queryParams,
      },
    ],
    ({ queryKey }) => deviceAPI.getDeviceSoftware(queryKey[0]),
    {
      ...DEFAULT_USE_QUERY_OPTIONS,
      enabled: isSoftwareEnabled && isMyDevicePage, // if disabled, we'll always show a generic "No software detected" message. No DUP for iPad/iPhone
      keepPreviousData: true,
      staleTime: 7000,
    }
  );

  const refetchSoftware = useMemo(
    () => (isMyDevicePage ? refetchDeviceSoftware : refetchHostSoftware),
    [isMyDevicePage, refetchDeviceSoftware, refetchHostSoftware]
  );

  const userHasSWWritePermission = Boolean(
    isGlobalAdmin || isGlobalMaintainer || isTeamAdmin || isTeamMaintainer
  );

  const installHostSoftwarePackage = useCallback(
    async (softwareId: number) => {
      setSoftwareIdActionPending(softwareId);
      try {
        await hostAPI.installHostSoftwarePackage(id as number, softwareId);
        renderFlash(
          "success",
          "Software is installing or will install when the host comes online."
        );
      } catch (e) {
        renderFlash("error", getInstallErrorMessage(e));
      }
      setSoftwareIdActionPending(null);
      refetchSoftware();
    },
    [id, renderFlash, refetchSoftware]
  );

  const uninstallHostSoftwarePackage = useCallback(
    async (softwareId: number) => {
      setSoftwareIdActionPending(softwareId);
      try {
        await hostAPI.uninstallHostSoftwarePackage(id as number, softwareId);
        renderFlash(
          "success",
          <>
            Software is uninstalling or will uninstall when the host comes
            online. To see details, go to <b>Details &gt; Activity</b>.
          </>
        );
      } catch (e) {
        renderFlash("error", getUninstallErrorMessage(e));
      }
      setSoftwareIdActionPending(null);
      refetchSoftware();
    },
    [id, renderFlash, refetchSoftware]
  );

  const toggleSoftwareFiltersModal = useCallback(() => {
    setShowSoftwareFiltersModal(!showSoftwareFiltersModal);
  }, [setShowSoftwareFiltersModal, showSoftwareFiltersModal]);

<<<<<<< HEAD
=======
  /**  Compares vuln filters to current vuln query params */
  const determineVulnFilterChange = useCallback(
    (vulnFilters: ISoftwareVulnFiltersParams) => {
      const changedEntry = Object.entries(vulnFilters).find(([key, val]) => {
        switch (key) {
          case "vulnerable":
          case "exploit": {
            // Normalize values: undefined → false, then compare
            const current = queryParams[key] ?? false;
            const incoming = val ?? false;
            return incoming !== current;
          }
          case "minCvssScore":
            return val !== queryParams.min_cvss_score;
          case "maxCvssScore":
            return val !== queryParams.max_cvss_score;
          default:
            return false;
        }
      });
      return changedEntry?.[0] ?? "";
    },
    [queryParams]
  );

>>>>>>> 822fe3dd
  const onApplyVulnFilters = (vulnFilters: ISoftwareVulnFiltersParams) => {
    const newQueryParams = {
      query: queryParams.query,
      orderDirection: queryParams.order_direction,
      orderKey: queryParams.order_key,
      perPage: queryParams.per_page,
      page: 0, // resets page index
      ...buildSoftwareFilterQueryParams(softwareFilter),
      ...buildSoftwareVulnFiltersQueryParams(vulnFilters),
    };

<<<<<<< HEAD
    router.replace(
      getNextLocationPath({
        pathPrefix: location.pathname,
        routeTemplate: "",
        queryParams: convertParamsToSnakeCase(newQueryParams),
      })
    );
=======
    // We want to determine which query param has changed in order to
    // reset the page index to 0 if any other param has changed.
    const changedParam = determineVulnFilterChange(vulnFilters);

    // Update the route only if a change is detected
    if (changedParam) {
      router.replace(
        getNextLocationPath({
          pathPrefix: location.pathname,
          routeTemplate: "",
          queryParams: convertParamsToSnakeCase(newQueryParams),
        })
      );
    }

>>>>>>> 822fe3dd
    toggleSoftwareFiltersModal();
  };

  const onSelectAction = useCallback(
    (software: IHostSoftware, action: string) => {
      switch (action) {
        case "install":
          installHostSoftwarePackage(software.id);
          break;
        case "uninstall":
          uninstallHostSoftwarePackage(software.id);
          break;
        case "showDetails":
          onShowSoftwareDetails?.(software);
          break;
        default:
          break;
      }
    },
    [
      installHostSoftwarePackage,
      onShowSoftwareDetails,
      uninstallHostSoftwarePackage,
    ]
  );

  const getHostSoftwareFilterFromQueryParams = useCallback(() => {
    const { available_for_install } = queryParams;
<<<<<<< HEAD
    if (available_for_install) {
      return "installableSoftware";
    }
    return "allSoftware";
=======
    return available_for_install ? "installableSoftware" : "allSoftware";
>>>>>>> 822fe3dd
  }, [queryParams]);

  const tableConfig = useMemo(() => {
    return isMyDevicePage
      ? generateDeviceSoftwareTableConfig()
      : generateHostSoftwareTableConfig({
          userHasSWWritePermission,
          hostScriptsEnabled,
          hostCanWriteSoftware,
          hostMDMEnrolled,
          softwareIdActionPending,
          router,
          teamId: hostTeamId,
          onSelectAction,
        });
  }, [
    isMyDevicePage,
    router,
    softwareIdActionPending,
    userHasSWWritePermission,
    hostScriptsEnabled,
    onSelectAction,
    hostTeamId,
    hostCanWriteSoftware,
    hostMDMEnrolled,
  ]);

  const isLoading = isMyDevicePage
    ? deviceSoftwareLoading
    : hostSoftwareLoading;

  const isError = isMyDevicePage ? deviceSoftwareError : hostSoftwareError;

  const data = isMyDevicePage ? deviceSoftwareRes : hostSoftwareRes;

  const renderHostSoftware = () => {
    if (isLoading) {
      return <Spinner />;
    }
    // will never be the case - to handle `platform` typing discrepancy with DeviceUserPage
    if (!platform) {
      return null;
    }
    return (
      <>
        {isError && <DataError />}
        {!isError && (
          <HostSoftwareTable
            isLoading={
              isMyDevicePage ? deviceSoftwareFetching : hostSoftwareFetching
            }
            data={data}
            platform={platform}
            router={router}
            tableConfig={tableConfig}
            sortHeader={queryParams.order_key}
            sortDirection={queryParams.order_direction}
            searchQuery={queryParams.query}
            page={queryParams.page}
            pagePath={pathname}
            hostSoftwareFilter={getHostSoftwareFilterFromQueryParams()}
            vulnFilters={getSoftwareVulnFiltersFromQueryParams(queryParams)}
            onAddFiltersClick={toggleSoftwareFiltersModal}
            pathPrefix={pathname}
            // for my device software details modal toggling
            isMyDevicePage={isMyDevicePage}
            onShowSoftwareDetails={onShowSoftwareDetails}
          />
        )}
        {showSoftwareFiltersModal && (
          <SoftwareFiltersModal
            onExit={toggleSoftwareFiltersModal}
            onSubmit={onApplyVulnFilters}
            vulnFilters={getSoftwareVulnFiltersFromQueryParams(queryParams)}
            isPremiumTier={isPremiumTier || false}
          />
        )}
      </>
    );
  };

  return (
    <Card
      borderRadiusSize="xxlarge"
      paddingSize="xxlarge"
      includeShadow
      className={`${baseClass} ${isMyDevicePage ? "device-software" : ""}`}
    >
      <div className={`card-header`}>Software</div>
      {isMyDevicePage && (
        <div className={`card-subheader`}>
          Software installed on your device.
        </div>
      )}
      {renderHostSoftware()}
    </Card>
  );
};

export default React.memo(HostSoftware);<|MERGE_RESOLUTION|>--- conflicted
+++ resolved
@@ -252,8 +252,6 @@
     setShowSoftwareFiltersModal(!showSoftwareFiltersModal);
   }, [setShowSoftwareFiltersModal, showSoftwareFiltersModal]);
 
-<<<<<<< HEAD
-=======
   /**  Compares vuln filters to current vuln query params */
   const determineVulnFilterChange = useCallback(
     (vulnFilters: ISoftwareVulnFiltersParams) => {
@@ -279,7 +277,6 @@
     [queryParams]
   );
 
->>>>>>> 822fe3dd
   const onApplyVulnFilters = (vulnFilters: ISoftwareVulnFiltersParams) => {
     const newQueryParams = {
       query: queryParams.query,
@@ -291,15 +288,6 @@
       ...buildSoftwareVulnFiltersQueryParams(vulnFilters),
     };
 
-<<<<<<< HEAD
-    router.replace(
-      getNextLocationPath({
-        pathPrefix: location.pathname,
-        routeTemplate: "",
-        queryParams: convertParamsToSnakeCase(newQueryParams),
-      })
-    );
-=======
     // We want to determine which query param has changed in order to
     // reset the page index to 0 if any other param has changed.
     const changedParam = determineVulnFilterChange(vulnFilters);
@@ -315,7 +303,6 @@
       );
     }
 
->>>>>>> 822fe3dd
     toggleSoftwareFiltersModal();
   };
 
@@ -344,14 +331,7 @@
 
   const getHostSoftwareFilterFromQueryParams = useCallback(() => {
     const { available_for_install } = queryParams;
-<<<<<<< HEAD
-    if (available_for_install) {
-      return "installableSoftware";
-    }
-    return "allSoftware";
-=======
     return available_for_install ? "installableSoftware" : "allSoftware";
->>>>>>> 822fe3dd
   }, [queryParams]);
 
   const tableConfig = useMemo(() => {
