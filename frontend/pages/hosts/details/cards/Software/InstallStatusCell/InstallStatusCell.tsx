--- conflicted
+++ resolved
@@ -45,23 +45,11 @@
     tooltip: () =>
       "Fleet is installing or will install when the host comes online.",
   },
-<<<<<<< HEAD
   pending_uninstall: {
     iconName: "pending-outline",
     displayText: "Uninstalling (pending)",
     tooltip: () =>
       "Fleet is uninstalling or will install when the host comes online.",
-=======
-  pending_install: {
-    iconName: "pending-outline",
-    displayText: "Pending",
-    tooltip: () => "Fleet will install software when the host comes online.",
-  },
-  pending_uninstall: {
-    iconName: "pending-outline",
-    displayText: "Pending",
-    tooltip: () => "Fleet will uninstall software when the host comes online.",
->>>>>>> a7054d00
   },
   failed: {
     iconName: "error",
