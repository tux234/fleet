.query-side-panel {
  padding: 0 $pad-large;

  &__header {
    margin: 0 0 $pad-medium;
    font-size: $x-small;
    font-weight: $bold;
    color: $core-fleet-black;
  }

  &__choose-table {
    margin: $pad-xxlarge 0 $pad-medium;

    .form-field {
      margin-bottom: $pad-medium;
    }

    .Select {
      margin: 0 0 $pad-small;
    }
  }

  &__description {
    font-size: $x-small;
    font-style: italic;
    color: $core-fleet-black;
    margin: 0;
  }

  &__platforms {
    font-size: $x-small;
    color: $core-fleet-black;
    list-style: none;
    margin: 0 0 $pad-large;
    padding: 0;

    .kolidecon {
      font-size: 18px;
      margin-right: $pad-medium;
    }

    .icon {
      margin-right: $pad-medium;
      width: 20px;
      height: 20px;
    }

    li {
      height: 20px;
      display: flex;
      align-items: center;
      padding-bottom: $pad-medium;

      &:last-child {
        padding-bottom: 0;
      }
    }
  }

  &__columns,
  &__suggested-queries {
    margin: 0 0 $pad-large;
  }

  &__column-list {
    margin: 0;
    padding: 0;
    list-style: none;
  }

  &__column-wrapper {
    display: flex;
    margin: 0 0 15px;
    padding-top: $pad-small;
    border-top: 1px solid $ui-fleet-blue-15;
  }

  &__suggestion {
    flex-grow: 1;
    font-size: $x-small;
    line-height: 1.71;
    letter-spacing: 0.5px;
    text-align: left;
<<<<<<< HEAD
    color: $core-fleet-blue;
=======
    color: $core-fleet-black;
>>>>>>> 0f48eb85
  }

  &__load-suggestion {
    align-self: center;
    padding: 1px 5px;
    margin: 0 0 0 10px;
  }
}

.query-column-list {
  &__item {
    display: flex;
    align-items: center;
    justify-content: space-between;
<<<<<<< HEAD
    border-top: 1px solid $ui-fleet-blue-15;
=======
>>>>>>> 0f48eb85
    color: $core-fleet-black;
    font-size: px-to-rem(14);
    padding: 12px 0;

    &:first-of-type {
      border: 0;
    }
  }

  &__name {
    border-radius: $border-radius;
    border: solid 1px $core-fleet-black;
    padding: $pad-xsmall 10px;
    box-sizing: border-box;
    font-size: $xx-small;
    font-weight: $bold;
<<<<<<< HEAD
    color: $core-fleet-blue;
=======
    color: $core-fleet-black;
>>>>>>> 0f48eb85
  }

  &__description {
    flex-grow: 1;
    text-align: right;
  }

  &__type {
    font-size: $x-small;
    color: $core-fleet-black;
<<<<<<< HEAD
  }

  &__help {
    margin-left: 12px;
    vertical-align: text-bottom;
    font-size: $medium;
    color: $core-fleet-black;
=======
>>>>>>> 0f48eb85
  }
}<|MERGE_RESOLUTION|>--- conflicted
+++ resolved
@@ -81,11 +81,7 @@
     line-height: 1.71;
     letter-spacing: 0.5px;
     text-align: left;
-<<<<<<< HEAD
-    color: $core-fleet-blue;
-=======
     color: $core-fleet-black;
->>>>>>> 0f48eb85
   }
 
   &__load-suggestion {
@@ -100,10 +96,6 @@
     display: flex;
     align-items: center;
     justify-content: space-between;
-<<<<<<< HEAD
-    border-top: 1px solid $ui-fleet-blue-15;
-=======
->>>>>>> 0f48eb85
     color: $core-fleet-black;
     font-size: px-to-rem(14);
     padding: 12px 0;
@@ -120,11 +112,7 @@
     box-sizing: border-box;
     font-size: $xx-small;
     font-weight: $bold;
-<<<<<<< HEAD
-    color: $core-fleet-blue;
-=======
     color: $core-fleet-black;
->>>>>>> 0f48eb85
   }
 
   &__description {
@@ -135,15 +123,5 @@
   &__type {
     font-size: $x-small;
     color: $core-fleet-black;
-<<<<<<< HEAD
-  }
-
-  &__help {
-    margin-left: 12px;
-    vertical-align: text-bottom;
-    font-size: $medium;
-    color: $core-fleet-black;
-=======
->>>>>>> 0f48eb85
   }
 }