--- conflicted
+++ resolved
@@ -1,19 +1,11 @@
 .target-list {
   &__type {
-<<<<<<< HEAD
-    padding: 0 8px 4px;
-=======
     padding: 0 8px $pad-xsmall;
->>>>>>> 0f48eb85
     margin: $pad-xxlarge 0 0;
     text-transform: uppercase;
     font-weight: $bold;
     font-size: $xx-small;
-<<<<<<< HEAD
-    color: $core-fleet-blue;
-=======
     color: $core-fleet-black;
->>>>>>> 0f48eb85
     letter-spacing: 0.5px;
     border-bottom: 1px solid $ui-fleet-blue-15;
 
