--- conflicted
+++ resolved
@@ -1,10 +1,6 @@
 import { IFormField } from "./form_field";
 import { IPack } from "./pack";
-<<<<<<< HEAD
 import { SelectedPlatformString, SupportedPlatform } from "./platform";
-=======
-import { SelectedPlatformString } from "./platform";
->>>>>>> eb63cf89
 
 // Query itself
 export interface ISchedulableQuery {
