import { startCase } from "lodash";
import PropTypes from "prop-types";

import { IconNames } from "components/icons";

import vulnerabilityInterface from "./vulnerability";

export default PropTypes.shape({
  type: PropTypes.string,
  name: PropTypes.string,
  version: PropTypes.string,
  source: PropTypes.string,
  id: PropTypes.number,
  vulnerabilities: PropTypes.arrayOf(vulnerabilityInterface),
});

export interface ISoftwareResponse {
  counts_updated_at: string;
  software: ISoftware[];
}

export interface ISoftwareCountResponse {
  count: number;
}

export interface IGetSoftwareByIdResponse {
  software: ISoftware;
}

// TODO: old software interface. replaced with ISoftwareVersion
// check to see if we still need this.
export interface ISoftware {
  id: number;
  name: string; // e.g., "Figma.app"
  version: string; // e.g., "2.1.11"
  bundle_identifier?: string | null; // e.g., "com.figma.Desktop"
  source: string; // "apps" | "ipados_apps" | "ios_apps" | "programs" | ?
  generated_cpe: string;
  vulnerabilities: ISoftwareVulnerability[] | null;
  hosts_count?: number;
  last_opened_at?: string | null; // e.g., "2021-08-18T15:11:35Z”
  installed_paths?: string[];
  browser?: string;
  vendor?: string;
}

export type IVulnerabilitySoftware = Omit<ISoftware, "vulnerabilities"> & {
  resolved_in_version: string;
};

export interface ISoftwareTitleVersion {
  id: number;
  version: string;
  vulnerabilities: string[] | null; // TODO: does this return null or is it omitted?
  hosts_count?: number;
}

export interface ISoftwarePackage {
  name: string;
  version: string;
  uploaded_at: string;
  install_script: string;
  pre_install_query?: string;
  post_install_script?: string;
  self_service: boolean;
  icon_url: string | null;
  status: {
    installed: number;
    pending: number; // includes total of hosts pending_install and pending_uninstall
    failed: number;
  };
}

export const isSoftwarePackage = (
  data: ISoftwarePackage | IAppStoreApp
): data is ISoftwarePackage =>
  (data as ISoftwarePackage).install_script !== undefined;

export interface IAppStoreApp {
  name: string;
  app_store_id: number;
  latest_version: string;
  icon_url: string;
  self_service: boolean;
  status: {
    installed: number;
    pending: number;
    failed: number;
  };
}

export interface ISoftwareTitle {
  id: number;
  name: string;
  versions_count: number;
  source: string; // "apps" | "ios_apps" | "ipados_apps" | ?
  hosts_count: number;
  versions: ISoftwareTitleVersion[] | null;
  software_package: ISoftwarePackage | null;
  app_store_app: IAppStoreApp | null;
  browser?: string;
}

export interface ISoftwareTitleDetails {
  id: number;
  name: string;
  software_package: ISoftwarePackage | null;
  app_store_app: IAppStoreApp | null;
  source: string; // "apps" | "ios_apps" | "ipados_apps" | ?
  hosts_count: number;
  versions: ISoftwareTitleVersion[] | null;
  versions_updated_at?: string;
  bundle_identifier?: string;
  browser?: string;
  versions_count?: number;
}

export interface ISoftwareVulnerability {
  cve: string;
  details_link: string;
  cvss_score?: number | null;
  epss_probability?: number | null;
  cisa_known_exploit?: boolean | null;
  cve_published?: string | null;
  cve_description?: string | null;
  resolved_in_version?: string | null;
  created_at?: string | null;
}

export interface ISoftwareVersion {
  id: number;
  name: string; // e.g., "Figma.app"
  version: string; // e.g., "2.1.11"
  bundle_identifier?: string; // e.g., "com.figma.Desktop"
  source: string; // "apps" | "ipados_apps" | "ios_apps" | ?
  browser: string; // e.g., "chrome"
  release: string; // TODO: on software/verions/:id?
  vendor: string;
  arch: string; // e.g., "x86_64" // TODO: on software/verions/:id?
  generated_cpe: string;
  vulnerabilities: ISoftwareVulnerability[] | null;
  hosts_count?: number;
}

export const SOURCE_TYPE_CONVERSION: Record<string, string> = {
  apt_sources: "Package (APT)",
  deb_packages: "Package (deb)",
  portage_packages: "Package (Portage)",
  rpm_packages: "Package (RPM)",
  yum_sources: "Package (YUM)",
  npm_packages: "Package (NPM)",
  atom_packages: "Package (Atom)", // Atom packages were removed from software inventory. Mapping is maintained for backwards compatibility. (2023-12-04)
  python_packages: "Package (Python)",
  apps: "Application (macOS)",
  ios_apps: "Application (iOS)",
  ipados_apps: "Application (iPadOS)",
  chrome_extensions: "Browser plugin", // chrome_extensions can include any chrome-based browser (e.g., edge), so we rely instead on the `browser` field computed by Fleet server and fallback to this value if it is not present.
  firefox_addons: "Browser plugin (Firefox)",
  safari_extensions: "Browser plugin (Safari)",
  homebrew_packages: "Package (Homebrew)",
  programs: "Program (Windows)",
  ie_extensions: "Browser plugin (IE)",
  chocolatey_packages: "Package (Chocolatey)",
  pkg_packages: "Package (pkg)",
  vscode_extensions: "IDE extension (VS Code)",
} as const;

const BROWSER_TYPE_CONVERSION: Record<string, string> = {
  chrome: "Chrome",
  chromium: "Chromium",
  opera: "Opera",
  yandex: "Yandex",
  brave: "Brave",
  edge: "Edge",
  edge_beta: "Edge Beta",
} as const;

export const formatSoftwareType = ({
  source,
  browser,
}: {
  source: string;
  browser?: string;
}) => {
  let type = SOURCE_TYPE_CONVERSION[source] || "Unknown";
  if (browser) {
    type = `Browser plugin (${
      BROWSER_TYPE_CONVERSION[browser] || startCase(browser)
    })`;
  }
  return type;
};

/**
 * This list comprises all possible states of software install operations.
 */
export const SOFTWARE_INSTALL_STATUSES = [
<<<<<<< HEAD
  "installed",
  "pending_install",
  "failed_install",
=======
  "failed",
  "failed_install",
  "installed",
  "pending",
  "pending_install",
>>>>>>> 78c534b4
  "pending_uninstall",
  "failed_uninstall",
] as const;

/*
 * SoftwareInstallStatus represents the possible states of software install operations.
 */
export type SoftwareInstallStatus = typeof SOFTWARE_INSTALL_STATUSES[number];

export const isValidSoftwareInstallStatus = (
  s: string | undefined
): s is SoftwareInstallStatus =>
  !!s && SOFTWARE_INSTALL_STATUSES.includes(s as SoftwareInstallStatus);

/**
 * ISoftwareInstallResult is the shape of a software install result object
 * returned by the Fleet API.
 */
export interface ISoftwareInstallResult {
  install_uuid: string;
  software_title: string;
  software_title_id: number;
  software_package: string;
  host_id: number;
  host_display_name: string;
  status: SoftwareInstallStatus;
  detail: string;
  output: string;
  pre_install_query_output: string;
  post_install_script_output: string;
}

export interface ISoftwareInstallResults {
  results: ISoftwareInstallResult;
}

// ISoftwareInstallerType defines the supported installer types for
// software uploaded by the IT admin.
export type ISoftwareInstallerType = "pkg" | "msi" | "deb" | "exe";

export interface ISoftwareLastInstall {
  install_uuid: string;
  installed_at: string;
}

export interface IAppLastInstall {
  command_uuid: string;
  installed_at: string;
}

export interface ISoftwareInstallVersion {
  version: string;
  last_opened_at: string | null;
  vulnerabilities: string[] | null;
  installed_paths: string[];
}

export interface IHostSoftwarePackage {
  name: string;
  self_service: boolean;
  icon_url: string;
  version: string;
  last_install: ISoftwareLastInstall | null;
}

export interface IHostAppStoreApp {
  app_store_id: string;
  self_service: boolean;
  icon_url: string;
  version: string;
  last_install: IAppLastInstall | null;
}

export interface IHostSoftware {
  id: number;
  name: string;
  software_package: IHostSoftwarePackage | null;
  app_store_app: IHostAppStoreApp | null;
  source: string;
  bundle_identifier?: string;
  status: SoftwareInstallStatus | null;
  installed_versions: ISoftwareInstallVersion[] | null;
}

export type IDeviceSoftware = IHostSoftware;

<<<<<<< HEAD
const INSTALL_STATUS_PREDICATES: Record<
  SoftwareInstallStatus | "pending",
  string
> = {
  pending: "pending", // TODO - confirm this, current is to allow successful build while WIP
  installed: "installed",
  pending_install: "told Fleet to install", // TODO - confirm
  failed_install: "failed to install", // TODO - confirm
  pending_uninstall: "told Fleet to uninstall", // TODO - confirm
  failed_uninstall: "failed to uninstall", // TODO - confirm
=======
const INSTALL_STATUS_PREDICATES: Record<SoftwareInstallStatus, string> = {
  failed: "failed to install",
  failed_install: "failed to install",
  installed: "installed",
  pending: "told Fleet to install",
  pending_install: "told Fleet to install",
  pending_uninstall: "told Fleet to uninstall",
  failed_uninstall: "failed to uninstall",
>>>>>>> 78c534b4
} as const;

export const getInstallStatusPredicate = (status: string | undefined) => {
  if (!status) {
    return INSTALL_STATUS_PREDICATES.pending;
  }
  return (
    INSTALL_STATUS_PREDICATES[status.toLowerCase() as SoftwareInstallStatus] ||
    INSTALL_STATUS_PREDICATES.pending
  );
};

export const INSTALL_STATUS_ICONS: Record<
  SoftwareInstallStatus | "pending" | "failed", // TODO - confirm this, current is to allow successful build while WIP
  IconNames
> = {
  pending: "pending-outline",
  pending_install: "pending-outline",
  installed: "success-outline",
  failed: "error-outline",
  failed_install: "error-outline",
  pending_uninstall: "pending-outline",
  failed_uninstall: "error-outline",
} as const;

type IHostSoftwarePackageWithLastInstall = IHostSoftwarePackage & {
  last_install: ISoftwareLastInstall;
};

export const hasHostSoftwarePackageLastInstall = (
  software: IHostSoftware
): software is IHostSoftware & {
  software_package: IHostSoftwarePackageWithLastInstall;
} => {
  return !!software.software_package?.last_install;
};

type IHostAppWithLastInstall = IHostAppStoreApp & {
  last_install: IAppLastInstall;
};

export const hasHostSoftwareAppLastInstall = (
  software: IHostSoftware
): software is IHostSoftware & {
  app_store_app: IHostAppWithLastInstall;
} => {
  return !!software.app_store_app?.last_install;
};

export const isIpadOrIphoneSoftwareSource = (source: string) =>
  ["ios_apps", "ipados_apps"].includes(source);<|MERGE_RESOLUTION|>--- conflicted
+++ resolved
@@ -195,19 +195,9 @@
  * This list comprises all possible states of software install operations.
  */
 export const SOFTWARE_INSTALL_STATUSES = [
-<<<<<<< HEAD
-  "installed",
-  "pending_install",
-  "failed_install",
-=======
   "failed",
-  "failed_install",
   "installed",
   "pending",
-  "pending_install",
->>>>>>> 78c534b4
-  "pending_uninstall",
-  "failed_uninstall",
 ] as const;
 
 /*
@@ -292,27 +282,10 @@
 
 export type IDeviceSoftware = IHostSoftware;
 
-<<<<<<< HEAD
-const INSTALL_STATUS_PREDICATES: Record<
-  SoftwareInstallStatus | "pending",
-  string
-> = {
-  pending: "pending", // TODO - confirm this, current is to allow successful build while WIP
-  installed: "installed",
-  pending_install: "told Fleet to install", // TODO - confirm
-  failed_install: "failed to install", // TODO - confirm
-  pending_uninstall: "told Fleet to uninstall", // TODO - confirm
-  failed_uninstall: "failed to uninstall", // TODO - confirm
-=======
 const INSTALL_STATUS_PREDICATES: Record<SoftwareInstallStatus, string> = {
   failed: "failed to install",
-  failed_install: "failed to install",
   installed: "installed",
   pending: "told Fleet to install",
-  pending_install: "told Fleet to install",
-  pending_uninstall: "told Fleet to uninstall",
-  failed_uninstall: "failed to uninstall",
->>>>>>> 78c534b4
 } as const;
 
 export const getInstallStatusPredicate = (status: string | undefined) => {
