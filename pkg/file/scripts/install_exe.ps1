# Learn more about .exe install scripts: http://fleetdm.com/learn-more-about/exe-install-scripts

$exeFilePath = "${env:INSTALLER_PATH}"

# Add argument to install silently
# Argument to make install silent depends on installer,
# each installer might use different argument (usually it's "/S" or "/s")
$processOptions = @{
<<<<<<< HEAD
    FilePath = "$exeFilePath"
    ArgumentList = "/S"
    PassThru = $true
    Wait = $true
=======
  FilePath = "$exeFilePath"
  ArgumentList = "/S"
  PassThru = $true
  Wait = $true
>>>>>>> 6f3dc3e5
}
    
# Start process and track exit code
$process = Start-Process @processOptions
$exitCode = $process.ExitCode

<<<<<<< HEAD
=======
# Start process and track exit code
$process = Start-Process @processOptions
$exitCode = $process.ExitCode

>>>>>>> 6f3dc3e5
# Prints the exit code
Write-Host "Install exit code: $exitCode"<|MERGE_RESOLUTION|>--- conflicted
+++ resolved
@@ -6,29 +6,19 @@
 # Argument to make install silent depends on installer,
 # each installer might use different argument (usually it's "/S" or "/s")
 $processOptions = @{
-<<<<<<< HEAD
-    FilePath = "$exeFilePath"
-    ArgumentList = "/S"
-    PassThru = $true
-    Wait = $true
-=======
   FilePath = "$exeFilePath"
   ArgumentList = "/S"
   PassThru = $true
   Wait = $true
->>>>>>> 6f3dc3e5
 }
     
 # Start process and track exit code
 $process = Start-Process @processOptions
 $exitCode = $process.ExitCode
 
-<<<<<<< HEAD
-=======
 # Start process and track exit code
 $process = Start-Process @processOptions
 $exitCode = $process.ExitCode
 
->>>>>>> 6f3dc3e5
 # Prints the exit code
 Write-Host "Install exit code: $exitCode"