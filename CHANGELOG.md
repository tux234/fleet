--- conflicted
+++ resolved
@@ -16,11 +16,7 @@
 
 * Improve Fleet performance by batch updating host seen time instead of updating synchronously. This improvement reduces MySQL CPU usage by ~33% with 4,000 simulated hosts and MySQL running in Docker.
 
-<<<<<<< HEAD
-* Add support for software inventory, introducing a list of installed software items on each host's respective _Host details_ page. This feature is flagged off by default (for now). Check out [the feature flag documentation for instructions on how to turn this feature on](./docs/2-Deployment/2-Configuration.md#software-inventory).
-=======
 * Add support for software inventory, introducing a list of installed software items on each host's respective _Host details_ page. This feature is flagged off by default (for now). Check out [the feature flag documentation for instructions on how to turn this feature on](https://github.com/fleetdm/fleet/blob/master/docs/3-Deployment/2-Configuration.md#software-inventory).
->>>>>>> b072fd5f
 
 * Add Windows support for `fleetctl` agent autoupdates. The `fleetctl updates` command provides the ability to self-manage an agent update server. Available for Fleet Basic customers.
 
